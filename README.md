# CLOVER

CLOVER minigrid simulation and optimisation for supporting rural electrification in developing countries.

#### Table Of Contents

[Quick start guide](#quick-start-guide)

⏬[Downloading CLOVER](#downloading-clover)
 * [Stable installation](#stable-installation)
   * [Upgrading](#upgrading)
 * [Downloading as a developer](#downloading-as-a-developer)
 
 
🐍[Setting up your Python environment](#setting-up-your-python-environment)
  * [Anaconda method](#anaconda-method)
  * [Pip install](#pip-install)

⛅[Setting up a new location](#setting-up-a-new-location)
  * [Updating an existing location](#updating-an-existing-location)

🥷[Renewables ninja](#renewables-ninja)

:memo:[Completing input files](#completing-input-files)
* [Simulation and optimisation files](#simulation-and-optimisation-files)
* [Optimisation only files](#optimisation-only-files)

🍀[Running CLOVER](#running-clover)
* [Profile generation](#profile-generation)
* [Running a simulation](#running-a-simulation)
* [Running an optimisation](#running-an-optimisation)
* [Analysis](#analysis)

🎓[Running CLOVER on Imperial College London's high-performance computers](#running-clover-on-imperial-college-londons-high-performance-computers)

# 🚤 Quick start guide

This guide provides a very brief introduction to get your CLOVER installation up and running as quickly as possible following the initial download. The file structure has two main branches:
* a python branch, `src`, which contains CLOVER's source code which is used to perform simulations and generate outputs,
* and a data branch, `locations`, which contains informaiton describing the locations being modelled and contains parameters to outline the simulations and optimisations that should be run.

An example location, "Bahraich," in India, is included in the initial download for reference.

## Downloading CLOVER

CLOVER can be downloaded from Github or installed via the Python package manager. If you intend to use CLOVER, but not develop or edit any of its code, then it is recommended that you install CLOVER from the Python package manager as this will guarantee that you install a stable version. If you intend to develop or edit any of the code contained within CLOVER as part of your research, then it is recommended that you download CLOVER directly from Github.

### Stable installation

For a stable version of CLOVER, it is recommended that you directly install the latest version of CLOVER via the `clover-energy` package. This can be installed using the python package manage, `pip`, in the usual way:
```bash
python -m pip install clover-energy
```

This will download and install the latest version of CLOVER into the current virtual environment that you have running. If you are using Anaconda, please note that this will install CLOVER only for the virtual environment that you are currently in, not for your system as a whole. CLOVER can now be run by calling `clover` from a terminal anywhere on your system, though you will need to set up a location in order for it to run successfully. See 'Setting up a new location' below.

This should install all of the relevant dependencies for CLOVER as well as providing four installable executable files: `new-clover-location`, `update-api-token`, `clover-hpc` and `clover`, which are described in more detail below.

Note, installing CLOVER in this way will install the package to your conda environment or local computer and will not provide you with easy access to the source code files. To develop CLOVER and have access to the source code, ensure that you download the code from GitHub.

#### Upgrading

To update the version of CLOVER that you have installed, from anywhere on your system, run:
```bash
python -m pip install clover-energy --upragde
```
This will fetch the latest stable version of CLOVER and install it into your current virtual environment.

<<<<<<< HEAD
#### Downloading from Github

To download the CLOVER source code directly from Github, simply click the green `Code` button near the top of this page, and select `Download ZIP`. Once downloaded, unpack the zip file into a directory of your choice. You will now be able to run CLOVER from a terminal in this directory. Use the `cd` command to change the directory of your terminal to the extracted folder in order to run CLOVER.

#### Downloading Git LFS files

For modelling certain renewable technologies, CLOVER utilises Github's large file store (LFS). If you don't intend to consider any thermal technologies, you can skip this section for now and jump straight to [Setting up your Python environment](#setting-up-your-python-environment). Otherwise, you should follow the steps below.

##### Installing Git LFS

If this is your first time using Git's LFS, you will need to install git lfs on your system:

1. Check the version of `git` that you have by running `git --version`. You need to have version `1.8.2` of Git, or a later version, in order to install Git LFS. If your version is older than this, then you will need to upgrade your installation;
2. Run `git lfs install` to install Git LFS on your system. If this command fails, you may need to download the `git-lfs` package manually:
   a. For Linux machines, use the `curl` command:
      
      ```
      curl -s https://packagecloud.io/install/repositories/github/git-lfs/script.deb.sh | sudo bash
      ```
   
   b. For MacOS machines, use the `brew` command:
      
      ```
      brew update
      brew install git-lfs
      ```
   
   c. For Windows machines, download the latest version of Git LFS from the developers' [Releases](https://github.com/git-lfs/git-lfs/releases) page.

##### Fetching files

Once you have installed Git LFS, you will need to download the LFS files manually. This can be done from the command-line:
```
git lfs fetch
```
to download the files, and
```
git lfs pull
```
to merge them into your local branches.
#### Downloading as a developer
=======
### Downloading as a developer
>>>>>>> 265c73cd

To download the CLOVER source, with a view to editing and helping to develop the code, simply click the green `Code` button near the top of this page, copy the URL, and, in your local terminal, run `git clone <URL>` to get your local copy of CLOVER. From there, check out a new branch for any of your edits:
```
git checkout -b <new_branch_name>
```

### ⚠️ One-time download from Github

To download the CLOVER source code directly from Github, simply click the green `Code` button near the top of this page, and select `Download ZIP`. Once downloaded, unpack the zip file into a directory of your choice. You will now be able to run CLOVER from a terminal in this directory. Use the `cd` command to change the directory of your terminal to the extracted folder in order to run CLOVER.

**Note:** this is not recommended, as the version you will download will not be easily updatable from Github. It is recommended that you either [install as a developer](#downloading-as-a-developer) or [install with the Python package manage](#stable-installation).

## Setting up your Python environment

CLOVER is a scientific package and, as such, uses Python packages that may not have come installed by default on your system. These packages can be easily installed, provided that you are connected to the internet, either using `pip`, the python package manager, or `conda`, a virtual-environment-based system. Instructions for `conda` are provided below.

**Note:** If you have installed CLOVER following the instructions in the [Stable Installation](#stable-installation) section, then you do not need to install any dependencies, and you can skip straight to [Setting up a new location](#setting-up-a-new-location).

### Anaconda method

To install using `conda`, from the root of the repository, run:
```bash
conda install --file requirements.txt
```
Note, on some systems, Anaconda is unable to find the requirements.txt file. In these cases, it is necessary to use the full and absolute path to the file. E.G.,
```bash
conda install --file C:\\Users\<User>\...\requirements.txt
```

### Pip install
Whether you are in an anaconda environment, or are using your native Python, you can use Python's native package manager to install any dependencies. From the root of the repository, run:
```bash
python -m pip install -r requirements.txt
```

## Setting up a new location

New locations can be set up in one of two ways:
* By creating a new location from scratch and inputting all necessary information. To do this, call the `new_location` helper script with just the name of your new location:
  ```bash
  python -m src.clover.scripts.new_location <new_location_name>
  ```
  or, if on a Linux machine,
  ```bash
  ./bin/new_location.sh <new_location_name>
  ```
  or, if you have installed the `clover-energy` package:
  ```bash
  new-clover-location <new_location_name>
  ```
* By basing the location on an existing location. To do this, call the `new_location` helper script with the `--from-existing` flag:
  ```bash
  python -m src.clover.scripts.new_location <new_location_name> --from-existing <existing_location>
  ```
  or, if on a Linux machine,
  ```bash
  ./bin/new_location.sh <new_location_name> --from-existing <existing_location>
  ```bash
  or, if you have installed the `clover-energy` package:
  ```bash
  new-clover-location <new_location_name> --from-existing <existing_location>
  ```

### Updating an existing location

As part of the ongoing development of CLOVER, new features will be introduced. In order to incorporate these into existing CLOVER locations on your system, you can use the `new_location` script provided to update these locations:
```
python -m src.clover.scripts.new_location <location_name> --update
```
or, if you have installed the `clover-energy` package:
```
new-clover-location <location_name> --update
```

CLOVER will search through your location and attempt to replace missing files and include new files that have been brought in by an update. Note, CLOVER will not correct missing or invalid fields within files, these must be corrected manually and the User Guide should be consulted for more information.

## Renewables ninja

Go to https://www.renewables.ninja/register to register a free account to gain your API token. This will be needed in order for CLOVER to correctly fetch and utilise solar profiles.

Once you have created a new location, you can input your API token using a CLOVER helper script:
```
python -m src.clover.scripts.update_api_token --location <location_name> --token <renewables_ninja_api_token>
```
or, if you have installed the `clover-energy` package:
```
update-api-token --location <location_name> --token <renewables_ninja_api_token>
```

## Completing input files

Within your location folder you will find a subfolder named `inputs`. This contains the various input files which are used by CLOVER. These need to be completed in order for CLOVER to run. Some files are needed only for optimisations while some are needed for both optimisations and simulations.

### Simulation and optimisation files

* Ensure that `inputs/generation/generation_inputs.yaml` contains your renewables.ninja API token and that the other parameters within the file are set correctly;
* Complete `inputs/location_data/location_inputs.yaml` with the details of your location;
* Complete the `inputs/generation/grid/grid_times.csv` template with the details of your location:
  * Grid profiles are a 1x24 matrix of hourly probabilities (0-1) that the grid is available,
  * Input all grid profiles at the same time;
* Complete `inputs/generation/diesel/diesel_inputs.yaml` with information about your diesel generator;
* Complete `inputs/load/devices.yaml`	with the devices that your location needs and the parameters as appropriate. **NOTE:** CLOVER considers kerosene as a mitigated source. The best practice for leaving kerosene out of your location is to set the `initial_ownership` and `final_ownership` of the kerosene device included by default to `0`.
* In the `inputs/load/device_utilisation` folder, complete the utilisation profiles for each device e.g. `light_times.csv`:
  * Utilisation profiles are a 12x24 (monthly x hourly) matrix of probabilities that the specified device is in use in that hour,
  * Each device in  “Devices.csv” must have a corresponding utilisation profile;
* In the `inputs/simulation` folder, complete the `energy_system.yaml` file with the details of your location's energy system;
* In the `inputs/simulation` folder, complete the `simulations.yaml` file with the details of the simulation bounds that you wish to run.

### Optimisation-only files

* Complete the `inputs/impact/finance_inputs.yaml` with the financial details of your location;
* Complete the `inputs/impact/ghg_inputs.yaml` with the GHG-emission details of your location;
* Complete the `inputs/optimisation/optimisation_inputs.yaml` with the various parameters used to define the scope of the optimisations;

See the user guide, available within the repository, for more information on these input files.

## Running CLOVER

The operation of CLOVER can be broken down into two steps:
1. Fetching and generating profiles
2. Carrying out simulations and optimisations as appropriate.

When running a CLOVER simulation or optimisation, profiles will be generated if they are not present. However, these can also be generated on their own, without running a simultaion.

### Profile generation

To generate the profiles on their own, run CLOVER with the name of the location only:
```bash
python -m src.clover --location <location_name>
```
or, on a Linux machine:
```bash
./bin/clover.sh --location <location_name>
```
or, if you have installed the `clover-energy` package
```bash
clover --location <location_name>
```

### Running a simulation

When running a CLOVER simulation, the size of the PV and storage systems needs to be specified on the comand-line:
```bash
python -m src.clover --location <location_name> --simulation --pv-system-size <float> --storage-size <float>
```
or, on a Linux machine:
```bash
./bin/clover.sh --location <location_name> --simulation --pv-system-size <float> --storage-size <float>
```
or, if you have installed the `clover-energy` package
```bash
clover --location <location_name> --simulation --pv-system-size <float> --storage-size <float>
```
where `<float>` indicates that a floating point object, i.e., a number, is an acceptable input. The number should not have quotation marks around it.

### Running an optimisation

When running a CLOVER optimisation, the size of the PV and storage systems are optimised based on the information inputted in the `optimisation_inputs.yaml` file. To run an optimisation, simply call CLOVER from the command line:
```bash
python -m src.clover --location <location_name> --optimisation
```
or, on a Linux machine:
```bash
./bin/clover.sh --location <location_name> --optimisation
```
or, if you have installed the `clover-energy` package
```bash
clover --location <location_name> --optimisation
```

### Analysis

When running CLOVER simulations, in-built graph plotting can be carried out by CLOVER. To activate this functionality, simply use the `--analyse` flag when initialising a CLOVER simulation from the command-line interface. You can run the analysis __without__ any plots by including the `--skip-analysis` flag.

## Running CLOVER on Imperial College London's high-performance computers

The operation of CLOVER can be broken down into the same steps as per running CLOVER on a local machine. These are described in [Running CLOVER](#running-clover). On Imperial's high-performance computers (HPCs), this functionality is wrapped up in such a way that a single entry point is provided for launching runs and a single additional input file is required in addition to those described in [Completing input files](#completing-input-files). Consult the user guide or wiki pages for more information on what is required of the input jobs file.

### Launching jobs

Once you have completed your input runs file, jobs are launched to the HPC by calling CLOVER's launch script from the command-line:
```
python -m src.clover.scripts.clover_hpc --runs <jobs_file>
```
or, if you have installed the `clover-energy` package
```
clover-hpc --runs <jobs_file>
```

***

For more information, contact Phil Sandwell (philip.sandwell@gmail.com) or Ben Winchester (benedict.winchester@gmail.com).<|MERGE_RESOLUTION|>--- conflicted
+++ resolved
@@ -65,12 +65,12 @@
 python -m pip install clover-energy --upragde
 ```
 This will fetch the latest stable version of CLOVER and install it into your current virtual environment.
-
-<<<<<<< HEAD
-#### Downloading from Github
-
-To download the CLOVER source code directly from Github, simply click the green `Code` button near the top of this page, and select `Download ZIP`. Once downloaded, unpack the zip file into a directory of your choice. You will now be able to run CLOVER from a terminal in this directory. Use the `cd` command to change the directory of your terminal to the extracted folder in order to run CLOVER.
-
+### Downloading as a developer
+
+To download the CLOVER source, with a view to editing and helping to develop the code, simply click the green `Code` button near the top of this page, copy the URL, and, in your local terminal, run `git clone <URL>` to get your local copy of CLOVER. From there, check out a new branch for any of your edits:
+```
+git checkout -b <new_branch_name>
+```
 #### Downloading Git LFS files
 
 For modelling certain renewable technologies, CLOVER utilises Github's large file store (LFS). If you don't intend to consider any thermal technologies, you can skip this section for now and jump straight to [Setting up your Python environment](#setting-up-your-python-environment). Otherwise, you should follow the steps below.
@@ -107,15 +107,6 @@
 git lfs pull
 ```
 to merge them into your local branches.
-#### Downloading as a developer
-=======
-### Downloading as a developer
->>>>>>> 265c73cd
-
-To download the CLOVER source, with a view to editing and helping to develop the code, simply click the green `Code` button near the top of this page, copy the URL, and, in your local terminal, run `git clone <URL>` to get your local copy of CLOVER. From there, check out a new branch for any of your edits:
-```
-git checkout -b <new_branch_name>
-```
 
 ### ⚠️ One-time download from Github
 
