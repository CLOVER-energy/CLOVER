# CLOVER

CLOVER minigrid simulation and optimisation for supporting rural electrification in developing countries.

[![DOI](https://zenodo.org/badge/476703736.svg)](https://zenodo.org/badge/latestdoi/476703736)

[![made-with-python](https://img.shields.io/badge/Made%20with-Python-1f425f.svg)](https://www.python.org/) 
[![PyPI pyversions](https://img.shields.io/pypi/pyversions/clover-energy.svg)](https://pypi.python.org/pypi/clover-energy/)
[![GitHub release](https://img.shields.io/github/release/CLOVER-energy/clover)](https://GitHub.com/CLOVER-energy/clover/releases/)
[![PyPI version fury.io](https://badge.fury.io/py/clover-energy.svg)](https://pypi.python.org/pypi/clover-energy/)
![example branch parameter](https://github.com/CLOVER-energy/CLOVER/actions/workflows/pytest.yml/badge.svg?branch=master)
[![PyPI download month](https://img.shields.io/pypi/dm/clover-energy.svg)](https://pypi.python.org/pypi/clover-energy/)
[![PyPI download week](https://img.shields.io/pypi/dw/clover-energy.svg)](https://pypi.python.org/pypi/clover-energy/)

#### Table Of Contents

[Quick start guide](#quick-start-guide)

⏬ [Downloading CLOVER](#downloading-clover)
 * [Stable installation](#stable-installation)
   * [Upgrading](#upgrading)
 * [Downloading as a developer](#downloading-as-a-developer)
   * [Downloading PV-T modelling files](#downloading-pv-t-modelling-files)
<<<<<<< HEAD

=======
 
>>>>>>> cd71c4fd
🐍 [Setting up your Python environment](#setting-up-your-python-environment)
  * [Anaconda method](#anaconda-method)
  * [Pip install](#pip-install)

⛅ [Setting up a new location](#setting-up-a-new-location)
  * [Updating an existing location](#updating-an-existing-location)

🌦️ [Renewables ninja](#renewables-ninja)

:memo: [Completing input files](#completing-input-files)
* [Simulation and optimisation files](#simulation-and-optimisation-files)
* [Optimisation only files](#optimisation-only-files)

🍀 [Running CLOVER](#running-clover)
* [Profile generation](#profile-generation)
* [Running a simulation](#running-a-simulation)
* [Running an optimisation](#running-an-optimisation)
* [Analysis](#analysis)

🎓 [Running CLOVER on Imperial College London's high-performance computers](#running-clover-on-imperial-college-londons-high-performance-computers)

# 🚤 Quick start guide

This guide provides a very brief introduction to get your CLOVER installation up and running as quickly as possible following the initial download. The file structure has two main branches:
* a python branch, `src`, which contains CLOVER's source code which is used to perform simulations and generate outputs,
* and a data branch, `locations`, which contains informaiton describing the locations being modelled and contains parameters to outline the simulations and optimisations that should be run.

An example location, "Bahraich," in India, is included in the initial download for reference.

## Downloading CLOVER

CLOVER can be downloaded from Github or installed via the Python package manager. If you intend to use CLOVER, but not develop or edit any of its code, then it is recommended that you install CLOVER from the Python package manager as this will guarantee that you install a stable version. If you intend to develop or edit any of the code contained within CLOVER as part of your research, then it is recommended that you download CLOVER directly from Github.

### Stable installation

For a stable version of CLOVER, it is recommended that you directly install the latest version of CLOVER via the `clover-energy` package. This can be installed using the python package manage, `pip`, in the usual way:
```bash
python -m pip install clover-energy
```

This will download and install the latest version of CLOVER into the current virtual environment that you have running. If you are using Anaconda, please note that this will install CLOVER only for the virtual environment that you are currently in, not for your system as a whole. CLOVER can now be run by calling `clover` from a terminal anywhere on your system, though you will need to set up a location in order for it to run successfully. See 'Setting up a new location' below.

This should install all of the relevant dependencies for CLOVER as well as providing four installable executable files: `new-clover-location`, `update-api-token`, `clover-hpc` and `clover`, which are described in more detail below.

Note, installing CLOVER in this way will install the package to your conda environment or local computer and will not provide you with easy access to the source code files. To develop CLOVER and have access to the source code, ensure that you download the code from GitHub.

#### Upgrading

To update the version of CLOVER that you have installed, from anywhere on your system, run:
```bash
python -m pip install clover-energy --upragde
```
This will fetch the latest stable version of CLOVER and install it into your current virtual environment.
### Downloading as a developer

To download the CLOVER source, with a view to editing and helping to develop the code, simply click the green `Code` button near the top of this page, copy the URL, and, in your local terminal, run `git clone <URL>` to get your local copy of CLOVER. From there, check out a new branch for any of your edits:
```
git checkout -b <new_branch_name>
```
#### Downloading PV-T modelling files

For modelling certain renewable technologies, CLOVER utilises external file-hosting platforms. If you don't intend to consider any thermal technologies, you can skip this section for now and jump straight to [Setting up your Python environment](#setting-up-your-python-environment). Otherwise, you should follow the steps below.

[Zenodo](https://about.zenodo.org/) is a library for storing, sharing, and accessing open source data, files, and modelling tools. Large modelling files for CLOVER are hosted on Zenodo and should be downloaded should these be required in the development version of CLOVER.

These files can be downlaoded using the latest DOI link below. Once downloaded, extract the archive into the `src/clover/src` directory within your repository:

[![DOI](https://zenodo.org/badge/DOI/10.5281/zenodo.6647054.svg)](https://doi.org/10.5281/zenodo.6647054).

### ⚠️ One-time download from Github

To download the CLOVER source code directly from Github, simply click the green `Code` button near the top of this page, and select `Download ZIP`. Once downloaded, unpack the zip file into a directory of your choice. You will now be able to run CLOVER from a terminal in this directory. Use the `cd` command to change the directory of your terminal to the extracted folder in order to run CLOVER.

**Note:** this is not recommended, as the version you will download will not be easily updatable from Github. It is recommended that you either [install as a developer](#downloading-as-a-developer) or [install with the Python package manage](#stable-installation).

## Setting up your Python environment

CLOVER is a scientific package and, as such, uses Python packages that may not have come installed by default on your system. These packages can be easily installed, provided that you are connected to the internet, either using `pip`, the python package manager, or `conda`, a virtual-environment-based system. Instructions for `conda` are provided below.

**Note:** If you have installed CLOVER following the instructions in the [Stable Installation](#stable-installation) section, then you do not need to install any dependencies, and you can skip straight to [Setting up a new location](#setting-up-a-new-location).

### Anaconda method

To install using `conda`, from the root of the repository, run:
```bash
conda install --file requirements.txt
```
Note, on some systems, Anaconda is unable to find the requirements.txt file. In these cases, it is necessary to use the full and absolute path to the file. E.G.,
```bash
conda install --file C:\\Users\<User>\...\requirements.txt
```

### Pip install
Whether you are in an anaconda environment, or are using your native Python, you can use Python's native package manager to install any dependencies. From the root of the repository, run:
```bash
python -m pip install -r requirements.txt
```

## Setting up a new location

New locations can be set up in one of two ways:
* By creating a new location from scratch and inputting all necessary information. To do this, call the `new_location` helper script with just the name of your new location:
  ```bash
  python -m src.clover.scripts.new_location <new_location_name>
  ```

  or, if on a Linux machine,
  ```bash
  ./bin/new_location.sh <new_location_name>
  ```

  or, if you have installed the `clover-energy` package:
  ```bash
  new-clover-location <new_location_name>
  ```

* By basing the location on an existing location. To do this, call the `new_location` helper script with the `--from-existing` flag:
  ```bash
  python -m src.clover.scripts.new_location <new_location_name> --from-existing <existing_location>
  ```
  or, if on a Linux machine,
  ```bash
  ./bin/new_location.sh <new_location_name> --from-existing <existing_location>
  ```bash
  or, if you have installed the `clover-energy` package:
  ```bash
  new-clover-location <new_location_name> --from-existing <existing_location>
  ```

### Updating an existing location

As part of the ongoing development of CLOVER, new features will be introduced. In order to incorporate these into existing CLOVER locations on your system, you can use the `new_location` script provided to update these locations:
```
python -m src.clover.scripts.new_location <location_name> --update
```
or, if you have installed the `clover-energy` package:
```
new-clover-location <location_name> --update
```

CLOVER will search through your location and attempt to replace missing files and include new files that have been brought in by an update. Note, CLOVER will not correct missing or invalid fields within files, these must be corrected manually and the User Guide should be consulted for more information.

## Renewables ninja

Go to https://www.renewables.ninja/register to register a free account to gain your API token. This will be needed in order for CLOVER to correctly fetch and utilise solar profiles.

Once you have created a new location, you can input your API token using a CLOVER helper script:
```
python -m src.clover.scripts.update_api_token --location <location_name> --token <renewables_ninja_api_token>
```
or, if you have installed the `clover-energy` package:
```
update-api-token --location <location_name> --token <renewables_ninja_api_token>
```

## Completing input files

Within your location folder you will find a subfolder named `inputs`. This contains the various input files which are used by CLOVER. These need to be completed in order for CLOVER to run. Some files are needed only for optimisations while some are needed for both optimisations and simulations.

### Simulation and optimisation files

* Ensure that `inputs/generation/generation_inputs.yaml` contains your renewables.ninja API token and that the other parameters within the file are set correctly;
* Complete `inputs/location_data/location_inputs.yaml` with the details of your location;
* Complete the `inputs/generation/grid/grid_times.csv` template with the details of your location:
  * Grid profiles are a 1x24 matrix of hourly probabilities (0-1) that the grid is available,
  * Input all grid profiles at the same time;
* Complete `inputs/generation/diesel/diesel_inputs.yaml` with information about your diesel generator;
* Complete `inputs/load/devices.yaml`	with the devices that your location needs and the parameters as appropriate. **NOTE:** CLOVER considers kerosene as a mitigated source. The best practice for leaving kerosene out of your location is to set the `initial_ownership` and `final_ownership` of the kerosene device included by default to `0`.
* In the `inputs/load/device_utilisation` folder, complete the utilisation profiles for each device e.g. `light_times.csv`:
  * Utilisation profiles are a 12x24 (monthly x hourly) matrix of probabilities that the specified device is in use in that hour,
  * Each device in  “Devices.csv” must have a corresponding utilisation profile;
* In the `inputs/simulation` folder, complete the `energy_system.yaml` file with the details of your location's energy system;
* In the `inputs/simulation` folder, complete the `simulations.yaml` file with the details of the simulation bounds that you wish to run.

### Optimisation-only files

* Complete the `inputs/impact/finance_inputs.yaml` with the financial details of your location;
* Complete the `inputs/impact/ghg_inputs.yaml` with the GHG-emission details of your location;
* Complete the `inputs/optimisation/optimisation_inputs.yaml` with the various parameters used to define the scope of the optimisations;

See the user guide, available within the repository, for more information on these input files.

## Running CLOVER

The operation of CLOVER can be broken down into two steps:
1. Fetching and generating profiles
2. Carrying out simulations and optimisations as appropriate.

When running a CLOVER simulation or optimisation, profiles will be generated if they are not present. However, these can also be generated on their own, without running a simultaion.

### Profile generation

To generate the profiles on their own, run CLOVER with the name of the location only:
```bash
python -m src.clover --location <location_name>
```
or, on a Linux machine:
```bash
./bin/clover.sh --location <location_name>
```
or, if you have installed the `clover-energy` package
```bash
clover --location <location_name>
```

### Running a simulation

When running a CLOVER simulation, the size of the PV and storage systems needs to be specified on the comand-line:
```bash
python -m src.clover --location <location_name> --simulation --pv-system-size <float> --storage-size <float>
```
or, on a Linux machine:
```bash
./bin/clover.sh --location <location_name> --simulation --pv-system-size <float> --storage-size <float>
```
or, if you have installed the `clover-energy` package
```bash
clover --location <location_name> --simulation --pv-system-size <float> --storage-size <float>
```
where `<float>` indicates that a floating point object, i.e., a number, is an acceptable input. The number should not have quotation marks around it.

### Running an optimisation

When running a CLOVER optimisation, the size of the PV and storage systems are optimised based on the information inputted in the `optimisation_inputs.yaml` file. To run an optimisation, simply call CLOVER from the command line:
```bash
python -m src.clover --location <location_name> --optimisation
```
or, on a Linux machine:
```bash
./bin/clover.sh --location <location_name> --optimisation
```
or, if you have installed the `clover-energy` package
```bash
clover --location <location_name> --optimisation
```

### Analysis

When running CLOVER simulations, in-built graph plotting can be carried out by CLOVER. To activate this functionality, simply use the `--analyse` flag when initialising a CLOVER simulation from the command-line interface. You can run the analysis __without__ any plots by including the `--skip-analysis` flag.

## Running CLOVER on Imperial College London's high-performance computers

The operation of CLOVER can be broken down into the same steps as per running CLOVER on a local machine. These are described in [Running CLOVER](#running-clover). On Imperial's high-performance computers (HPCs), this functionality is wrapped up in such a way that a single entry point is provided for launching runs and a single additional input file is required in addition to those described in [Completing input files](#completing-input-files). Consult the user guide or wiki pages for more information on what is required of the input jobs file.

### Launching jobs

Once you have completed your input runs file, jobs are launched to the HPC by calling CLOVER's launch script from the command-line:
```
python -m src.clover.scripts.clover_hpc --runs <jobs_file>
```
or, if you have installed the `clover-energy` package
```
clover-hpc --runs <jobs_file>
```

***

For more information, contact Phil Sandwell (philip.sandwell@gmail.com) or Ben Winchester (benedict.winchester@gmail.com).<|MERGE_RESOLUTION|>--- conflicted
+++ resolved
@@ -21,11 +21,7 @@
    * [Upgrading](#upgrading)
  * [Downloading as a developer](#downloading-as-a-developer)
    * [Downloading PV-T modelling files](#downloading-pv-t-modelling-files)
-<<<<<<< HEAD
-
-=======
- 
->>>>>>> cd71c4fd
+
 🐍 [Setting up your Python environment](#setting-up-your-python-environment)
   * [Anaconda method](#anaconda-method)
   * [Pip install](#pip-install)
