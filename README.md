--- conflicted
+++ resolved
@@ -10,8 +10,6 @@
 
 An example location, "Bahraich," in India, is included in the initial download for reference.
 
-<<<<<<< HEAD
-=======
 ### Downloading CLOVER
 
 CLOVER can be downloaded from Github or installed via the Python package manager. If you intend to use CLOVER, but not develop or edit any of its code, then it is recommended that you install CLOVER from the Python package manager as this will guarantee that you install a stable version. If you intend to develop or edit any of the code contained within CLOVER as part of your research, then it is recommended that you download CLOVER directly from Github.
@@ -38,7 +36,6 @@
 
 To download the CLOVER source code directly from Github, simply click the green `Code` button near the top of this page, and select `Download ZIP`. Once downloaded, unpack the zip file into a directory of your choice. You will now be able to run CLOVER from a terminal in this directory. Use the `cd` command to change the directory of your terminal to the extracted folder in order to run CLOVER.
 
->>>>>>> 68672dcd
 ### Setting up your Python environment
 
 CLOVER is a scientific package and, as such, uses Python packages that may not have come installed by default on your system. These packages can be easily installed, provided that you are connected to the internet, either using `pip`, the python package manager, or `conda`, a virtual-environment-based system. Instructions for `conda` are provided below:
