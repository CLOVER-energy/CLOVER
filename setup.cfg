--- conflicted
+++ resolved
@@ -1,10 +1,6 @@
 [metadata]
 name = clover-energy
-<<<<<<< HEAD
-version = 5.1.0b1
-=======
-version = 5.1.2b3
->>>>>>> d5d1e865
+version = 5.2.0a1
 author = Phil Sandwell, Ben Winchester and Hamish Beath
 author_email = philip.sandwell@gmail.com,benedict.winchester@gmail.com,hamishbeath@outlook.com
 description = Continuous Lifetime Optimisation of Variable Electricity Resources
