--- conflicted
+++ resolved
@@ -16,13 +16,10 @@
 #   cumulative_cost                 $
 #   cumulative_ghgs                 kgCO2eq
 #   cumulative_system_cost          $
-<<<<<<< HEAD
-=======
 #   cumulative_system_ghgs          kgCO2eq
 #   emissions_intensity             gCO2/kWh
 #   lcow                            $/m^3
 #   lcue                            $/kWh
->>>>>>> e65cbf2e
 #   total_brine                     m^3
 #   total_cost                      $
 #   total_system_cost               $
@@ -33,11 +30,6 @@
 #   unmet_hot_water_fraction
 # Valid optimisation criteria, usually set to "maximise":
 #   hw_demand_covered
-<<<<<<< HEAD
-#   renewables_fraction
-#   kerosene_displacement
-=======
->>>>>>> e65cbf2e
 #   kerosene_cost_mitigated         $
 #   kerosene_displacement
 #   kerosene_ghgs_mitigated         kgCO2eq
