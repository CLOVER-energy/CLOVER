---
################################################################################
# solar_generation_inputs.yaml - PV-data-generation parameters.                #
#                                                                              #
# Author: Phil Sandwell, Ben Winchester                                        #
# Copyright: Phil Sandwell & Ben Winchester, 2021                              #
# Date created: 14/07/2021                                                     #
# License: Open source                                                         #
################################################################################

panels:
  - name: default_pv
    azimuthal_orientation: 180 # [degrees from North]
    lifetime: 20 # [years] - Lifetime of the PV system.
<<<<<<< HEAD
    reference_temperature: 25 # [degrees Celcius]
    thermal_coefficient: 0.0053 # [1 / degrees Celcius]
    tilt: 29 # [degrees above horizontal]
    type: pv # Panel type, either 'pv', 'solar_thermal' or 'solar_desalination'
  # - name: default_pvt
  #   azimuthal_orientation: 180 # [degrees from North]
  #   lifetime: 20 # [years] - Lifetime of the PV system.
  #   mass_flow_rate: 7.5 # [litres/hour]
  #   pv: default_pv
  #   tilt: 29 # [degrees above horizontal]
  #   type: pv_t # Panel type, either 'pv' or 'pv_t'
=======
    # reference_temperature: 25 # [degrees Celcius]
    # thermal_coefficient: 0.0053 # [1 / degrees Celcius]
    tilt: 29 # [degrees above horizontal]
    type: pv # Panel type, either 'pv' or 'pv_t'
>>>>>>> 17ca47dd
<|MERGE_RESOLUTION|>--- conflicted
+++ resolved
@@ -12,21 +12,7 @@
   - name: default_pv
     azimuthal_orientation: 180 # [degrees from North]
     lifetime: 20 # [years] - Lifetime of the PV system.
-<<<<<<< HEAD
-    reference_temperature: 25 # [degrees Celcius]
-    thermal_coefficient: 0.0053 # [1 / degrees Celcius]
-    tilt: 29 # [degrees above horizontal]
-    type: pv # Panel type, either 'pv', 'solar_thermal' or 'solar_desalination'
-  # - name: default_pvt
-  #   azimuthal_orientation: 180 # [degrees from North]
-  #   lifetime: 20 # [years] - Lifetime of the PV system.
-  #   mass_flow_rate: 7.5 # [litres/hour]
-  #   pv: default_pv
-  #   tilt: 29 # [degrees above horizontal]
-  #   type: pv_t # Panel type, either 'pv' or 'pv_t'
-=======
     # reference_temperature: 25 # [degrees Celcius]
     # thermal_coefficient: 0.0053 # [1 / degrees Celcius]
     tilt: 29 # [degrees above horizontal]
-    type: pv # Panel type, either 'pv' or 'pv_t'
->>>>>>> 17ca47dd
+    type: pv # Panel type, either 'pv' or 'pv_t'