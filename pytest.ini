[pytest]
<<<<<<< HEAD
addopts = -p no:warnings --strict-markers -cov
markers =
    component: marks tests as component tests (deslect with '-m "not component"')
    integtest: marks tests as integration tests (deslect with '-m "not integtest"')
    slow: marks tests as slow (deselect with '-m "not slow"')
    unit: marks tests as unit tests (deslect with '-m "not unit"')
    webtest: mark a test as a webtest (deslect with '-m "not webtest"')
=======
addopts = -p no:warnings
pythonpath = . src
>>>>>>> ba349d8d
<|MERGE_RESOLUTION|>--- conflicted
+++ resolved
@@ -1,5 +1,4 @@
 [pytest]
-<<<<<<< HEAD
 addopts = -p no:warnings --strict-markers -cov
 markers =
     component: marks tests as component tests (deslect with '-m "not component"')
@@ -7,7 +6,4 @@
     slow: marks tests as slow (deselect with '-m "not slow"')
     unit: marks tests as unit tests (deslect with '-m "not unit"')
     webtest: mark a test as a webtest (deslect with '-m "not webtest"')
-=======
-addopts = -p no:warnings
-pythonpath = . src
->>>>>>> ba349d8d
+pythonpath = . src