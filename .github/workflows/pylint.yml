name: Pylint

on: [push, pull_request]

jobs:
  build:
    runs-on: ubuntu-latest

    steps:
      - uses: actions/checkout@v2
      - name: Set up Python 3.7
        uses: actions/setup-python@v2
        with:
          python-version: 3.7
      - name: Install dependencies
        run: |
          python -m pip install --upgrade pip
          pip install -r requirements.txt
          pip install pylint
      - name: Analysing the code with pylint
        run: |
<<<<<<< HEAD
          python -m pylint clover
=======
          python -m pylint src/clover
>>>>>>> bcd502f3
<|MERGE_RESOLUTION|>--- conflicted
+++ resolved
@@ -19,8 +19,4 @@
           pip install pylint
       - name: Analysing the code with pylint
         run: |
-<<<<<<< HEAD
-          python -m pylint clover
-=======
-          python -m pylint src/clover
->>>>>>> bcd502f3
+          python -m pylint src/clover