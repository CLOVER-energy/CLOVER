#!/usr/bin/python3
########################################################################################
# argparser.py - Argument-parsing code for CLOVER.                                     #
#                                                                                      #
# Author: Ben Winchester                                                               #
# Copyright: Ben Winchester, 2021                                                      #
# Date created: 13/07/2021                                                             #
# License: Open source                                                                 #
########################################################################################
"""
argparser.py - The argument-parsing module for CLOVER.

"""

import argparse
import logging

from typing import Any, List

from .__utils__ import BColours, DEFAULT_SCENARIO

__all__ = (
    "parse_args",
    "validate_args",
)


class MissingParametersError(Exception):
    """
    Raised when not all parameters have been specified on the command line.

    """

    def __init__(self, missing_parameter: str) -> None:
        """
        Instantiate a missing parameters error.

        Inputs:
            - missing_parameter:
                The parameter which has not been specified.

        """

        super().__init__(
            f"Missing command-line parameters: {missing_parameter}. "
            + "Run `clover --help` for more information."
        )


def parse_args(args: List[Any]) -> argparse.Namespace:
    """
    Parses command-line arguments into a :class:`argparse.NameSpace`.

    """

    parser = argparse.ArgumentParser()

    # Misc. arguments.
    # Fast mode:
    #   Used for debugging purposes to run with fsat models.
    parser.add_argument(
        "--debug", "-d", action="store_true", default=False, help=argparse.SUPPRESS
    )
    # Verbose:
    #   Used for generating verbose logs for debugging.
    parser.add_argument(
        "--verbose", "-v", action="store_true", default=False, help=argparse.SUPPRESS
    )

    # Mandatory arguments regardless of the use case.
    mandatory_arguments = parser.add_argument_group("mandatory arguments")
    mandatory_arguments.add_argument(
        "--location",
        "-l",
        type=str,
        help="The name of the location for which to run CLOVER.",
    )

    # Arguments used only when specifying how profiles should be generated or used.
    profile_arguments = parser.add_argument_group("profile arguments")
    profile_arguments.add_argument(
        "--refetch",
        action="store_true",
        default=False,
        help="If specified, CLOVER will refetch the various profiles used from the "
        "renewables.ninja API. Otherwise, existing profiles will be used if present.",
    )
    profile_arguments.add_argument(
        "--regenerate",
        action="store_true",
        default=False,
        help="If specified, CLOVER will regenerate the various profiles used. "
        "Otherwise, existing profiles will be used if present.",
    )

    # Arguments in common to both simulations and optimisations
    action_arguments = parser.add_argument_group(
        "simulation and optimisation arguments",
    )
    action_arguments.add_argument(
        "--electric-load-profile",
        "-el",
        type=str,
        help="The name of the load profile to use for the run. This overrides CLOVER's "
        "in-built load-profile generation.",
    )
    action_arguments.add_argument(
        "--output",
        "-o",
        type=str,
        help="The location of the output file in which simulation data will be saved.",
    )
    action_arguments.add_argument(
        "--pv-system-size",
        "-pv",
        type=float,
        help="The size of the PV system being modelled in PV panel units, defaulting "
        "to kWp.",
    )
    action_arguments.add_argument(
        "--scenario",
        "-s",
        type=str,
        default=DEFAULT_SCENARIO,
        help="The name of the scenario to use for the run.",
    )
    action_arguments.add_argument(
        "--storage-size",
        "-b",
        type=float,
        help="The size of the battery system being modelled in battery units, "
        "defaulting to kWh.",
    )

    # Clean-water-specific arguments.
    clean_water_parser = parser.add_argument_group(
        "clean-water-only arguments",
    )
    clean_water_parser.add_argument(
        "--num-clean-water-tanks",
        "-ncwt",
        default=0,
        type=int,
        help="The number of clean-water tanks to be included in the system.",
    )
    clean_water_parser.add_argument(
        "--clean-water-pvt-system-size",
        "-cwpvt",
        type=float,
        help="The size of the PV-T system being modelled, associated with the "
        "clean-water supply system, in PV-T panel units.",
    )

    # Hot-water-specific arguments.
    hot_water_parser = parser.add_argument_group(
        "hot-water-only arguments",
    )
    hot_water_parser.add_argument(
        "--num-hot-water-tanks",
        "-nhwt",
        default=0,
        type=int,
        help="The number of hpt-water tanks to be included in the system.",
    )
    hot_water_parser.add_argument(
        "--hot-water-pvt-system-size",
        "-hwpvt",
        type=float,
        help="The size of the PV-T system being modelled, associated with the "
        "hot-water supply system, in PV-T panel units.",
    )

    # Simulation-specific arguments.
    simulation_parser = parser.add_argument_group(
        "simulation-only arguments",
    )
    simulation_parser.add_argument(
        "--simulation",
        "-sim",
        action="store_true",
        default=False,
        help="If specified, CLOVER will carry out a single simulation.",
    )
    simulation_parser.add_argument(
        "--analyse",
        "-a",
        action="store_true",
        default=False,
        help="If specified, plots will be generated and saved and key results will be "
        "calculated and saved for the simulation.",
    )
    simulation_parser.add_argument(
        "--skip-plots",
<<<<<<< HEAD
=======
        "-sp",
>>>>>>> ca3ff8a5
        action="store_true",
        default=False,
        help="If specified, plots will be skipped. Note, only affects cases where "
        "analysis has been requested; plot generation cannot be carried out without "
        "analysis.",
    )

    # Optimisation arguments
    optimisation_parser = parser.add_argument_group(
        "optimisation-only arguments",
    )
    optimisation_parser.add_argument(
        "--optimisation",
        "-opt",
        action="store_true",
        default=False,
        help="If specified, CLOVER will carry out optimisations in accordance with "
        "the `optimisation_inputs` file.",
    )

    return parser.parse_args(args)


def validate_args(logger: logging.Logger, parsed_args: argparse.Namespace) -> bool:
    """
    Validates the command-line arguments passed in.

    Inputs:
        - parsed_args
            The parsed command-line arguments.

    Outputs:
        - A boolean giving whether the arguments are valid (True) or not (False).

    Raises: MissingParameterError
        - Raised when a CLI parameter is missing.

    """

    if parsed_args.location is None:
        logger.error(
            "%sThe required argument, 'location', was not specified.%s",
            BColours.fail,
            BColours.endc,
        )
        raise MissingParametersError("location")

    if parsed_args.simulation and parsed_args.optimisation:
        logger.error(
            "%sCannot run both a simulation and an optimisation.%s",
            BColours.fail,
            BColours.endc,
        )
        return False

    if parsed_args.electric_load_profile is not None and parsed_args.regenerate:
        logger.error(
            "%sCannot request profile regeneration if a total-load profile is "
            "specified.%s",
            BColours.fail,
            BColours.endc,
        )
        return False

    return True<|MERGE_RESOLUTION|>--- conflicted
+++ resolved
@@ -191,10 +191,7 @@
     )
     simulation_parser.add_argument(
         "--skip-plots",
-<<<<<<< HEAD
-=======
         "-sp",
->>>>>>> ca3ff8a5
         action="store_true",
         default=False,
         help="If specified, plots will be skipped. Note, only affects cases where "
