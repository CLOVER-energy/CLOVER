--- conflicted
+++ resolved
@@ -38,11 +38,8 @@
     NAME,
     ProgrammerJudgementFault,
     RegressorType,
-<<<<<<< HEAD
     SolarPanelType,
-=======
     RenewablesNinjaError,
->>>>>>> ba349d8d
 )
 from .__utils__ import BaseRenewablesNinjaThread, SolarDataType, total_profile_output
 
@@ -165,12 +162,8 @@
 
         """
 
-<<<<<<< HEAD
         return self.second_order_coefficient
 
-
-class SolarPanel(ABC):  # pylint: disable=too-few-public-methods
-=======
 class Tracking(enum.Enum):
     """
     Specifies the tracking state of the panel being considered.
@@ -231,7 +224,6 @@
 
 
 class SolarPanel:  # pylint: disable=too-few-public-methods
->>>>>>> ba349d8d
     """
     Represents a solar panel being considered.
 
@@ -412,7 +404,6 @@
 
         """
 
-<<<<<<< HEAD
         super().__init__(
             azimuthal_orientation,
             lifetime,
@@ -420,12 +411,6 @@
             tilt,
         )
 
-        self.pv_unit: float = pv_unit if pv_unit is not None else DEFAULT_PV_UNIT
-        self.pv_unit_overrided: bool = pv_unit_overrided
-        self.reference_efficiency: Optional[float] = reference_efficiency
-        self.reference_temperature: Optional[float] = reference_temperature
-        self.thermal_coefficient: Optional[float] = thermal_coefficient
-=======
         self.azimuthal_orientation: float | None = azimuthal_orientation
         self.lifetime: int = lifetime
         self.name: str = name
@@ -464,7 +449,6 @@
         Whether the panel is tracking or not.
 
     """
->>>>>>> ba349d8d
 
     def __init__(
         self,
@@ -659,7 +643,7 @@
         mass_flow_rate: float,
         solar_irradiance: float,
         wind_speed: float,
-    ) -> Tuple[Optional[float], Optional[float]]:
+    ) -> tuple[float | None, float | None]:
         """
         Not yet developed.
 
@@ -831,9 +815,6 @@
             + ")"
         )
 
-<<<<<<< HEAD
-    def calculate_performance(  # pylint: disable=too-many-locals
-=======
     def __hash__(self) -> int:
         """
         Return a unique identifier for the panel.
@@ -864,7 +845,6 @@
         )
 
     def calculate_performance(
->>>>>>> ba349d8d
         self,
         ambient_temperature: float,
         htf_heat_capacity: float,
@@ -873,11 +853,7 @@
         mass_flow_rate: float,
         solar_irradiance: float,
         wind_speed: float,
-<<<<<<< HEAD
-    ) -> Tuple[Optional[float], Optional[float]]:
-=======
     ) -> tuple[float, float]:
->>>>>>> ba349d8d
         """
         Calculates the performance characteristics of the hybrid PV-T collector.
 
@@ -995,7 +971,6 @@
         return fractional_electric_performance, output_temperature
 
 
-<<<<<<< HEAD
 class SolarThermalPanel(SolarPanel, panel_type=SolarPanelType.SOLAR_THERMAL):
     """
     Represents a solar-thermal panel.
@@ -1269,7 +1244,6 @@
             raise
 
         return cls(performance_curve, solar_inputs)
-=======
 def get_profile_prefix(panel: PVPanel | HybridPVTPanel) -> str:
     """
     Determine the prefix to use for profile names based on the tracking and angles.
@@ -1296,7 +1270,6 @@
         "generation.solar::get_profile_prefix",
         f"Code not written for switch for tracking value {tracking.value}",
     )
->>>>>>> ba349d8d
 
 
 def solar_degradation(lifetime: int, num_years: int) -> pd.DataFrame:
