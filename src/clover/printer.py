--- conflicted
+++ resolved
@@ -208,18 +208,11 @@
             parsed_args.clean_water_pvt_system_size is not None
             and len(minigrid.pvt_panels) >= 1
         ):
-<<<<<<< HEAD
-            simulation_string_list.append(
-                f"- {parsed_args.clean_water_pvt_system_size} Clean-water PV-T panel "
-                + f"units ({minigrid.pvt_panel.pv_layer.pv_unit} kWp PV per unit)\n"
-            )
-=======
             for pvt_panel in minigrid.pvt_panels:
                 simulation_string_list.append(
                     f"- {parsed_args.clean_water_pvt_system_size} Clean-water PV-T panel "
                     + f"units ({pvt_panel.pv_unit} kWp PV per unit)\n"
                 )
->>>>>>> ba349d8d
         if minigrid.clean_water_tank is not None:
             simulation_string_list.append(
                 f"- {parsed_args.num_clean_water_tanks}x "
@@ -235,18 +228,11 @@
             parsed_args.hot_water_pvt_system_size is not None
             and len(minigrid.pvt_panels) >= 1
         ):
-<<<<<<< HEAD
-            simulation_string_list.append(
-                f"- {parsed_args.hot_water_pvt_system_size} Hot-water PV-T panel units "
-                + f"({minigrid.pvt_panel.pv_layer.pv_unit} kWp PV per unit)\n"
-            )
-=======
             for pvt_panel in minigrid.pvt_panels:
                 simulation_string_list.append(
                     f"- {parsed_args.hot_water_pvt_system_size} Hot-water PV-T panel units "
                     + f"({pvt_panel.pv_unit} kWp PV per unit)\n"
                 )
->>>>>>> ba349d8d
         simulation_string_list.append(
             f"- {parsed_args.num_hot_water_tanks}x {minigrid.hot_water_tank.mass} "
             + "litres hot-water storage"
