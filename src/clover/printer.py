--- conflicted
+++ resolved
@@ -189,19 +189,6 @@
             and minigrid.pvt_panel is not None
         ):
             simulation_string_list.append(
-<<<<<<< HEAD
-                "- {} Clean-water PV-T panel units ({} kWp PV per unit)".format(
-                    parsed_args.clean_water_pvt_system_size,
-                    minigrid.pvt_panel.pv_unit,
-                )
-            )
-        if minigrid.clean_water_tank is not None:
-            simulation_string_list.append(
-                "- {}x {} litres clean-water storage".format(
-                    parsed_args.num_clean_water_tanks,
-                    minigrid.clean_water_tank.mass,
-                )
-=======
                 f"- {parsed_args.clean_water_pvt_system_size} Clean-water PV-T panel "
                 + f"units ({minigrid.pvt_panel.pv_unit} kWp PV per unit)\n"
             )
@@ -212,7 +199,6 @@
                 + "\n"
                 if scenario.hot_water_scenario is not None
                 else ""
->>>>>>> 30e734cd
             )
 
     # Append the hot-water information if relevant.
@@ -222,15 +208,8 @@
             and minigrid.pvt_panel is not None
         ):
             simulation_string_list.append(
-<<<<<<< HEAD
-                "- {} Hot-water PV-T panel units ({} kWp PV per unit)".format(
-                    parsed_args.hot_water_pvt_system_size,
-                    minigrid.pvt_panel.pv_unit,
-                )
-=======
                 f"- {parsed_args.hot_water_pvt_system_size} Hot-water PV-T panel units "
                 + f"({minigrid.pvt_panel.pv_unit} kWp PV per unit)\n"
->>>>>>> 30e734cd
             )
         simulation_string_list.append(
             f"- {parsed_args.num_hot_water_tanks}x {minigrid.hot_water_tank.mass} "
