--- conflicted
+++ resolved
@@ -451,14 +451,9 @@
                     CONVERTERS,
                     BColours.endc,
                 )
-<<<<<<< HEAD
 
             if len(conversion_inputs[CONVERTERS]) > 0:
                 for entry in conversion_inputs[CONVERTERS]:
-=======
-            if len(conversion_inputs) > 0:
-                for entry in conversion_inputs:
->>>>>>> 0950a6d6
                     if not isinstance(entry, dict):
                         logger.error(
                             "%sConverter not of correct format `dict`: %s%s",
@@ -512,11 +507,7 @@
                     try:
                         converter_costs[converter] = [
                             entry[COSTS]
-<<<<<<< HEAD
                             for entry in conversion_inputs[CONVERTERS]
-=======
-                            for entry in conversion_inputs
->>>>>>> 0950a6d6
                             if entry[NAME] == converter.name
                         ][0]
                     except (KeyError, IndexError):
@@ -533,11 +524,7 @@
                     try:
                         converter_emissions[converter] = [
                             entry[EMISSIONS]
-<<<<<<< HEAD
                             for entry in conversion_inputs[CONVERTERS]
-=======
-                            for entry in conversion_inputs
->>>>>>> 0950a6d6
                             if entry[NAME] == converter.name
                         ][0]
                     except (KeyError, IndexError):
@@ -555,17 +542,11 @@
             else:
                 converters = {}
                 logger.info(
-<<<<<<< HEAD
                     "No conversion inputs in file, continuing with no defined converters."
                 )
         else:
             converters = {}
             logger.info("Conversion file empty, continuing with no defined converters.")
-=======
-                    "Conversion file empty, continuing with no defined converters."
-                )
-
->>>>>>> 0950a6d6
     else:
         converters = {}
         logger.info("No conversion file, skipping converter parsing.")
