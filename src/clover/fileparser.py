#!/usr/bin/python3
########################################################################################
# fileparser.py - File-parsing code for CLOVER.                                        #
#                                                                                      #
# Author: Ben Winchester                                                               #
# Copyright: Ben Winchester, 2021                                                      #
# Date created: 13/07/2021                                                             #
# License: Open source                                                                 #
########################################################################################
"""
fileparser.py - The argument-parsing module for CLOVER.

"""

import os
import pickle
import pkgutil

from collections import defaultdict
from logging import Logger
from typing import Any, DefaultDict, Dict, List, Optional, Set, Tuple, Union

import json
import pandas as pd  # pylint: disable=import-error

from sklearn.linear_model._coordinate_descent import Lasso

from . import load
from .generation import solar
from .impact.finance import COSTS, FINANCE_IMPACT, ImpactingComponent
from .impact.ghgs import EMISSIONS, GHG_IMPACT
from .simulation.diesel import DIESEL_CONSUMPTION, MINIMUM_LOAD, DieselWaterHeater

from .__utils__ import (
    AuxiliaryHeaterType,
    BColours,
    DesalinationScenario,
    EXCHANGER,
    DieselMode,
    HotWaterScenario,
    HTFMode,
    InputFileError,
    InternalError,
    KEROSENE_DEVICE_NAME,
    RegressorType,
    ResourceType,
    Location,
    LOCATIONS_FOLDER_NAME,
    NAME,
    PACKAGE_NAME,
    RAW_CLOVER_PATH,
    read_yaml,
    Scenario,
    Simulation,
)
from .conversion.conversion import (
    Converter,
    MultiInputConverter,
    ThermalDesalinationPlant,
    WaterSource,
)
from .optimisation.__utils__ import Optimisation, OptimisationParameters
from .simulation.diesel import DieselGenerator
from .simulation.energy_system import Minigrid
from .simulation.transmission import Transmitter

__all__ = (
    "GENERATION_INPUTS_FILE",
    "INPUTS_DIRECTORY",
    "KEROSENE_TIMES_FILE",
    "KEROSENE_USAGE_FILE",
    "LOCATIONS_FOLDER_NAME",
    "parse_input_files",
)


# Battery:
#   Keyword used for parsing battery-related information.
BATTERY: str = "battery"

# Battery inputs file:
#   The relative path to the battery inputs file.
BATTERY_INPUTS_FILE: str = os.path.join("simulation", "battery_inputs.yaml")

# Conventional water-source-availability directory:
#   The directory containing availability profiles for conventional water sources.
CONVENTIONAL_WATER_SOURCE_AVAILABILITY_DIRECTORY: str = os.path.join(
    "generation", "conventional_water_sources"
)

# Converters:
#   Keyword used for parsing converter information.
CONVERTERS: str = "converters"

# Conversion inputs file:
#   The relative path to the conversion-inputs file.
CONVERSION_INPUTS_FILE: str = os.path.join("generation", "conversion_inputs.yaml")

# Desalination scenarios:
#   Keyword used for parsing desalination scenarios.
DESALINATION_SCENARIOS: str = "desalination_scenarios"

# Desalination scenario inputs file:
#   The relative path to the desalination-scenario inputs file.
DESALINATION_SCENARIO_INPUTS_FILE: str = os.path.join(
    "scenario", "desalination_scenario.yaml"
)

# Device inputs file:
#   The relative path to the device-inputs file.
DEVICE_INPUTS_FILE: str = os.path.join("load", "devices.yaml")

# Device utilisation template filename:
#   The template filename of device-utilisation profiles used for parsing the files.
DEVICE_UTILISATION_TEMPLATE_FILENAME: str = "{device}_times.csv"

# Device utilisations input directory:
#   The relative path to the directory contianing the device-utilisaion information.
DEVICE_UTILISATIONS_INPUT_DIRECTORY: str = os.path.join("load", "device_utilisation")

# Diesel generator:
#   Keyword used for parsing diesel-generator information.
DIESEL_GENERATOR: str = "diesel_generator"

# Diesel generators:
#   Keyword used for parsing diesel-generator information.
DIESEL_GENERATORS: str = "diesel_generators"

# Diesel inputs file:
#   The relative path to the diesel-inputs file.
DIESEL_INPUTS_FILE: str = os.path.join("generation", "diesel_inputs.yaml")

# Diesel water heater:
#   Keyword used for parsing diesel-water-heater information.
DIESEL_WATER_HEATER: str = "diesel_water_heater"

# Diesel generators:
#   Keyword used for parsing diesel-generator information.
DIESEL_WATER_HEATERS: str = "diesel_water_heaters"

# Fast electric model file:
#   The relative path to the electric model file to use when running .
ELECTRIC_MODEL_FAST_FILE: str = os.path.join("src", "{}_electric_tree.sav")

# Electric model file:
#   The relative path to the electric model file.
ELECTRIC_MODEL_FILE: str = os.path.join("src", "{}_electric_forest.sav")

# Electric water heater:
#   Keyword used for parsing electric water-heater information.
ELECTRIC_WATER_HEATER: str = "electric_water_heater"

# Energy-system inputs file:
#   The relative path to the energy-system-inputs file.
ENERGY_SYSTEM_INPUTS_FILE: str = os.path.join("simulation", "energy_system.yaml")

# Exchangers:
#   Keyword used for parsing heat-exchanger information.
EXCHANGERS: str = "exchangers"

# Exchanger inputs file:
#   The relative path to the heat-exchanger-inputs file.
EXCHANGER_INPUTS_FILE: str = os.path.join("simulation", "heat_exchangers.yaml")

# Finance inputs file:
#   The relative path to the finance-inputs file.
FINANCE_INPUTS_FILE: str = os.path.join("impact", "finance_inputs.yaml")

# Generation inputs file:
#   The relative path to the generation-inputs file.
GENERATION_INPUTS_FILE: str = os.path.join("generation", "generation_inputs.yaml")

# GHG inputs file:
#   The relative path to the GHG inputs file.
GHG_INPUTS_FILE: str = os.path.join("impact", "ghg_inputs.yaml")

# Grid inputs file:
#   The relative path to the grid-inputs file.
GRID_TIMES_FILE: str = os.path.join("generation", "grid_times.csv")

# Hot-water scenarios:
#   Keyword used for parsing hot-water scenarios.
HOT_WATER_SCENARIOS: str = "hot_water_scenarios"

# Hot-water scenario inputs file:
#   The relative path to the hot-water scenario inputs file.
HOT_WATER_SCENARIO_INPUTS_FILE: str = os.path.join(
    "scenario", "hot_water_scenario.yaml"
)

# Inputs directory:
#   The directory containing user inputs.
INPUTS_DIRECTORY: str = "inputs"

# Kerosene filepath:
#   The path to the kerosene information file which needs to be provided for CLOVER.
KEROSENE_TIMES_FILE: str = os.path.join(
    "load", "device_utilisation", "kerosene_times.csv"
)

# Kerosene utilisation filepath:
#   The path to the kerosene utilisation profile.
KEROSENE_USAGE_FILE: str = os.path.join("load", "device_usage", "kerosene_in_use.csv")

# Location inputs file:
#   The relative path to the location inputs file.
LOCATION_INPUTS_FILE: str = os.path.join("location_data", "location_inputs.yaml")

# Optimisation inputs file:
#   The relative path to the optimisation-input information file.
OPTIMISATION_INPUTS_FILE: str = os.path.join("optimisation", "optimisation_inputs.yaml")

# Optimisations:
#   Key used to extract the list of optimisations from the input file.
OPTIMISATIONS: str = "optimisations"

# Scenarios:
#   Keyword used for parsing scenario information.
SCENARIOS: str = "scenarios"

# Scenario inputs file:
#   The relative path to the scenario inputs file.
SCENARIO_INPUTS_FILE: str = os.path.join("scenario", "scenario_inputs.yaml")

# Simulation inputs file:
#   The relative path to the simulation inputs file.
SIMULATIONS_INPUTS_FILE: str = os.path.join("simulation", "simulations.yaml")

# Solar inputs file:
#   The relative path to the solar inputs file.
SOLAR_INPUTS_FILE: str = os.path.join("generation", "solar_generation_inputs.yaml")

# Tank inputs file:
#   The relative path to the tank inputs file.
TANK_INPUTS_FILE: str = os.path.join("simulation", "tank_inputs.yaml")

# Fast thermal model file:
#   The relative path to the thermal model file.
THERMAL_MODEL_FAST_FILE: str = os.path.join("src", "{}_thermal_tree.sav")

# Thermal model file:
#   The relative path to the thermal model file.
THERMAL_MODEL_FILE: str = os.path.join("src", "{}_thermal_forest.sav")

# Transmission inputs file:
#   The relative path to the transmission inputs file.
TRANSMISSION_INPUTS_FILE: str = os.path.join("simulation", "transmission_inputs.yaml")

# Transmitters:
#   Keyword used to parse transmitter information.
TRANSMITTERS: str = "transmitters"

# Water pump:
#   Keyword used to parse water-pump information.
WATER_PUMP: str = "water_pump"

# Water source availability template filename:
#   A template filename for parsing water-source availability profiles.
WATER_SOURCE_AVAILABILTY_TEMPLATE_FILENAME: str = "{water_source}_times.csv"

# Water source inputs file:
#   The relative path to the water-source inputs file.
WATER_SOURCE_INPUTS_FILE: str = os.path.join("generation", "water_source_inputs.yaml")


def _parse_battery_inputs(
    energy_system_inputs: Dict[str, Any],
    inputs_directory_relative_path: str,
    logger: Logger,
    scenarios: List[Scenario],
) -> Tuple[
    Optional[Dict[str, float]],
    Optional[Dict[str, float]],
    List[Dict[str, Any]],
    str,
]:
    """
    Parses the battery inputs file.

    Inputs:
        - inputs_directory_relative_path:
            The relative path to the inputs folder directory.
        - logger:
            The :class:`logging.Logger` to use for the run.
        - scenarios:
            The `list` of :class:`Scenario` instances available for the run.

    Outputs:
        A `tuple` containing:
        - The battery cost information;
        - The battery emissions information;
        - The raw battery input information;
        - The battery inputs filepath.

    """

    # Parse the battery inputs file.
    battery_inputs_filepath = os.path.join(
        inputs_directory_relative_path, BATTERY_INPUTS_FILE
    )
    battery_inputs = read_yaml(battery_inputs_filepath, logger)
    if not isinstance(battery_inputs, list):
        raise InputFileError(
            "battery inputs", "Battery input file is not of type `list`."
        )
    logger.info("Battery inputs successfully parsed.")

    # Determine the costs and emissions.
    if any(scenario.battery for scenario in scenarios):
        logger.info("Parsing battery impact information.")
        try:
            battery_costs: Optional[Dict[str, float]] = [
                entry[COSTS]
                for entry in battery_inputs
                if entry[NAME] == energy_system_inputs[BATTERY]
            ][0]
        except (KeyError, IndexError):
            logger.error("Failed to determine battery cost information.")
            raise
        else:
            logger.info("Battery cost information successfully parsed.")
        try:
            battery_emissions: Optional[Dict[str, float]] = [
                entry[EMISSIONS]
                for entry in battery_inputs
                if entry[NAME] == energy_system_inputs[BATTERY]
            ][0]
        except (KeyError, IndexError):
            logger.error("Failed to determine battery emission information.")
            raise
        else:
            logger.info("Battery emission information successfully parsed.")
    else:
        battery_costs = None
        battery_emissions = None
        logger.info(
            "Battery disblaed in scenario file, skipping battery impact parsing."
        )

    return battery_costs, battery_emissions, battery_inputs, battery_inputs_filepath


def _parse_conventional_water_source_inputs(
    inputs_directory_relative_path: str,
    logger: Logger,
) -> Tuple[List[Dict[str, Any]], str, Set[WaterSource]]:
    """
    Parses the device inputs file.

    Inputs:
        - inputs_directory_relative_path:
            The relative path to the inputs folder directory.
        - logger:
            The :class:`logging.Logger` to use for the run.

    Outputs:
        - The raw water-source inputs information extracted from the input YAML file.
        - The relative path to the conventional-water-source inputs file;
        - A `set` of :class:`conversion.conversion.WaterSource` instances based on the
          input information provided.

    """

    water_source_inputs_filepath = os.path.join(
        inputs_directory_relative_path,
        WATER_SOURCE_INPUTS_FILE,
    )
    water_source_inputs = read_yaml(
        water_source_inputs_filepath,
        logger,
    )
    if not isinstance(water_source_inputs, list):
        logger.error(
            "%sWater source inputs information must be of type `list`.%s",
            BColours.fail,
            BColours.endc,
        )
        raise InputFileError(
            "water source inputs", "Water source input information of the wrong type."
        )
    water_sources: Set[WaterSource] = {
        WaterSource.from_dict(entry, logger) for entry in water_source_inputs
    }

    return water_source_inputs, water_source_inputs_filepath, water_sources


def _parse_conversion_inputs(
    inputs_directory_relative_path: str,
    logger: Logger,
) -> Tuple[
    str,
    Dict[Converter, Dict[str, float]],
    Dict[Converter, Dict[str, float]],
    Dict[str, Converter],
]:
    """
    Parses the conversion inputs file.

    Inputs:
        - inputs_directory_relative_path:
            The relative path to the inputs folder directory.
        - logger:
            The :class:`logging.Logger` to use for the run.

    Outputs:
        - conversion_inputs_filepath:
            The conversion inputs relative path;
        - converter_costs:
            A `dict` mapping :class:`conversion.Converter` instances to their associated
            costs.
        - converter_emissions:
            A `dict` mapping :class:`conversion.Converter` instances to their associated
            emissions.
        - converters:
            A `dict` mapping converter names (`str`) to :class:`conversion.Converter`
            instances based on the input information provided.

    """

    # Determine the conversion inputs file path.
    conversion_file_relative_path = os.path.join(
        inputs_directory_relative_path, CONVERSION_INPUTS_FILE
    )

    converter_costs: Dict[Converter, Dict[str, float]] = {}
    converter_emissions: Dict[Converter, Dict[str, float]] = {}

    # If the file exists, parse the converters contained.
    if os.path.isfile(conversion_file_relative_path):
        parsed_converters: List[Converter] = []
        conversion_inputs = read_yaml(conversion_file_relative_path, logger)
        if conversion_inputs is not None:
            # Attempt to parse the converter information.
            if not isinstance(conversion_inputs, dict):
                logger.error(
                    "%sThe conversion inputs file must be a `dict` of valid converters "
                    "with converters listed under the heading '%s'.%s",
                    BColours.fail,
                    CONVERTERS,
                    BColours.endc,
                )

            if len(conversion_inputs[CONVERTERS]) > 0:
                for entry in conversion_inputs[CONVERTERS]:
                    if not isinstance(entry, dict):
                        logger.error(
                            "%sConverter not of correct format `dict`: %s%s",
                            BColours.fail,
                            str(entry),
                            BColours.endc,
                        )
                        raise InputFileError(
                            "conversion inputs", "Converters not correctly defined."
                        )

                    # Attempt to parse as a water source.
                    try:
                        parsed_converters.append(WaterSource.from_dict(entry, logger))
                    except InputFileError:
                        logger.info(
                            "Failed to create a single-input converter, trying a thermal "
                            "desalination plant."
                        )

                        # Attempt to parse as a thermal desalination plant.
                        try:
                            parsed_converters.append(
                                ThermalDesalinationPlant.from_dict(entry, logger)
                            )
                        except KeyError:
                            logger.info(
                                "Failed to create a thermal desalination plant, trying "
                                "a multi-input converter."
                            )

                            # Parse as a generic multi-input converter.
                            parsed_converters.append(
                                MultiInputConverter.from_dict(entry, logger)
                            )
                            logger.info("Parsed multi-input converter from input data.")
                        logger.info(
                            "Parsed thermal desalination plant from input data."
                        )

                    else:
                        logger.info("Parsed single-input converter from input data.")

                # Convert the list to the required format.
                converters: Dict[str, Converter] = {
                    converter.name: converter for converter in parsed_converters
                }

                # Parse the transmission impact information.
                for converter in converters.values():
                    try:
                        converter_costs[converter] = [
                            entry[COSTS]
                            for entry in conversion_inputs[CONVERTERS]
                            if entry[NAME] == converter.name
                        ][0]
                    except (KeyError, IndexError):
                        logger.error(
                            "Failed to determine converter cost information for %s.",
                            converter.name,
                        )
                        raise
                    else:
                        logger.info(
                            "Converter cost information for %s successfully parsed.",
                            converter.name,
                        )
                    try:
                        converter_emissions[converter] = [
                            entry[EMISSIONS]
                            for entry in conversion_inputs[CONVERTERS]
                            if entry[NAME] == converter.name
                        ][0]
                    except (KeyError, IndexError):
                        logger.error(
                            "Failed to determine converter emission information for %s.",
                            converter.name,
                        )
                        raise
                    else:
                        logger.info(
                            "Converter emission information for %s successfully parsed.",
                            converter.name,
                        )

            else:
                converters = {}
                logger.info(
                    "No conversion inputs in file, continuing with no defined converters."
                )
        else:
            converters = {}
            logger.info("Conversion file empty, continuing with no defined converters.")
    else:
        converters = {}
        logger.info("No conversion file, skipping converter parsing.")

    return (
        conversion_file_relative_path,
        converter_costs,
        converter_emissions,
        converters,
    )


def _parse_diesel_inputs(
    energy_system_inputs: Dict[str, Any],
    inputs_directory_relative_path: str,
    logger: Logger,
    scenarios: List[Scenario],
) -> Tuple[
    Dict[str, float],
    Dict[str, float],
    DieselGenerator,
    str,
    Optional[DieselWaterHeater],
    Optional[Dict[str, float]],
    Optional[Dict[str, float]],
]:
    """
    Parses the diesel inputs file.

    Inputs:
        - energy_system_inputs:
            The un-processed energy-system input information.
        - inputs_directory_relative_path:
            The relative path to the inputs folder directory.
        - logger:
            The :class:`logging.Logger` to use for the run.
        - scenarios:
            The `list` of :class:`Scenario` instances available for the run.

    Outputs:
        A `tuple` containing:
        - The path to the diesel inputs file;
        - The diesel-generator cost information;
        - The diesel-generator emissions information;
        - The diesel generator to use for the run;
        - The diesel water heater to use for the run, if applicable;
        - The diesel water heater emissions information, if applicable;
        - The diesel water heater to use for the run, if applicable.

    """

    # Parse the diesel inputs file.
    diesel_inputs_filepath = os.path.join(
        inputs_directory_relative_path,
        DIESEL_INPUTS_FILE,
    )
    diesel_inputs = read_yaml(
        diesel_inputs_filepath,
        logger,
    )

    if not isinstance(diesel_inputs, dict):
        raise InputFileError("diesel inputs", "Diesel inputs are not of type `dict`.")

    # Instantiate DieselGenerators for every entry in the input file.
    try:
        diesel_generators: List[DieselGenerator] = [
            DieselGenerator(entry[DIESEL_CONSUMPTION], entry[MINIMUM_LOAD], entry[NAME])
            for entry in diesel_inputs[DIESEL_GENERATORS]
        ]
    except KeyError as e:
        logger.error(
            "%sMissing information in diesel inputs file: %s%s",
            BColours.fail,
            str(e),
            BColours.endc,
        )
        raise
    logger.info("Diesel inputs successfully parsed.")

    # Determine the diesel generator being modelled.
    if DIESEL_GENERATOR in energy_system_inputs:
        try:
            diesel_generator = [
                generator
                for generator in diesel_generators
                if generator.name == energy_system_inputs[DIESEL_GENERATOR]
            ][0]
        except IndexError:
            logger.error(
                "%sNo matching diesel generator information for generator %s found in "
                "diesel inputs file.%s",
                BColours.fail,
                energy_system_inputs[DIESEL_GENERATOR],
                BColours.endc,
            )
            raise InputFileError(
                "energy system inputs",
                "Diesel generator '{}' not found in diesel inputs.".format(
                    energy_system_inputs[DIESEL_GENERATOR]
                ),
            ) from None
    else:
        logger.error(
            "%sDiesel generator must be specified in the energy system inputs file.%s",
            BColours.fail,
            BColours.endc,
        )
        raise InputFileError(
            "energy system inputs",
            f"No diesel generator was specified. Use the {DIESEL_GENERATOR} keyword to "
            + "select a valid diesel generator.",
        )

    # Determine the diesel costs.
    try:
        diesel_costs = [
            entry[COSTS]
            for entry in diesel_inputs[DIESEL_GENERATORS]
            if entry[NAME] == diesel_generator.name
        ][0]
    except (KeyError, IndexError):
        logger.error("Failed to determine diesel cost information.")
        raise
    else:
        logger.info("Diesel cost information successfully parsed.")

    # Determine the diesel emissions.
    try:
        diesel_emissions = [
            entry[EMISSIONS]
            for entry in diesel_inputs[DIESEL_GENERATORS]
            if entry[NAME] == diesel_generator.name
        ][0]
    except (KeyError, IndexError):
        logger.error("Failed to determine diesel emission information.")
        raise
    else:
        logger.info("Diesel emission information successfully parsed.")

    # Instantiate diesel water heaters for every entry in the input file.
    if DIESEL_WATER_HEATERS in diesel_inputs:
        try:
            diesel_water_heaters: List[DieselWaterHeater] = [
                DieselWaterHeater.from_dict(entry, logger)
                for entry in diesel_inputs[DIESEL_WATER_HEATERS]
            ]
        except KeyError as e:
            logger.error(
                "%sMissing information in diesel inputs file: %s%s",
                BColours.fail,
                str(e),
                BColours.endc,
            )
            raise
        logger.info("Diesel water-heater inputs successfully parsed.")
    else:
        diesel_water_heaters = []
        logger.info(
            "No diesel water heaters defined in the diesel inputs file, continuing."
        )

    # Determine the diesel generator being modelled.
    if DIESEL_WATER_HEATER in energy_system_inputs:
        try:
            diesel_water_heater: Optional[DieselWaterHeater] = [
                heater
                for heater in diesel_water_heaters
                if heater.name == energy_system_inputs[DIESEL_WATER_HEATER]
            ][0]
        except IndexError:
            logger.error(
                "%sNo matching diesel water-heater information for generator %s found "
                "in diesel inputs file.%s",
                BColours.fail,
                energy_system_inputs[DIESEL_WATER_HEATER],
                BColours.endc,
            )
            raise InputFileError(
                "energy system inputs",
                "Diesel water heater '{}' not found in diesel inputs.".format(
                    energy_system_inputs[DIESEL_WATER_HEATER]
                ),
            ) from None

        if diesel_water_heater is None:
            logger.error(
                "%sParsed diesel water heater information does not correspond to valid "
                "diesel water heater instances.%s"
            )
            raise InputFileError(
                "diesel inputs",
                "Diesel water heater information parsed failed to successfully create "
                "valid diesel water heater instances.",
            )

        # Determine the diesel costs.
        try:
            diesel_water_heater_costs: Optional[Dict[str, float]] = [
                entry[COSTS]
                for entry in diesel_inputs[DIESEL_WATER_HEATERS]
                if entry[NAME] == diesel_water_heater.name
            ][0]
        except (KeyError, IndexError):
            logger.error(
                "%sFailed to determine diesel water-heater cost information.%s",
                BColours.fail,
                BColours.endc,
            )
            raise
        else:
            logger.info("Diesel water-heater cost information successfully parsed.")

        # Determine the diesel emissions.
        try:
            diesel_water_heater_emissions: Optional[Dict[str, float]] = [
                entry[EMISSIONS]
                for entry in diesel_inputs[DIESEL_WATER_HEATERS]
                if entry[NAME] == diesel_water_heater.name
            ][0]
        except (KeyError, IndexError):
            logger.error(
                "%sFailed to determine diesel water-heater emission information.%s",
                BColours.fail,
                BColours.endc,
            )
            raise
        else:
            logger.info("Diesel water-heater emission information successfully parsed.")

    elif any(scenario.hot_water_scenario is not None for scenario in scenarios) and any(
        scenario.hot_water_scenario.auxiliary_heater == AuxiliaryHeaterType.DIESEL
        for scenario in scenarios
    ):
        logger.error(
            "%sDiesel water heater must be specified in the energy system inputs file "
            "if any hot-water scenarios states that a diesel water heater is present."
            "%s",
            BColours.fail,
            BColours.endc,
        )
        raise InputFileError(
            "energy system inputs",
            "No diesel water heater was specified despite being required by a scenario "
            f"defined within the scenario inputs. Use the {DIESEL_WATER_HEATER} "
            + "keyword to select a valid diesel generator.",
        )

    else:
        diesel_water_heater = None
        diesel_water_heater_costs = None
        diesel_water_heater_emissions = None

    return (
        diesel_costs,
        diesel_emissions,
        diesel_generator,
        diesel_inputs_filepath,
        diesel_water_heater,
        diesel_water_heater_costs,
        diesel_water_heater_emissions,
    )


def _parse_device_inputs(
    inputs_directory_relative_path: str,
    logger: Logger,
) -> Tuple[str, Set[load.load.Device]]:
    """
    Parses the device inputs file.

    Inputs:
        - inputs_directory_relative_path:
            The relative path to the inputs folder directory.
        - logger:
            The :class:`logging.Logger` to use for the run.

    Outputs:
        - The relative path to the deivce inputs file;
        - A `set` of :class:`load.load.Device` instances based on the input information
          provided.

    """

    device_inputs_filepath = os.path.join(
        inputs_directory_relative_path,
        DEVICE_INPUTS_FILE,
    )
    device_inputs = read_yaml(
        device_inputs_filepath,
        logger,
    )
    if not isinstance(device_inputs, list):
        logger.error(
            "%sDevice input information was not of type `list`. The devices file must "
            "specify a list of valid devices.%s",
            BColours.fail,
            BColours.endc,
        )
        raise InputFileError(
            "device inputs", "The device inputs file must contain a list of devices."
        )

    devices: Set[load.load.Device] = {
        load.load.Device.from_dict(entry) for entry in device_inputs
    }

    # Ensure that a kerosene device is correctly defined and instantiated.
    if KEROSENE_DEVICE_NAME not in {device.name for device in devices}:
        logger.info(
            "%sNo kerosene device information provided in the device file. "
            "Auto-generating device information.%s",
            BColours.warning,
            BColours.endc,
        )
        devices.add(load.load.DEFAULT_KEROSENE_DEVICE)
        logger.info("Default kerosene device added.")
    else:
        logger.info("Kerosene device information found, using in-file information.")

    return device_inputs_filepath, devices


def _parse_exchanger_inputs(
    energy_system_inputs: Dict[str, Any],
    inputs_directory_relative_path: str,
    logger: Logger,
    scenarios: List[Scenario],
) -> Tuple[
    Optional[Dict[str, float]], Optional[Dict[str, float]], List[Dict[str, float]], str
]:
    """
    Parses the exchanger inputs file.

    Inputs:
        - energy_system_inputs:
            The energy-system input information.
        - inputs_directory_relative_path:
            The relative path to the inputs folder directory.
        - logger:
            The :class:`logging.Logger` to use for the run.
        - scenarios:
            The `list` of :class:`Scenario` instances available for the run.

    Outputs:
        A `tuple` containing:
        - The exchanger cost information;
        - The exchanger emissions information;
        - The raw exchanger input information;
        - The exchanger inputs filepath.

    """

    # Parse the exchanger inputs file.
    exchanger_inputs_filepath = os.path.join(
        inputs_directory_relative_path, EXCHANGER_INPUTS_FILE
    )
    exchanger_inputs = read_yaml(exchanger_inputs_filepath, logger)
    if not isinstance(exchanger_inputs, dict):
        raise InputFileError(
            "exchanger inputs", "Exchanger input file is not of type `dict`."
        )
    logger.info("Exchanger inputs successfully parsed.")

    # Determine the costs and emissions.
    if (
        any(scenario.desalination_scenario is not None for scenario in scenarios)
        and any(
            scenario.desalination_scenario.pvt_scenario.heats == HTFMode.CLOSED_HTF
            for scenario in scenarios
        )
    ) or any(scenario.hot_water_scenario is not None for scenario in scenarios):
        logger.info("Parsing exchanger impact information.")
        try:
            exchanger_costs = [
                entry[COSTS]
                for entry in exchanger_inputs[EXCHANGERS]
                if entry[NAME] == energy_system_inputs[EXCHANGER]
            ][0]
        except (KeyError, IndexError):
            logger.error("Failed to determine exchanger cost information.")
            raise
        else:
            logger.info("Exchanger cost information successfully parsed.")
        try:
            exchanger_emissions = [
                entry[EMISSIONS]
                for entry in exchanger_inputs[EXCHANGERS]
                if entry[NAME] == energy_system_inputs[EXCHANGER]
            ][0]
        except (KeyError, IndexError):
            logger.error("Failed to determine exchanger emission information.")
            raise
        else:
            logger.info("Exchanger emission information successfully parsed.")
    else:
        logger.info(
            "Exchanger disblaed in scenario file, skipping battery impact parsing."
        )
        exchanger_costs = None
        exchanger_emissions = None

    return (
        exchanger_costs,
        exchanger_emissions,
        exchanger_inputs[EXCHANGERS],
        exchanger_inputs_filepath,
    )


def _parse_pvt_reduced_models(
<<<<<<< HEAD
    debug: bool, logger: Logger, scenario: Scenario
) -> Tuple[Dict[RegressorType, Lasso], Dict[RegressorType, Lasso]]:
=======
    debug: bool, logger: Logger, scenarios: List[Scenario]
) -> Tuple[Any, Any]:
>>>>>>> 338e0403
    """
    Parses the PV-T models from the installed package or raw files.

    To improve accuracy, CLOVER uses a series of PV-T models depending on the weather
    conditions being modelled. Each of these files is parsed and stored on the PV-T
    panel instance.

    Inputs:
        - debug:
            Whether CLOVER is being run in debug (a single decision tree regressor) or
            standard (a random forest regressor) mode.
        - logger:
            The :class:`logging.Logger` to use for the run.
        - scenario:
            The `list` of :class:`Scenario` instances available for the run.

    Outputs:
        - A `list` of :class:`DieselGenerator` instances based on the input information
          provided.

    """

<<<<<<< HEAD
    # Instantiate variables
    electric_models: Dict[RegressorType, Lasso] = {}
    thermal_models: Dict[RegressorType, Lasso] = {}

    if scenario.pv_t:
=======
    # If any of the scenarios defined specify that PV-T should be used.
    if any(scenario.pv_t for scenario in scenarios):
>>>>>>> 338e0403
        # Attempt to read the thermal model file as per CLOVER being an installed
        # package.
        logger.info(
            "Attempting to read PV-T reduced thermal model(s) from installed package "
            "info."
        )
        for model_type in {e for e in RegressorType}:
            try:
                thermal_model: Optional[Lasso] = pickle.load(
                    pkgutil.get_data(PACKAGE_NAME, THERMAL_MODEL_FILE.format(model_type.value))  # type: ignore
                )
            except (AttributeError, FileNotFoundError, TypeError):
                logger.info("Failed to read data as if package was installed.")

                # Attempt to read the thermal model file from raw source information.
                logger.info(
                    "Attempting to read PV-T reduced thermal model from raw source file."
                )
                if debug:
                    try:
                        with open(
                            os.path.join(
                                RAW_CLOVER_PATH,
                                THERMAL_MODEL_FAST_FILE.format(model_type.value),
                            ),
                            "rb",
                        ) as f:
                            thermal_model = pickle.load(f)
                    except Exception:
                        logger.error(
                            "Failed to read fast PV-T reduced thermal model from raw source."
                        )
                        logger.critical(
                            "Failed to determine PV-T reduced thermal model."
                        )
                        raise
                else:
                    try:
                        with open(
                            os.path.join(
                                RAW_CLOVER_PATH,
                                THERMAL_MODEL_FILE.format(model_type.value),
                            ),
                            "rb",
                        ) as f:
                            thermal_model = pickle.load(f)
                    except Exception:
                        logger.error(
                            "Failed to read PV-T reduced thermal model from raw source."
                        )
                        logger.critical(
                            "Failed to determine PV-T reduced thermal model."
                        )
                        raise
                logger.info(
                    "Successfully read PV-T reduced thermal model from local source."
                )

            else:
                logger.info(
                    "Successfully read PV-T reduced thermal model from installed package "
                    "file."
                )

            logger.info("PV-T reduced thermal model file successfully read.")

            # Read the electric model.
            logger.info(
                "Attempting to read PV-T reduced electric model from installed package info."
            )
            try:
                # Attempt to read the electric model file as per CLOVER being an installed
                # package.
                electric_model: Optional[Lasso] = pickle.load(
                    pkgutil.get_data(PACKAGE_NAME, ELECTRIC_MODEL_FILE.format(model_type.value))  # type: ignore
                )
            except (AttributeError, FileNotFoundError, TypeError):
                logger.info("Failed to read data as if package was installed.")

                # Attempt to read the electric model from raw source information.
                logger.info(
                    "Attempting to read PV-T reduced electric model from raw source file."
                )
                if debug:
                    try:
                        with open(
                            os.path.join(
                                RAW_CLOVER_PATH,
                                ELECTRIC_MODEL_FAST_FILE.format(model_type.value),
                            ),
                            "rb",
                        ) as f:
                            electric_model = pickle.load(f)
                    except Exception:
                        logger.error(
                            "Failed to read fast PV-T reduced electric model from raw "
                            "source."
                        )
                        logger.critical(
                            "Failed to determine PV-T reduced electric model."
                        )
                        raise
                else:
                    try:
                        with open(
                            os.path.join(
                                RAW_CLOVER_PATH,
                                ELECTRIC_MODEL_FILE.format(model_type.value),
                            ),
                            "rb",
                        ) as f:
                            electric_model = pickle.load(f)
                    except Exception:
                        logger.error(
                            "Failed to read PV-T reduced electric model from raw source."
                        )
                        logger.critical(
                            "Failed to determine PV-T reduced electric model."
                        )
                        raise

                logger.info(
                    "Successfully read %s PV-T reduced electric model from local "
                    "source.",
                    model_type.value,
                )

                thermal_models[model_type] = thermal_model
                electric_models[model_type] = electric_model

            else:
                logger.info(
                    "Successfully read PV-T reduced electric model from installed package file."
                )

            logger.info("PV-T reduced electric model file successfully read.")

    # If there is no PV-T being used in the system, do not attempt to read the files.
    else:
        thermal_models = None
        electric_models = None

    return electric_models, thermal_models


def _parse_scenario_inputs(
    inputs_directory_relative_path: str,
    logger: Logger,
) -> Tuple[str, str, List[Scenario], str]:
    """
    Parses the scenario input files.

    Inputs:
        - inputs_directory_relative_path:
            The relative path to the inputs folder directory.
        - logger:
            The :class:`logging.Logger` to use for the run.

    Outputs:
        - The desalination inputs filepath;
        - The hot-water inputs filepath;
        - The :class:`Scenario` to use for the run;
        - The scenario inputs filepath.

    """

    desalination_scenario_inputs_filepath: str = os.path.join(
        inputs_directory_relative_path,
        DESALINATION_SCENARIO_INPUTS_FILE,
    )
    hot_water_scenario_inputs_filepath: str = os.path.join(
        inputs_directory_relative_path, HOT_WATER_SCENARIO_INPUTS_FILE
    )

    # Parse the desalination scenario inputs information if relevant.
    if os.path.isfile(desalination_scenario_inputs_filepath):
        logger.info("Parsing desalination inputs file.")
        desalination_scenario_inputs = read_yaml(
            desalination_scenario_inputs_filepath,
            logger,
        )
        if not isinstance(desalination_scenario_inputs, dict):
            raise InputFileError(
                "scenario inputs", "Desalination scenario inputs is not of type `dict`."
            )
        try:
            desalination_scenarios: Optional[List[DesalinationScenario]] = [
                DesalinationScenario.from_dict(entry, logger)
                for entry in desalination_scenario_inputs[DESALINATION_SCENARIOS]
            ]
        except Exception as e:
            logger.error(
                "%sError generating deslination scenario from inputs file: %s%s",
                BColours.fail,
                str(e),
                BColours.endc,
            )
            raise
        logger.info("Desalination scenarios successfully parsed.")
    else:
        desalination_scenarios = None
        logger.info("No desalination scenarios files provided, skipping.")

    # Parse the hot-water scenario inputs information if relevant.
    if os.path.isfile(hot_water_scenario_inputs_filepath):
        logger.info("Parsing hot-water inputs file.")
        hot_water_scenario_inputs = read_yaml(
            hot_water_scenario_inputs_filepath,
            logger,
        )
        if not isinstance(hot_water_scenario_inputs, dict):
            raise InputFileError(
                "hot-water inputs", "Hot-water scenario inputs is not of type `dict`."
            )
        try:
            hot_water_scenarios: Optional[List[HotWaterScenario]] = [
                HotWaterScenario.from_dict(entry, logger)
                for entry in hot_water_scenario_inputs[HOT_WATER_SCENARIOS]
            ]
        except Exception as e:
            logger.error(
                "%sError generating hot-water scenarios from inputs file: %s%s",
                BColours.fail,
                str(e),
                BColours.endc,
            )
            raise
        logger.info("Hot-water scenarios successfully parsed.")
    else:
        hot_water_scenarios = None
        logger.info("No hot-water scenario file provided, skipping.")

    # Parse the scenario input information.
    scenario_inputs_filepath = os.path.join(
        inputs_directory_relative_path,
        SCENARIO_INPUTS_FILE,
    )
    scenario_inputs = read_yaml(
        scenario_inputs_filepath,
        logger,
    )
    if not isinstance(scenario_inputs, dict):
        raise InputFileError(
            "scenario inputs", "Scenario inputs is not of type `dict`."
        )

    try:
        scenarios: List[Scenario] = [
            Scenario.from_dict(
                desalination_scenarios, hot_water_scenarios, logger, entry
            )
            for entry in scenario_inputs[SCENARIOS]
        ]
    except Exception as e:
        logger.error(
            "%sError generating scenario from inputs file: %s%s",
            BColours.fail,
            str(e),
            BColours.endc,
        )
        raise

    for scenario in scenarios:
        # The system should ignore the desalination scenario if there is no clean-water to
        # consider.
        if ResourceType.CLEAN_WATER not in scenario.resource_types:
            scenario.desalination_scenario = None
        # If there is clean water to consider, but the scenario is not defined, then raise.
        elif scenario.desalination_scenario is None:
            logger.error(
                "%sClean-water is specified in the scenario file but no desalination "
                "scenario was defined. For help creating this file, consult the user guide "
                "or run the update-location script on your location.%s",
                BColours.fail,
                BColours.endc,
            )
            raise InputFileError(
                "desalination scenario",
                "No desalination scenario file was defined for the location despite clean "
                "water being selected as a resource type to model.",
            )

        # The system should igrnore the hot-water scenario if there is no hot-water to
        # consider.
        if ResourceType.HOT_CLEAN_WATER not in scenario.resource_types:
            scenario.hot_water_scenario = None
        # If there is hot water to consider, but the scenario is not defined, then raise.
        elif scenario.hot_water_scenario is None:
            logger.error(
                "%sHot-water is specified in the scenario file but no hot-water scenario "
                "was defined. For help creating this file, consult the user guide or run "
                "the update-location script on your location.%s",
                BColours.fail,
                BColours.endc,
            )
            raise InputFileError(
                "hot-water scenario",
                "No hot-water scenario file was defined for the location despite hot water "
                "being selected as a resource type to model.",
            )

    return (
        desalination_scenario_inputs_filepath,
        hot_water_scenario_inputs_filepath,
        scenarios,
        scenario_inputs_filepath,
    )


def _parse_solar_inputs(
    debug: bool,
    energy_system_inputs: Dict[str, Any],
    inputs_directory_relative_path: str,
    logger: Logger,
    scenarios: List[Scenario],
) -> Tuple[
    solar.PVPanel,
    Dict[str, float],
    Dict[str, float],
    Optional[solar.HybridPVTPanel],
    Optional[Dict[str, float]],
    Optional[Dict[str, float]],
    str,
]:
    """
    Parses the solar inputs file.

    Inputs:
        - debug:
            Whether to use the PV-T reduced models (False) or invented data for
            debugging purposes (True).
        - energy_system_inputs:
            The un-processed energy-system input information.
        - inputs_directory_relative_path:
            The relative path to the inputs folder directory.
        - logger:
            The :class:`logging.Logger` to use for the run.
        - scenarios:
            The `list` of :class:`Scenario` instances available for the run.

    Outputs:
        A `tuple` containing:
        - The :class:`solar.PVPanel` being used for the run;
        - The pv-panel cost information;
        - The pv-panel emissions information;
        - The :class:`HybridPVTPanel` being used for the run, if relevant;
        - The pv-t-panel cost information, if relevant;
        - The pv-t-panel emissions information, if relevant;
        - The relative path to the solar generation inputs filepath.

    """

    # Parse the solar input information.
    solar_generation_inputs_filepath = os.path.join(
        inputs_directory_relative_path,
        SOLAR_INPUTS_FILE,
    )
    solar_generation_inputs = read_yaml(
        solar_generation_inputs_filepath,
        logger,
    )
    if not isinstance(solar_generation_inputs, dict):
        raise InputFileError(
            "solar generation inputs", "Solar generation inputs are not of type `dict`."
        )
    logger.info("Solar generation inputs successfully parsed.")

    # Parse the PV-panel information.
    solar_panels: List[solar.SolarPanel] = []
    for panel_input in solar_generation_inputs["panels"]:
        if panel_input["type"] == solar.SolarPanelType.PV.value:
            solar_panels.append(solar.PVPanel.from_dict(logger, panel_input))

    # Parse the PV-T models if relevant for the code flow.
<<<<<<< HEAD
    electric_models, thermal_models = _parse_pvt_reduced_models(debug, logger, scenario)
=======
    electric_model, thermal_model = _parse_pvt_reduced_models(debug, logger, scenarios)
>>>>>>> 338e0403

    # Parse the PV-T panel information
    for panel_input in solar_generation_inputs["panels"]:
        if panel_input["type"] == solar.SolarPanelType.PV_T.value:
            solar_panels.append(
                solar.HybridPVTPanel(
                    electric_models,
                    logger,
                    panel_input,
                    solar_panels,
                    thermal_models,
                )
            )

    # Determine the PV panel being modelled.
    try:
        pv_panel: Union[solar.PVPanel, solar.SolarPanel] = [
            panel
            for panel in solar_panels
            if panel.panel_type == solar.SolarPanelType.PV  # type: ignore
            and panel.name == energy_system_inputs["pv_panel"]
        ][0]
    except IndexError:
        logger.error(
            "%sPV panel %s not found in pv panel inputs.%s",
            BColours.fail,
            energy_system_inputs["pv_panel"],
            BColours.endc,
        )
        raise

    if not isinstance(pv_panel, solar.PVPanel):
        logger.error(
            "%sThe PV panel selected is not a valid PV panel.%s",
            BColours.fail,
            BColours.endc,
        )
        raise InputFileError(
            "solar inputs OR energy system inputs",
            "The PV panel selected is not a valid PV panel.",
        )

    # Determine the PV panel costs.
    try:
        pv_panel_costs: Dict[str, float] = [
            panel_data[COSTS]
            for panel_data in solar_generation_inputs["panels"]
            if panel_data[NAME] == pv_panel.name
        ][0]
    except (KeyError, IndexError):
        logger.error(
            "%sFailed to determine costs for PV panel %s.%s",
            BColours.fail,
            energy_system_inputs["pv_panel"],
            BColours.endc,
        )
        raise
    else:
        logger.info("PV panel costs successfully determined.")

    # Determine the PV panel emissions.
    try:
        pv_panel_emissions: Dict[str, float] = [
            panel_data[EMISSIONS]
            for panel_data in solar_generation_inputs["panels"]
            if panel_data[NAME] == pv_panel.name
        ][0]
    except (KeyError, IndexError):
        logger.error(
            "%sFailed to determine emissions for PV panel %s.%s",
            BColours.fail,
            energy_system_inputs["pv_panel"],
            BColours.endc,
        )
        raise
    else:
        logger.info("PV panel emissions successfully determined.")

    # Determine the PVT panel being modelled, if appropriate.
    if "pvt_panel" in energy_system_inputs:
        try:
            pvt_panel: Optional[Union[solar.HybridPVTPanel, solar.SolarPanel]] = [
                panel
                for panel in solar_panels
                if panel.panel_type == solar.SolarPanelType.PV_T  # type: ignore
                and panel.name == energy_system_inputs["pvt_panel"]
            ][0]
            logger.info("PV-T panel successfully determined.")
        except IndexError:
            logger.error(
                "%sPV-T panel %s not found in pv panel inputs.%s",
                BColours.fail,
                energy_system_inputs["pvt_panel"],
                BColours.endc,
            )
            raise

        if pvt_panel is None:
            logger.error(
                "%sThe PV-T panel selected caused an internal error when determining "
                "the relevant panel data.%s",
                BColours.fail,
                BColours.endc,
            )
            raise InternalError(
                "The PV-T panel selected was found but the information concerning it "
                "was not successfully parsed."
            )
        if not isinstance(pvt_panel, solar.HybridPVTPanel):
            logger.error(
                "%sThe PV-T panel selected %s is not a valid PV-T panel.%s",
                BColours.fail,
                energy_system_inputs["pv_panel"],
                BColours.endc,
            )
            raise InputFileError(
                "solar inputs OR energy system inputs",
                "The PV-T panel selected is not a valid HybridPVTPanel.",
            )

        logger.info("PV-T panel successfully parsed: %s.", pvt_panel.name)

        try:
            pvt_panel_costs: Optional[Dict[str, float]] = [
                panel_data[COSTS]
                for panel_data in solar_generation_inputs["panels"]
                if panel_data[NAME] == pvt_panel.name
            ][0]
        except (KeyError, IndexError):
            logger.error(
                "%sFailed to determine costs for PV-T panel %s.%s",
                BColours.fail,
                energy_system_inputs["pvt_panel"],
                BColours.endc,
            )
            raise
        else:
            logger.info("PV-T panel costs successfully determined.")
        try:
            pvt_panel_emissions: Optional[Dict[str, float]] = [
                panel_data[EMISSIONS]
                for panel_data in solar_generation_inputs["panels"]
                if panel_data[NAME] == pvt_panel.name
            ][0]
        except (KeyError, IndexError):
            logger.error(
                "%sFailed to determine emissions for PV-T panel %s.%s",
                BColours.fail,
                energy_system_inputs["pvt_panel"],
                BColours.endc,
            )
            raise
        else:
            logger.info("PV-T panel emissions successfully determined.")
    else:
        pvt_panel = None
        pvt_panel_costs = None
        pvt_panel_emissions = None

    return (
        pv_panel,
        pv_panel_costs,
        pv_panel_emissions,
        pvt_panel,
        pvt_panel_costs,
        pvt_panel_emissions,
        solar_generation_inputs_filepath,
    )


def _parse_tank_inputs(
    energy_system_inputs: Dict[str, Any],
    inputs_directory_relative_path: str,
    logger: Logger,
    scenarios: List[Scenario],
) -> Tuple[
    Optional[Dict[str, float]],
    Optional[Dict[str, float]],
    Optional[Dict[str, float]],
    Optional[Dict[str, float]],
    Optional[Dict[str, float]],
    Optional[Dict[str, float]],
    List[Dict[str, Any]],
    str,
]:
    """
    Parses the tank inputs file.

    Inputs:
        - energy_system_inputs:
            The un-processed energy-system input information.
        - inputs_directory_relative_path:
            The relative path to the inputs folder directory.
        - logger:
            The :class:`logging.Logger` to use for the run.
        - scenarios:
            The `list` of :class:`Scenario` instances available for the run.

    Outputs:
        A `tuple` containing:
        - The buffer-water-tank cost information;
        - The buffer-water-tank emissions information;
        - The clean-water-tank cost information;
        - The clean-water-tank emissions information;
        - The hot-water tank cost information;
        - The hot-water tank emissions information;
        - The raw tank inputs information;
        - The tank inputs filepath.

    """

    if scenario.desalination_scenario is None and scenario.hot_water_scenario is None:
        return None, None, None, None, None, None, None, None, None

    # Parse the tank input information.
    tank_inputs_filepath = os.path.join(
        inputs_directory_relative_path, TANK_INPUTS_FILE
    )
    tank_inputs = read_yaml(tank_inputs_filepath, logger)
    if not isinstance(tank_inputs, list):
        raise InputFileError("tank inputs", "Tank inputs file is not of type `list`.")

    # If clean-water is present, extract the cost and emissions information.
    if any(scenario.desalination_scenario is not None for scenario in scenarios):
        logger.info("Parsing clean-water tank impact information.")
        # Parse the clean-water tank costs information.
        try:
            clean_water_tank_costs: Optional[Dict[str, float]] = [
                entry[COSTS]
                for entry in tank_inputs
                if entry[NAME]
                == energy_system_inputs[ImpactingComponent.CLEAN_WATER_TANK.value]
            ][0]
        except (KeyError, IndexError):
            logger.error(
                "Failed to determine clean-water tank cost information or failed to "
                "determine clean-water tank from the energy-system inputs file."
            )
            raise
        else:
            logger.info("Clean-water tank cost information successfully parsed.")

        # Parse the clean-water tank emissions information.
        try:
            clean_water_tank_emissions: Optional[Dict[str, float]] = [
                entry[EMISSIONS]
                for entry in tank_inputs
                if entry[NAME]
                == energy_system_inputs[ImpactingComponent.CLEAN_WATER_TANK.value]
            ][0]
        except IndexError:
            logger.error("Failed to determine clean-water tank emission information.")
            raise
        except KeyError:
            logger.error(
                "Failed to determine clean-water tank from the energy-system inputs "
                "file."
            )
            raise
        else:
            logger.info("Clean-water tank emission information successfully parsed.")

    else:
        clean_water_tank_costs = None
        clean_water_tank_emissions = None
        logger.info(
            "Clean-water tank disblaed in scenario file, skipping battery impact "
            "parsing."
        )

    # If clean-water is present, extract the cost and emissions information.
    if any(
        scenario.desalination_scenario is not None for scenario in scenarios
    ) and any(
        scenario.desalination_scenario.pvt_scenario.heats == HTFMode.CLOSED_HTF
        for scenario in scenarios
    ):
        logger.info("Parsing buffer-water tank impact information.")
        # Parse the buffer-water tank costs information.
        try:
            buffer_tank_costs: Optional[Dict[str, float]] = [
                entry[COSTS]
                for entry in tank_inputs
                if entry[NAME]
                == energy_system_inputs[ImpactingComponent.BUFFER_TANK.value]
            ][0]
        except IndexError:
            logger.error("Failed to determine buffer-water tank cost information.")
            raise
        except KeyError:
            logger.error(
                "Failed to determine buffer-water tank from the energy-system inputs file."
            )
            raise
        else:
            logger.info("HOt-water tank cost information successfully parsed.")

        # Parse the buffer-water tank emissions information.
        try:
            buffer_tank_emissions: Optional[Dict[str, float]] = [
                entry[EMISSIONS]
                for entry in tank_inputs
                if entry[NAME]
                == energy_system_inputs[ImpactingComponent.BUFFER_TANK.value]
            ][0]
        except IndexError:
            logger.error("Failed to determine buffer-water tank emission information.")
            raise
        except KeyError:
            logger.error(
                "Failed to determine buffer-water tank from the energy-system inputs "
                "file."
            )
            raise
        else:
            logger.info("Buffer-water tank emission information successfully parsed.")

    else:
        buffer_tank_costs = None
        buffer_tank_emissions = None
        logger.info(
            "Buffer-water tank disblaed in scenario file, skipping battery impact parsing."
        )

    if any(scenario.hot_water_scenario is not None for scenario in scenarios):
        logger.info("Parsing hot-water tank impact information.")
        # Parse the hot-water tank costs information.
        try:
            hot_water_tank_costs: Optional[Dict[str, float]] = [
                entry[COSTS]
                for entry in tank_inputs
                if entry[NAME]
                == energy_system_inputs[ImpactingComponent.HOT_WATER_TANK.value]
            ][0]
        except IndexError:
            logger.error("Failed to determine hot-water tank cost information.")
            raise
        except KeyError:
            logger.error(
                "%sFailed to determine hot-water tank from the energy-system inputs "
                "file OR failed to determine cost information for the tank.%s",
                BColours.fail,
                BColours.endc,
            )
            raise
        else:
            logger.info("Hot-water tank cost information successfully parsed.")

        # Parse the hot-water tank emissions information.
        try:
            hot_water_tank_emissions: Optional[Dict[str, float]] = [
                entry[EMISSIONS]
                for entry in tank_inputs
                if entry[NAME]
                == energy_system_inputs[ImpactingComponent.HOT_WATER_TANK.value]
            ][0]
        except IndexError:
            logger.error("Failed to determine hot-water tank emission information.")
            raise
        except KeyError:
            logger.error(
                "Failed to determine hot-water tank from the energy-system inputs "
                "file."
            )
            raise
        else:
            logger.info("Hot-water tank emission information successfully parsed.")

    else:
        hot_water_tank_costs = None
        hot_water_tank_emissions = None
        logger.info(
            "Hot-water tank disblaed in scenario file, skipping battery impact parsing."
        )

    return (
        buffer_tank_costs,
        buffer_tank_emissions,
        clean_water_tank_costs,
        clean_water_tank_emissions,
        hot_water_tank_costs,
        hot_water_tank_emissions,
        tank_inputs,
        tank_inputs_filepath,
    )


def _parse_minigrid_inputs(
    converters: Dict[str, Converter],
    debug: bool,
    inputs_directory_relative_path: str,
    logger: Logger,
    scenarios: List[Scenario],
) -> Tuple[
    Optional[Dict[str, float]],
    Optional[Dict[str, float]],
    str,
    Optional[Dict[str, float]],
    Optional[Dict[str, float]],
    Optional[Dict[str, float]],
    Optional[Dict[str, float]],
    Dict[str, float],
    Dict[str, float],
    str,
    Optional[Dict[str, float]],
    Optional[Dict[str, float]],
    str,
    Optional[Dict[str, float]],
    Optional[Dict[str, float]],
    Optional[str],
    Optional[Dict[str, float]],
    Optional[Dict[str, float]],
    Minigrid,
    Dict[str, float],
    Dict[str, float],
    Optional[Dict[str, float]],
    Optional[Dict[str, float]],
    str,
    Optional[str],
    Dict[str, Dict[str, float]],
    Dict[str, Dict[str, float]],
    str,
    Dict[str, Transmitter],
]:
    """
    Parses the energy-system-related input files.

    Inputs:
        - converters:
            The `list` of :class:`Converter` instances available to the system.
        - debug:
            Whether to use the PV-T reduced models (False) or invented data for
            debugging purposes (True).
        - inputs_directory_relative_path:
            The relative path to the inputs folder directory.
        - logger:
            The :class:`logging.Logger` to use for the run.
        - scenarios:
            The `list` of :class:`Scenario` instances being used for the run.

    Outputs:
        - Battery costs,
        - Battery emissions,
        - Battery input filepath,
        - Buffer tank costs,
        - Buffer tank emissions,
        - Clean-water tank tank costs,
        - Clean-water tank tank emissions,
        - Diesel costs,
        - Diesel emissions,
        - Diesel input filepath,
        - Diesel water heater costs,
        - Diesel water heater emissions,
        - Energy system filepath,
        - Hot-water tank costs,
        - Hot-water tank emissions,
        - The :class:`Minigrid` to use for the run,
        - PV costs,
        - PV emissions,
        - PV-T costs,
        - PV-T emissions,
        - Solar inputs filepath,
        - Tank inputs filepath,
        - Transmission costs,
        - Transmission emissions,
        - Transmission inputs filepath,
        - Transmitters.

    """

    # Parse the energy system input.
    energy_system_inputs_filepath = os.path.join(
        inputs_directory_relative_path, ENERGY_SYSTEM_INPUTS_FILE
    )
    energy_system_inputs = read_yaml(energy_system_inputs_filepath, logger)
    if not isinstance(energy_system_inputs, dict):
        raise InputFileError(
            "energy system inputs", "Energy system inputs are not of type `dict`."
        )
    logger.info("Energy system inputs successfully parsed.")

    # Parse the diesel inputs information.
    diesel_costs: Dict[str, float]
    diesel_emissions: Dict[str, float]
    diesel_generator: DieselGenerator
    diesel_inputs_filepath: str
    diesel_water_heater: Optional[DieselWaterHeater]
    diesel_water_heater_costs: Optional[Dict[str, float]]
    diesel_water_heater_emissions: Optional[Dict[str, float]]
    (
        diesel_costs,
        diesel_emissions,
        diesel_generator,
        diesel_inputs_filepath,
        diesel_water_heater,
        diesel_water_heater_costs,
        diesel_water_heater_emissions,
    ) = _parse_diesel_inputs(
        energy_system_inputs,
        inputs_directory_relative_path,
        logger,
        scenarios,
    )
    logger.info(
        "Diesel generator %sinformation successfully parsed.",
        "and water heater " if diesel_water_heater is not None else "",
    )

    pv_panel: solar.PVPanel
    pv_panel_costs: Dict[str, float]
    pv_panel_emissions: Dict[str, float]
    pvt_panel: Optional[solar.HybridPVTPanel]
    pvt_panel_costs: Optional[Dict[str, float]]
    pvt_panel_emissions: Optional[Dict[str, float]]
    solar_generation_inputs_filepath: str
    (
        pv_panel,
        pv_panel_costs,
        pv_panel_emissions,
        pvt_panel,
        pvt_panel_costs,
        pvt_panel_emissions,
        solar_generation_inputs_filepath,
    ) = _parse_solar_inputs(
        debug,
        energy_system_inputs,
        inputs_directory_relative_path,
        logger,
        scenarios,
    )
    logger.info("Solar panel information successfully parsed.")

    (
        battery_costs,
        battery_emissions,
        battery_inputs,
        battery_inputs_filepath,
    ) = _parse_battery_inputs(
        energy_system_inputs,
        inputs_directory_relative_path,
        logger,
        scenarios,
    )
    logger.info("Battery information successfully parsed.")

    # Parse the transmission inputs file.
    transmission_inputs_filepath: str
    transmitters: Dict[str, Transmitter]

    (
        transmission_costs,
        transmission_emissions,
        transmission_inputs_filepath,
        transmitters,
    ) = _parse_transmission_inputs(
        inputs_directory_relative_path,
        logger,
    )
    logger.info("Transmission inputs successfully parsed.")

    buffer_tank_costs: Optional[Dict[str, float]]
    buffer_tank_emissions: Optional[Dict[str, float]]
    clean_water_tank_costs: Optional[Dict[str, float]]
    clean_water_tank_emissions: Optional[Dict[str, float]]
    hot_water_tank_costs: Optional[Dict[str, float]]
    hot_water_tank_emissions: Optional[Dict[str, float]]
    exchanger_costs: Optional[Dict[str, float]]
    exchanger_emissions: Optional[Dict[str, float]]
    exchanger_inputs: Optional[List[Dict[str, Any]]]
    exchanger_inputs_filepath: Optional[str]
    tank_inputs: Optional[List[Dict[str, Any]]]
    tank_inputs_filepath: Optional[str]
    if any(scenario.desalination_scenario is not None for scenario in scenarios) or any(
        scenario.hot_water_scenario is not None for scenario in scenarios
    ):
        (
            buffer_tank_costs,
            buffer_tank_emissions,
            clean_water_tank_costs,
            clean_water_tank_emissions,
            hot_water_tank_costs,
            hot_water_tank_emissions,
            tank_inputs,
            tank_inputs_filepath,
        ) = _parse_tank_inputs(
            energy_system_inputs,
            inputs_directory_relative_path,
            logger,
            scenarios,
        )
        logger.info("Tank information successfully parsed.")

        (
            exchanger_costs,
            exchanger_emissions,
            exchanger_inputs,
            exchanger_inputs_filepath,
        ) = _parse_exchanger_inputs(
            energy_system_inputs, inputs_directory_relative_path, logger, scenarios
        )
        logger.info("Heat exchanger information successfully parsed.")

        try:
            water_pump: Optional[Transmitter] = transmitters[
                energy_system_inputs[WATER_PUMP]
            ]
        except KeyError:
            logger.error(
                "%sWater pump was not defined in the energy-system inputs file.%s",
                BColours.fail,
                BColours.endc,
            )
            raise InputFileError("energy system inputs", "Water pump not defined.")

    else:
        buffer_tank_costs = None
        buffer_tank_emissions = None
        clean_water_tank_costs = None
        clean_water_tank_emissions = None
        hot_water_tank_costs = None
        hot_water_tank_emissions = None
        exchanger_costs = None
        exchanger_emissions = None
        exchanger_inputs = None
        exchanger_inputs_filepath = None
        tank_inputs = None
        tank_inputs_filepath = None
        water_pump = None

    # If applicable, determine the electric water heater for the system.
    if any(scenario.hot_water_scenario is not None for scenario in scenarios) and any(
        scenario.hot_water_scenario.auxiliary_heater == AuxiliaryHeaterType.ELECTRIC
        for scenario in scenarios
    ):
        try:
            electric_water_heater: Optional[Converter] = converters[
                energy_system_inputs[ELECTRIC_WATER_HEATER]
            ]
        except KeyError:
            logger.error(
                "%sNo electric water heater defined in the conversion inputs despite "
                "the hot-water scenario specifying that auxiliary heating is carried "
                "out electrically. See the user guide for more information on defining "
                "a valid electric water heater.%s",
                BColours.fail,
                BColours.endc,
            )
            raise
    else:
        electric_water_heater = None

    minigrid: Minigrid = Minigrid.from_dict(
        diesel_generator,
        diesel_water_heater,
        electric_water_heater,
        energy_system_inputs,
        pv_panel,
        pvt_panel,
        battery_inputs,
        exchanger_inputs,
        tank_inputs,
        water_pump,
    )

    if (
        any(scenario.desalination_scenario is not None for scenario in scenarios)
        and minigrid.clean_water_tank is None
    ):
        raise InputFileError(
            "scenario OR minigrid",
            "An available scenario specifies a clean-water system but no clean-water "
            "tank is defined.",
        )
    if (
        any(scenario.desalination_scenario is not None for scenario in scenarios)
        and minigrid.buffer_tank is None
    ):
        raise InputFileError(
            "scenario OR minigrid",
            "An available scenario specifies a desalination scenario but no buffer "
            "tank is defined.",
        )
    if (
        any(
            ResourceType.HOT_CLEAN_WATER in scenario.resource_types
            for scenario in scenarios
        )
        and minigrid.hot_water_tank is None
    ):
        raise InputFileError(
            "scenario OR minigrid",
            "An available scenario specifies a hot-water system but no hot-water tank "
            "is defined.",
        )

    return (
        battery_costs,
        battery_emissions,
        battery_inputs_filepath,
        buffer_tank_costs,
        buffer_tank_emissions,
        clean_water_tank_costs,
        clean_water_tank_emissions,
        diesel_costs,
        diesel_emissions,
        diesel_inputs_filepath,
        diesel_water_heater_costs,
        diesel_water_heater_emissions,
        energy_system_inputs_filepath,
        exchanger_costs,
        exchanger_emissions,
        exchanger_inputs_filepath,
        hot_water_tank_costs,
        hot_water_tank_emissions,
        minigrid,
        pv_panel_costs,
        pv_panel_emissions,
        pvt_panel_costs,
        pvt_panel_emissions,
        solar_generation_inputs_filepath,
        tank_inputs_filepath,
        transmission_costs,
        transmission_emissions,
        transmission_inputs_filepath,
        transmitters,
    )


def _parse_transmission_inputs(
    inputs_directory_relative_path: str,
    logger: Logger,
) -> Tuple[
    Dict[str, Dict[str, float]],
    Dict[str, Dict[str, float]],
    str,
    Dict[str, Transmitter],
]:
    """
    Parses the transmission inputs file.

    Inputs:
        - inputs_directory_relative_path:
            The relative path to the inputs folder directory.
        - logger:
            The :class:`logging.Logger` to use for the run.

    Outputs:
        - The costs associated with the transmitters;
        - The emissions associated with the transmitters;
        - The transmission inputs relative path;
        - A `dict` mapping converter names (`str`) to :class:`transmission.Transmitter`
          instances based on the input information provided.

    """

    # Determine the conversion inputs file path.
    transmission_file_relative_path = os.path.join(
        inputs_directory_relative_path, TRANSMISSION_INPUTS_FILE
    )

    transmission_costs: Dict[str, Dict[str, float]] = {}
    transmission_emissions: Dict[str, Dict[str, float]] = {}

    # If the file exists, parse the converters contained.
    if os.path.isfile(transmission_file_relative_path):
        parsed_transmitters: List[Transmitter] = []
        transmission_inputs = read_yaml(transmission_file_relative_path, logger)
        if not isinstance(transmission_inputs, dict):
            logger.error(
                "%sTransmission inputs must be of type `dict`: the file must contain a "
                "`list` of valid transmitters for the system defined with the '%s'"
                "keyword.%s",
                BColours.fail,
                TRANSMITTERS,
                BColours.endc,
            )
            raise InputFileError(
                "transmission inputs",
                "The transmission inputs file must contain a list of transmitters.",
            )

        for entry in transmission_inputs[TRANSMITTERS]:
            if not isinstance(entry, dict):
                logger.error(
                    "%Transmitter not of correct format `dict`: %s%s",
                    BColours.fail,
                    str(entry),
                    BColours.endc,
                )
                raise InputFileError(
                    "transmission inputs", "Transmitter not correctly defined."
                )

            # Attempt to parse as a water source.
            try:
                parsed_transmitters.append(Transmitter.from_dict(entry, logger))
            except InputFileError:
                logger.info("Failed to parse a Transmitter from input information.")
                raise

        # Convert the list to the required format.
        transmitters: Dict[str, Transmitter] = {
            transmitter.name: transmitter for transmitter in parsed_transmitters
        }

        # Parse the transmission impact information.
        for transmitter in transmitters.values():
            try:
                transmission_costs[transmitter.name] = [
                    entry[COSTS]
                    for entry in transmission_inputs[TRANSMITTERS]
                    if entry[NAME] == transmitter.name
                ][0]
            except (KeyError, IndexError):
                logger.error(
                    "Failed to determine transmitter cost information for %s.",
                    transmitter.name,
                )
                raise
            else:
                logger.info(
                    "Transmitter cost information for %s successfully parsed.",
                    transmitter.name,
                )
            try:
                transmission_emissions[transmitter.name] = [
                    entry[EMISSIONS]
                    for entry in transmission_inputs[TRANSMITTERS]
                    if entry[NAME] == transmitter.name
                ][0]
            except (KeyError, IndexError):
                logger.error(
                    "Failed to determine transmitter emission information for %s.",
                    transmitter.name,
                )
                raise
            else:
                logger.info(
                    "Transmitter emission information for %s successfully parsed.",
                    transmitter.name,
                )

    else:
        transmitters = {}
        logger.info("No transmission file, skipping transmitter parsing.")

    return (
        transmission_costs,
        transmission_emissions,
        transmission_file_relative_path,
        transmitters,
    )


def parse_input_files(
    debug: bool, location_name: str, logger: Logger
) -> Tuple[
    List[Converter],
    Dict[load.load.Device, pd.DataFrame],
    Minigrid,
    Dict[str, Dict[str, float]],
    Dict[str, Union[int, str]],
    Dict[str, Dict[str, float]],
    pd.DataFrame,
    Location,
    Optional[OptimisationParameters],
    List[Optimisation],
    List[Scenario],
    List[Simulation],
    Dict[WaterSource, pd.DataFrame],
    Dict[str, str],
]:
    """
    Parse the various input files and return content-related information.

    Inputs:
        - debug:
            Whether to use the PV-T reduced models (False) or invented data for
            debugging purposes (True).
        - location_name:
            The name of the location_name being considered.
        - logger:
            The logger to use for the run.

    Outputs:
        - A tuple containing:
            - converters,
            - device_utilisations,
            - diesel_inputs,
            - minigrid,
            - finance_inputs,
            - ghg_inputs,
            - grid_times,
            - optimisation_inputs,
            - optimisations, the `set` of optimisations to run,
            - scenarios,
            - simulations, the `list` of simulations to run,
            - a `list` of :class:`solar.SolarPanel` instances and their children which
              contain information about the PV panels being considered,
            - a `dict` mapping the :class:`WaterSource`s available to provide
              conventional water to the system and the seasonal availabilities,
            - a `dict` containing information about the input files used.

    """

    inputs_directory_relative_path = os.path.join(
        LOCATIONS_FOLDER_NAME,
        location_name,
        INPUTS_DIRECTORY,
    )

    # Parse the conversion inputs file.
    (
        conversion_file_relative_path,
        converter_costs,
        converter_emissions,
        converters,
    ) = _parse_conversion_inputs(
        inputs_directory_relative_path,
        logger,
    )
    logger.info("Conversion inputs successfully parsed.")

    # Parse the device inputs file.
    device_inputs_filepath, devices = _parse_device_inputs(
        inputs_directory_relative_path,
        logger,
    )
    logger.info("Device inputs successfully parsed.")

    # Parse the device utilisation files.
    device_utilisations: Dict[load.load.Device, pd.DataFrame] = {}
    for device in devices:
        try:
            with open(
                os.path.join(
                    inputs_directory_relative_path,
                    DEVICE_UTILISATIONS_INPUT_DIRECTORY,
                    DEVICE_UTILISATION_TEMPLATE_FILENAME.format(device=device.name),
                ),
                "r",
            ) as f:
                device_utilisations[device] = pd.read_csv(
                    f,
                    header=None,
                    index_col=None,
                )
        except FileNotFoundError:
            logger.error(
                "%sError parsing device-utilisation profile for %s, check that the "
                "profile is present and that all device names are consistent.%s",
                BColours.fail,
                device.name,
                BColours.endc,
            )
            raise

    # Parse the scenario input information.
    (
        desalination_scenario_inputs_filepath,
        hot_water_scenario_inputs_filepath,
        scenarios,
        scenario_inputs_filepath,
    ) = _parse_scenario_inputs(inputs_directory_relative_path, logger)
    logger.info("Scenario inputs successfully parsed.")

    # Parse the optimisation input information.
    optimisation_inputs_filepath = os.path.join(
        inputs_directory_relative_path, OPTIMISATION_INPUTS_FILE
    )
    optimisation_inputs = read_yaml(optimisation_inputs_filepath, logger)
    if not isinstance(optimisation_inputs, dict):
        raise InputFileError(
            "optimisation inputs", "Optimisation inputs is not of type `dict`."
        )
    try:
        optimisation_parameters = OptimisationParameters.from_dict(
            converters, logger, optimisation_inputs
        )
    except Exception as e:
        logger.error(
            "%sAn error occurred parsing the optimisation inputs file: %s%s",
            BColours.fail,
            str(e),
            BColours.endc,
        )
        raise
    logger.info("Optimisation inputs successfully parsed.")

    try:
        optimisations: List[Optimisation] = [
            Optimisation.from_dict(logger, entry, scenarios)
            for entry in optimisation_inputs[OPTIMISATIONS]
        ]
    except Exception as e:
        logger.error(
            "%sError generating optimisations from inputs file: %s%s",
            BColours.fail,
            str(e),
            BColours.endc,
        )
        raise
    logger.info("Optimisations file successfully parsed.")

    # Parse the simulation(s) input information.
    simulations_inputs_filepath = os.path.join(
        inputs_directory_relative_path,
        SIMULATIONS_INPUTS_FILE,
    )
    simulations_file_contents = read_yaml(
        simulations_inputs_filepath,
        logger,
    )
    if not isinstance(simulations_file_contents, list):
        raise InputFileError(
            "simulation inputs", "Simulation inputs must be of type `list`."
        )
    simulations: List[Simulation] = [
        Simulation.from_dict(entry) for entry in simulations_file_contents
    ]

    # Parse the energy-system input information.
    (
        battery_costs,
        battery_emissions,
        battery_inputs_filepath,
        buffer_tank_costs,
        buffer_tank_emissions,
        clean_water_tank_costs,
        clean_water_tank_emissions,
        diesel_costs,
        diesel_emissions,
        diesel_inputs_filepath,
        diesel_water_heater_costs,
        diesel_water_heater_emissions,
        energy_system_inputs_filepath,
        exchanger_costs,
        exchanger_emissions,
        exchanger_inputs_filepath,
        hot_water_tank_costs,
        hot_water_tank_emissions,
        minigrid,
        pv_panel_costs,
        pv_panel_emissions,
        pvt_panel_costs,
        pvt_panel_emissions,
        solar_generation_inputs_filepath,
        tank_inputs_filepath,
        transmission_costs,
        transmission_emissions,
        transmission_inputs_filepath,
        transmitters,
    ) = _parse_minigrid_inputs(
        converters, debug, inputs_directory_relative_path, logger, scenarios
    )
    logger.info("Energy-system inputs successfully parsed.")

    generation_inputs_filepath = os.path.join(
        inputs_directory_relative_path, GENERATION_INPUTS_FILE
    )
    generation_inputs = read_yaml(generation_inputs_filepath, logger)
    if not isinstance(generation_inputs, dict):
        logger.error(
            "%sThe generation inputs file was invalid: information must be contained "
            "within a `dict`. See the user-guide.%s",
            BColours.fail,
            BColours.endc,
        )
        raise InputFileError(
            "generation inputs",
            "The contents of the generation inputs file must be a key-value "
            "dictionary.",
        )
    logger.info("Generation inputs successfully parsed.")

    grid_times_filepath = os.path.join(
        inputs_directory_relative_path,
        GRID_TIMES_FILE,
    )
    with open(
        grid_times_filepath,
        "r",
    ) as grid_times_file:
        grid_times: pd.DataFrame = pd.read_csv(
            grid_times_file,
            index_col=0,
        )
    logger.info("Grid times successfully parsed.")

    if any(scenario.desalination_scenario is not None for scenario in scenarios):
        # Parse the water-source inputs file.
        conventional_water_source_inputs: Optional[List[Dict[str, float]]]
        conventional_water_source_inputs_filepath: Optional[str]
        conventional_water_sources: Optional[Set[WaterSource]]
        (
            conventional_water_source_inputs,
            conventional_water_source_inputs_filepath,
            conventional_water_sources,
        ) = _parse_conventional_water_source_inputs(
            inputs_directory_relative_path,
            logger,
        )
        logger.info("Conventional water-source inputs file successfully parsed.")
        logger.debug(
            "Conventional water sources: %s",
            ", ".join([source.name for source in conventional_water_sources]),
        )

        water_source_times: Dict[WaterSource, pd.DataFrame] = {}
        for source in conventional_water_sources:
            try:
                with open(
                    os.path.join(
                        inputs_directory_relative_path,
                        CONVENTIONAL_WATER_SOURCE_AVAILABILITY_DIRECTORY,
                        WATER_SOURCE_AVAILABILTY_TEMPLATE_FILENAME.format(
                            water_source=source.name
                        ),
                    ),
                    "r",
                ) as f:
                    water_source_times[source] = pd.read_csv(
                        f,
                        header=None,
                        index_col=None,
                    )
            except FileNotFoundError:
                logger.error(
                    "%sError parsing water-source availability profile for %s, check "
                    "that the profile is present and that all conventional "
                    "water-source names are consistent.%s",
                    BColours.fail,
                    source.name,
                    BColours.endc,
                )
                raise

        logger.info("Conventional water-source times successfully parsed.")
    # Otherwise, instantiate an empty dict.
    else:
        conventional_water_source_inputs = None
        conventional_water_source_inputs_filepath = None
        conventional_water_sources = None
        water_source_times = {}

    location_inputs_filepath = os.path.join(
        inputs_directory_relative_path,
        LOCATION_INPUTS_FILE,
    )
    location_inputs = read_yaml(
        location_inputs_filepath,
        logger,
    )
    if not isinstance(location_inputs, dict):
        raise InputFileError(
            "location inputs", "Location inputs is not of type `dict`."
        )
    location: Location = Location.from_dict(location_inputs)
    if not isinstance(location, Location):
        raise InternalError(
            "Location was not returned when calling `Location.from_dict`."
        )
    logger.info("Location inputs successfully parsed.")

    # Parse and collate the impact information.
    finance_inputs_filepath = os.path.join(
        inputs_directory_relative_path, FINANCE_INPUTS_FILE
    )
    # Finance input type: Dict[str, Union[float, Dict[str, float]]]
    finance_data = read_yaml(finance_inputs_filepath, logger)
    if not isinstance(finance_data, dict):
        raise InputFileError(
            "finance inputs", "Finance inputs must be of type `dict` not `list`."
        )
    finance_inputs: DefaultDict[str, DefaultDict[str, float]] = defaultdict(
        lambda: defaultdict(float)
    )
    finance_inputs.update(finance_data)
    logger.info("Finance inputs successfully parsed.")

    ghg_inputs_filepath = os.path.join(inputs_directory_relative_path, GHG_INPUTS_FILE)
    # Ghg data type: Dict[str, Union[float, Dict[str, float]]]
    ghg_data = read_yaml(ghg_inputs_filepath, logger)
    if not isinstance(finance_data, dict):
        raise InputFileError(
            "ghg inputs", "GHG inputs must be of type `dict` not `list`."
        )
    # Generate a default dict to take care of missing data.
    ghg_inputs: DefaultDict[str, DefaultDict[str, float]] = defaultdict(
        lambda: defaultdict(float)
    )
    ghg_inputs.update(ghg_data)
    logger.info("GHG inputs successfully parsed.")

    # Update the finance and GHG inputs accordingly with the PV data.
    logger.info("Updating with PV impact data.")
    finance_inputs[ImpactingComponent.PV.value] = defaultdict(float, pv_panel_costs)
    ghg_inputs[ImpactingComponent.PV.value] = defaultdict(float, pv_panel_emissions)
    logger.info("PV impact data successfully updated.")

    # Update the impact inputs with the diesel data.
    if scenario.diesel_scenario.mode != DieselMode.DISABLED:
        logger.info("Updating with diesel impact data.")
        finance_inputs[ImpactingComponent.DIESEL.value] = defaultdict(
            float, diesel_costs
        )
        ghg_inputs[ImpactingComponent.DIESEL.value] = defaultdict(
            float, diesel_emissions
        )
        logger.info("Diesel impact data successfully updated.")
    else:
        logger.info("No diesel generator present, skipping impact data.")

    # Update the impact inputs with the battery data.
    if scenario.battery:
        logger.info("Updating with battery impact data.")
        finance_inputs[ImpactingComponent.STORAGE.value] = defaultdict(
            float, battery_costs
        )
        ghg_inputs[ImpactingComponent.STORAGE.value] = defaultdict(
            float, battery_emissions
        )
        logger.info("Battery impact data successfully updated.")
    else:
        logger.info("No battery present, skipping impact data.")

    if minigrid.pvt_panel is not None and scenario.pv_t:
        if pvt_panel_costs is None or pvt_panel_emissions is None:
            raise InternalError("Error processing PV-T panel cost and emissions.")
        finance_inputs[ImpactingComponent.PV_T.value] = defaultdict(
            float, pvt_panel_costs
        )
        ghg_inputs[ImpactingComponent.PV_T.value] = defaultdict(
            float, pvt_panel_emissions
        )
    else:
        logger.info("PV-T disblaed in scenario file, skipping PV-T impact parsing.")

    # Add transmitter impacts.
    for converter in converters:
        logger.info("Updating with %s impact data.", converter.name)
        finance_inputs[
            FINANCE_IMPACT.format(
                type=ImpactingComponent.CONVERTER.value, name=converter.name
            )
        ] = defaultdict(
            float,
            converter_costs[converter]
            if converter_costs[converter] is not None
            else dict(),
        )
        ghg_inputs[
            GHG_IMPACT.format(
                type=ImpactingComponent.CONVERTER.value, name=converter.name
            )
        ] = defaultdict(
            float,
            converter_emissions[converter]
            if converter_emissions[converter] is not None
            else dict(),
        )
        logger.info("Converter %s impact data successfully updated.", converter.name)

    # Add transmitter impacts.
    for transmitter in transmitters:
        logger.info("Updating with %s impact data.", transmitter)
        finance_inputs[
            FINANCE_IMPACT.format(
                type=ImpactingComponent.TRANSMITTER.value, name=transmitter
            )
        ] = defaultdict(float, transmission_costs[transmitter])
        ghg_inputs[
            GHG_IMPACT.format(
                type=ImpactingComponent.TRANSMITTER.value, name=transmitter
            )
        ] = defaultdict(float, transmission_emissions[transmitter])
        logger.info("Transmitter %s impact data successfully updated.", transmitter)

    # Add desalination-specific impacts.
    if any(
        scenario.desalination_scenario is not None
        and scenario.desalination_scenario.pvt_scenario.heats == HTFMode.CLOSED_HTF
        for scenario in scenarios
    ):
        # Update the clean-water tank impacts.
        logger.info("Updating with clean-water tank impact data.")
        finance_inputs[ImpactingComponent.CLEAN_WATER_TANK.value] = defaultdict(
            float, clean_water_tank_costs
        )
        ghg_inputs[ImpactingComponent.CLEAN_WATER_TANK.value] = defaultdict(
            float, clean_water_tank_emissions
        )
        logger.info("Clean-water tank impact data successfully updated.")

        # Update the buffer tank impacts.
        logger.info("Updating with buffer tank impact data.")
        if buffer_tank_costs is None or buffer_tank_emissions is None:
            raise InternalError("Error processing buffer-tank cost and emissions.")
        finance_inputs[ImpactingComponent.BUFFER_TANK.value] = defaultdict(
            float, buffer_tank_costs
        )
        ghg_inputs[ImpactingComponent.BUFFER_TANK.value] = defaultdict(
            float, buffer_tank_emissions
        )
        logger.info("Buffer tank impact data successfully updated.")

        # Update the heat-exchanger imapcts.
        logger.info("Updating with heat-exchanger impact data.")
        if exchanger_costs is None or exchanger_emissions is None:
            raise InternalError("Error processing heat-exchanger cost and emissions.")
        finance_inputs[ImpactingComponent.HEAT_EXCHANGER.value] = defaultdict(
            float, exchanger_costs
        )
        ghg_inputs[ImpactingComponent.HEAT_EXCHANGER.value] = defaultdict(
            float, exchanger_emissions
        )
        logger.info("Heat-exchanger impact data successfully updated.")

        # Include the impacts of conventional water sources.
        logger.info("Updating with conventional water-source impact data.")
        if (
            any(scenario.desalination_scenario is not None for scenario in scenarios)
            and conventional_water_sources is not None
            and conventional_water_source_inputs is not None
        ):
            for source in conventional_water_sources:
                try:
                    conventional_source_costs: Union[float, Dict[str, float]] = [
                        entry[COSTS]
                        for entry in conventional_water_source_inputs
                        if entry[NAME] == source.name
                    ][0]
                except (KeyError, IndexError):
                    logger.error(
                        "%sNo finance inputs for conventional source %s.%s",
                        BColours.fail,
                        source.name,
                        BColours.endc,
                    )
                    raise

                if not isinstance(conventional_source_costs, dict):
                    logger.error(
                        "%sConventional water source cost information must be a "
                        "key-value `dict`. See the user guide for more information.%s",
                        BColours.fail,
                        BColours.endc,
                    )
                    raise InputFileError(
                        "water source inputs",
                        f"Conventional water source {source.name} has invalid cost "
                        "information.",
                    )

                finance_inputs[
                    f"{ImpactingComponent.CONVENTIONAL_SOURCE.value}_{source.name}"
                ] = defaultdict(float, conventional_source_costs)

                try:
                    conventional_source_emissions: Union[float, Dict[str, float]] = [
                        entry[EMISSIONS]
                        for entry in conventional_water_source_inputs
                        if entry[NAME] == source.name
                    ][0]
                except (KeyError, IndexError):
                    logger.error(
                        "%sNo ghg inputs for conventional source %s.%s",
                        BColours.fail,
                        source.name,
                        BColours.endc,
                    )
                    raise

                if not isinstance(conventional_source_emissions, dict):
                    logger.error(
                        "%sConventional water source emission information must be a "
                        "key-value `dict`. See the user guide for more information.%s",
                        BColours.fail,
                        BColours.endc,
                    )
                    raise InputFileError(
                        "water source inputs",
                        f"Conventional water source {source.name} has invalid emission "
                        "information.",
                    )

                ghg_inputs[
                    f"{ImpactingComponent.CONVENTIONAL_SOURCE.value}_{source.name}"
                ] = defaultdict(float, conventional_source_emissions)

    # Add hot-water-specific impacts.
    if any(scenario.hot_water_scenario is not None for scenario in scenarios):
        # Update the hot-water tank impacts.
        logger.info("Updating with hot-water tank impact data.")
        finance_inputs[ImpactingComponent.HOT_WATER_TANK.value] = defaultdict(
            float, hot_water_tank_costs if hot_water_tank_costs is not None else dict()
        )
        ghg_inputs[ImpactingComponent.HOT_WATER_TANK.value] = defaultdict(
            float,
            hot_water_tank_emissions
            if hot_water_tank_emissions is not None
            else dict(),
        )
        logger.info("Hot-water tank impact data successfully updated.")

        # Update the diesel water-heater impacts.
        logger.info("Updating with diesel water-heater impact data.")
        finance_inputs[ImpactingComponent.DIESEL_WATER_HEATER.value] = defaultdict(
            float,
            diesel_water_heater_costs
            if diesel_water_heater_costs is not None
            else dict(),
        )
        ghg_inputs[ImpactingComponent.DIESEL_WATER_HEATER.value] = defaultdict(
            float,
            diesel_water_heater_emissions
            if diesel_water_heater_emissions is not None
            else dict(),
        )
        logger.info("Diesel water-heater impact data successfully updated.")

    # Generate a dictionary with information about the input files used.
    input_file_info: Dict[str, str] = {
        "batteries": battery_inputs_filepath,
        "converters": conversion_file_relative_path,
        "devices": device_inputs_filepath,
        "diesel_inputs": diesel_inputs_filepath,
        "energy_system": energy_system_inputs_filepath,
        "finance_inputs": finance_inputs_filepath,
        "generation_inputs": generation_inputs_filepath,
        "ghg_inputs": ghg_inputs_filepath,
        "grid_times": grid_times_filepath,
        "location_inputs": location_inputs_filepath,
        "optimisation_inputs": optimisation_inputs_filepath,
        "scenarios": scenario_inputs_filepath,
        "simularion": simulations_inputs_filepath,
        "solar_inputs": solar_generation_inputs_filepath,
        "transmission_inputs": transmission_inputs_filepath,
    }

    if any(scenario.desalination_scenario is not None for scenario in scenarios):
        if conventional_water_source_inputs_filepath is not None:
            input_file_info[
                "conventional_water_source_inputs"
            ] = conventional_water_source_inputs_filepath
        if tank_inputs_filepath is not None:
            input_file_info["tank_inputs"] = tank_inputs_filepath

    if any(
        scenario.desalination_scenario is not None
        and scenario.desalination_scenario.pvt_scenario.heats == HTFMode.CLOSED_HTF
        for scenario in scenarios
    ):
        input_file_info["desalination_scenario"] = desalination_scenario_inputs_filepath
        if exchanger_inputs_filepath is not None:
            input_file_info["exchanger_inputs"] = exchanger_inputs_filepath

    if any(scenario.hot_water_scenario is not None for scenario in scenarios):
        input_file_info["hot_water_scenario"] = hot_water_scenario_inputs_filepath

    logger.debug("Input file parsing complete.")
    logger.debug(
        "Converters: %s",
        ", ".join([str(converter) for converter in converters]),
    )
    logger.debug("Devices: %s", ", ".join([str(device) for device in devices]))
    logger.debug("Energy system/minigrid: %s", str(minigrid))
    logger.debug(
        "Financial input information: %s", json.dumps(finance_inputs, indent=4)
    )
    logger.debug("GHG input information: %s", json.dumps(ghg_data, indent=4))
    logger.debug("Location: %s", str(location))
    logger.debug("Optimisation parameters: %s", optimisation_parameters)
    logger.debug(
        "Optimisations: %s",
        ", ".join([str(optimisation) for optimisation in optimisations]),
    )
    logger.debug("Scenarios: %s", ", ".join([str(entry) for entry in scenarios]))
    logger.debug(
        "Simulations: %s", ", ".join([str(simulation) for simulation in simulations])
    )
    logger.debug(
        "Transmitters: %s",
        ", ".join([f"{key}: {value}" for key, value in transmitters.items()]),
    )
    logger.debug("Input file information: %s", input_file_info)

    return (
        converters,
        device_utilisations,
        minigrid,
        finance_inputs,
        generation_inputs,
        ghg_inputs,
        grid_times,
        location,
        optimisation_parameters,
        optimisations,
        scenarios,
        simulations,
        water_source_times,
        input_file_info,
    )<|MERGE_RESOLUTION|>--- conflicted
+++ resolved
@@ -947,13 +947,8 @@
 
 
 def _parse_pvt_reduced_models(
-<<<<<<< HEAD
-    debug: bool, logger: Logger, scenario: Scenario
+    debug: bool, logger: Logger, scenarios: List[Scenario]
 ) -> Tuple[Dict[RegressorType, Lasso], Dict[RegressorType, Lasso]]:
-=======
-    debug: bool, logger: Logger, scenarios: List[Scenario]
-) -> Tuple[Any, Any]:
->>>>>>> 338e0403
     """
     Parses the PV-T models from the installed package or raw files.
 
@@ -976,16 +971,12 @@
 
     """
 
-<<<<<<< HEAD
     # Instantiate variables
     electric_models: Dict[RegressorType, Lasso] = {}
     thermal_models: Dict[RegressorType, Lasso] = {}
 
-    if scenario.pv_t:
-=======
     # If any of the scenarios defined specify that PV-T should be used.
     if any(scenario.pv_t for scenario in scenarios):
->>>>>>> 338e0403
         # Attempt to read the thermal model file as per CLOVER being an installed
         # package.
         logger.info(
@@ -1360,11 +1351,7 @@
             solar_panels.append(solar.PVPanel.from_dict(logger, panel_input))
 
     # Parse the PV-T models if relevant for the code flow.
-<<<<<<< HEAD
-    electric_models, thermal_models = _parse_pvt_reduced_models(debug, logger, scenario)
-=======
-    electric_model, thermal_model = _parse_pvt_reduced_models(debug, logger, scenarios)
->>>>>>> 338e0403
+    electric_models, thermal_models = _parse_pvt_reduced_models(debug, logger, scenarios)
 
     # Parse the PV-T panel information
     for panel_input in solar_generation_inputs["panels"]:
