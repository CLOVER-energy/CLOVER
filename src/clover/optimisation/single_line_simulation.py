--- conflicted
+++ resolved
@@ -260,7 +260,6 @@
             ),
             reverse=True,
         )
-<<<<<<< HEAD
         increased_hw_st_system_sizes = sorted(
             range(
                 int(hw_st_size.min),
@@ -269,18 +268,11 @@
             ),
             reverse=True,
         )
-        increased_pv_system_sizes = sorted(
-            range(
-                int(pv_system_size.min),
-                int(np.ceil(pv_system_size.max + pv_system_size.step)),
-                int(pv_system_size.step),
-=======
         increased_pv_system_sizes: List[int] = sorted(
             np.arange(
                 pv_system_size.min,
                 np.ceil(pv_system_size.max + pv_system_size.step),
                 pv_system_size.step,
->>>>>>> b6152f90
             ),
             reverse=True,
         )
@@ -1280,18 +1272,18 @@
             reverse=True,
         )
         increased_pv_system_sizes = sorted(
-            np.arange(
-                pv_system_size.min,
-                np.ceil(pv_system_size.max + pv_system_size.step),
-                pv_system_size.step,
+            range(
+                int(pv_system_size.min),
+                int(np.ceil(pv_system_size.max + pv_system_size.step)),
+                int(pv_system_size.step),
             ),
             reverse=True,
         )
         increased_storage_sizes = sorted(
-            np.arange(
-                storage_size.min,
-                np.ceil(storage_size.max + storage_size.step),
-                storage_size.step,
+            range(
+                int(storage_size.min),
+                int(np.ceil(storage_size.max + storage_size.step)),
+                int(storage_size.step),
             ),
             reverse=True,
         )
@@ -1506,18 +1498,18 @@
             reverse=True,
         )
         increased_pv_system_sizes = sorted(
-            range(
-                int(pv_system_size.min),
-                int(np.ceil(pv_system_size.max + pv_system_size.step)),
-                int(pv_system_size.step),
+            np.arange(
+                pv_system_size.min,
+                np.ceil(pv_system_size.max + pv_system_size.step),
+                pv_system_size.step,
             ),
             reverse=True,
         )
         increased_storage_sizes = sorted(
-            range(
-                int(storage_size.min),
-                int(np.ceil(storage_size.max + storage_size.step)),
-                int(storage_size.step),
+            np.arange(
+                storage_size.min,
+                np.ceil(storage_size.max + storage_size.step),
+                storage_size.step,
             ),
             reverse=True,
         )
