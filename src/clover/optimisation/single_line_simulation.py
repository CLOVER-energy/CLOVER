--- conflicted
+++ resolved
@@ -260,7 +260,6 @@
             ),
             reverse=True,
         )
-<<<<<<< HEAD
         increased_hw_st_system_sizes = sorted(
             range(
                 int(hw_st_size.min),
@@ -269,10 +268,7 @@
             ),
             reverse=True,
         )
-        increased_pv_system_sizes: List[int] = sorted(
-=======
         increased_pv_system_sizes: list[int] = sorted(
->>>>>>> ba349d8d
             np.arange(
                 pv_system_size.min,
                 np.ceil(pv_system_size.max + pv_system_size.step),
