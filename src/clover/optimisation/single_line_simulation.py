#!/usr/bin/python3
########################################################################################
# single_line_simulation.py - Single-line simulation module for optimisation component.#
#                                                                                      #
# Authors: Phil Sandwell                                                               #
# Copyright: Phil Sandwell, 2018                                                       #
# Date created: 01/12/2021                                                             #
# License: Open source                                                                 #
# Most recent update: 01/12/2021                                                       #
#                                                                                      #
# For more information, please email:                                                  #
#     philip.sandwell@gmail.com                                                        #
########################################################################################
"""
single_line_simulation.py - The single-line simulation module for the optimisation comp.

As part of the process of carrying out an optimisation, it is necessary to run
simulations with increased bounds. I.E., should the optimum system for a run involve the
maximum allowed value for any of the parameters, then it may be that an increase in this
parameter will result in a better system.

"""

from logging import Logger
from typing import Any, Dict, List, Optional, Tuple, Union

import numpy as np  # pylint: disable=import-error
import pandas as pd

from ..simulation import energy_system

from ..__utils__ import (
    BColours,
    Location,
    ProgrammerJudgementFault,
    RenewableEnergySource,
    ResourceType,
    Scenario,
    Simulation,
    SystemAppraisal,
)
from ..conversion.conversion import Converter, WaterSource
from ..impact.__utils__ import ImpactingComponent  # pylint: disable=import-error

from .__utils__ import (
    ConverterSize,
    Optimisation,
    get_sufficient_appraisals,
    recursive_iteration,
    SolarSystemSize,
    StorageSystemSize,
    TankSize,
)
from .appraisal import appraise_system


__all__ = ("single_line_simulation",)


def single_line_simulation(
    conventional_cw_source_profiles: Optional[Dict[WaterSource, pd.DataFrame]],
    converter_sizes: Dict[Converter, ConverterSize],
    cw_pvt_size: SolarSystemSize,
    cw_tanks: TankSize,
<<<<<<< HEAD
    converters: List[Converter],
    disable_tqdm: bool,
=======
    converters: Dict[str, Converter],
>>>>>>> ce1d1208
    end_year: int,
    finance_inputs: Dict[str, Any],
    ghg_inputs: Dict[str, Any],
    grid_profile: Optional[pd.DataFrame],
    hw_pvt_size: SolarSystemSize,
    hw_tanks: TankSize,
    irradiance_data: pd.Series,
    kerosene_usage: pd.DataFrame,
    location: Location,
    logger: Logger,
    minigrid: energy_system.Minigrid,
    optimisation: Optimisation,
    potential_system: SystemAppraisal,
    previous_system: Optional[SystemAppraisal],
    pv_system_size: SolarSystemSize,
    start_year: int,
    storage_size: StorageSystemSize,
    temperature_data: pd.Series,
    total_loads: Dict[ResourceType, Optional[pd.DataFrame]],
    total_solar_pv_power_produced: pd.Series,
    wind_speed_data: Optional[pd.Series],
    yearly_electric_load_statistics: pd.DataFrame,
) -> Tuple[
    Dict[Converter, ConverterSize],
    SolarSystemSize,
    TankSize,
    SolarSystemSize,
    TankSize,
    SolarSystemSize,
    StorageSystemSize,
    List[SystemAppraisal],
]:
    """
    Preforms an additional round of simulations.

    If the potential optimum system was found to be an edge case (either maximum PV
    capacity, storage capacity etc.) then this function can be called to carry out
    additional simulation(s).

    Inputs:
        - converter_sizes:
            The largest size of each converter that was simulated.
        - cw_pvt_size:
            The largest clean-water PV-T size that was simulated.
        - cw_pvt_size:
            The largest clean-water tank size that was simulated.
        - disable_tqdm:
            Whether to disable the tqdm progress bars (True) or display them (False).
        - hw_pvt_size:
            The largest hot-water PV-T size that was simulated.
        - hw_pvt_size:
            The largest hot-water tank size that was simulated.
        - pv_size:
            The largest pv size that was simulated.
        - storage_size:
            The largest storage size that was simulated.
        - potential_system:
            The system assumed to be the optimum, before this process
        - previous_system:
            The system that was previously installed

    Outputs:
        - cw_pvt_system_size:
            The clean-water PV-T size of the largest system considered.
        - cw_tanks:
            The clean-water tank size of the largest system considered.
        - hw_pvt_system_size:
            The hot-water PV-T size of the largest system considered.
        - hw_tanks:
            The hot-water tank size of the largest system considered.
        - pv_system_size:
            The pv system size of the largest system considered.
        - storage_size:
            The storage size of the largest system considered.
        - system_appraisals:
            The set of system appraisals considered.

    """

    # Instantiate
    logger.info("Single-line optimisation to be carried out.")
    sufficient_appraisals: List[SystemAppraisal] = []
    system_appraisals: List[SystemAppraisal] = []

    _converter_name_to_converter_mapping = {
        converter.name: converter for converter in converter_sizes
    }
    if potential_system.system_details.initial_converter_sizes is None:
        logger.error(
            "%sInitial converter sizes undefined when calling single-line simulation. "
            "%s",
            BColours.fail,
            BColours.endc,
        )
        raise ProgrammerJudgementFault(
            "single line simulation",
            "Misuse of single-line-simulation function: initial converter sizes must "
            "be defined.",
        )
    potential_converter_sizes = {
        _converter_name_to_converter_mapping[name]: value
        for name, value in potential_system.system_details.initial_converter_sizes.items()
    }
    potential_cw_pvt_size = (
        potential_system.system_details.initial_cw_pvt_size
        if potential_system.system_details.initial_cw_pvt_size is not None
        else 0
    )
    potential_hw_pvt_size = (
        potential_system.system_details.initial_hw_pvt_size
        if potential_system.system_details.initial_hw_pvt_size is not None
        else 0
    )
    potential_num_clean_water_tanks = (
        potential_system.system_details.initial_num_clean_water_tanks
        if potential_system.system_details.initial_num_clean_water_tanks is not None
        else 0
    )
    potential_num_hot_water_tanks = (
        potential_system.system_details.initial_num_hot_water_tanks
        if potential_system.system_details.initial_num_hot_water_tanks is not None
        else 0
    )

    # Determine the static converters based on those that were modelled but were not
    # passed in as part of the maximum system size parameters.
    static_converter_sizes: Dict[Converter, int] = {
        converter: potential_converter_sizes[converter]
        for converter in potential_converter_sizes
        if converter not in converter_sizes
    }

    # Check to see if storage size was an integer number of steps, and increase
    # accordingly.
    if (
        np.ceil(storage_size.max / storage_size.step) * storage_size.step
        == storage_size.max
    ):
        test_storage_size = float(storage_size.max + storage_size.step)
    else:
        test_storage_size = float(
            np.ceil(storage_size.max / storage_size.step) * storage_size.step
        )

    # If storage was maxed out:
    if potential_system.system_details.initial_storage_size == storage_size.max:
        logger.info("Increasing storage size.")

        # Increase and iterate over the various power-generation sizes.
        increased_cw_pvt_system_sizes = sorted(
            range(
                int(cw_pvt_size.min),
                int(np.ceil(cw_pvt_size.max + cw_pvt_size.step)),
                int(cw_pvt_size.step),
            ),
            reverse=True,
        )
        increased_hw_pvt_system_sizes = sorted(
            range(
                int(hw_pvt_size.min),
                int(np.ceil(hw_pvt_size.max + hw_pvt_size.step)),
                int(hw_pvt_size.step),
            ),
            reverse=True,
        )
        increased_pv_system_sizes = sorted(
            range(
                int(pv_system_size.min),
                int(np.ceil(pv_system_size.max + pv_system_size.step)),
                int(pv_system_size.step),
            ),
            reverse=True,
        )

        # Prep variables for the iteration process.
        component_sizes: Dict[
            Union[Converter, ImpactingComponent, RenewableEnergySource],
            Union[int, float],
        ] = {
            ImpactingComponent.CLEAN_WATER_TANK: potential_num_clean_water_tanks,
            ImpactingComponent.HOT_WATER_TANK: potential_num_hot_water_tanks,
            ImpactingComponent.STORAGE: int(storage_size.max + storage_size.step),
        }
        parameter_space: List[
            Tuple[
                Union[Converter, ImpactingComponent, RenewableEnergySource],
                str,
                Union[List[int], List[float]],
            ]
        ] = []

        # Add the iterable converter sizes.
        for converter, sizes in converter_sizes.items():
            # Construct the list of available sizes for the given converter.
            simulation_converter_sizes: List[int] = sorted(
                range(
                    int(sizes.min),
                    int(np.ceil(sizes.max + sizes.step)),
                    int(sizes.step),
                ),
                reverse=True,
            )

            if len(simulation_converter_sizes) > 1:
                parameter_space.append(
                    (
                        converter,
                        "simulation"
                        if len(parameter_space) == 0
                        else f"{converter.name} size",
                        simulation_converter_sizes,
                    )
                )
            else:
                component_sizes[converter] = simulation_converter_sizes[0]

        # Add the static converter sizes.
        for converter, size in static_converter_sizes.items():
            component_sizes[converter] = size

        if len(increased_cw_pvt_system_sizes) <= 1:
            component_sizes[
                RenewableEnergySource.CLEAN_WATER_PVT
            ] = potential_cw_pvt_size
        else:
            parameter_space.append(
                (
                    RenewableEnergySource.CLEAN_WATER_PVT,
                    "simulation",
                    increased_cw_pvt_system_sizes,
                )
            )
        if len(increased_hw_pvt_system_sizes) <= 1:
            component_sizes[RenewableEnergySource.HOT_WATER_PVT] = potential_hw_pvt_size
        else:
            parameter_space.append(
                (
                    RenewableEnergySource.HOT_WATER_PVT,
                    "simulation" if len(parameter_space) <= 1 else "hw pv-t size",
                    increased_hw_pvt_system_sizes,
                )
            )
        if len(increased_pv_system_sizes) <= 1:
            component_sizes[
                RenewableEnergySource.PV
            ] = potential_system.system_details.initial_pv_size
        else:
            parameter_space.append(
                (
                    RenewableEnergySource.PV,
                    "simulation" if len(parameter_space) <= 1 else "pv size",
                    increased_pv_system_sizes,
                )
            )

        system_appraisals.extend(
            recursive_iteration(
                conventional_cw_source_profiles,
                disable_tqdm,
                end_year,
                finance_inputs,
                ghg_inputs,
                grid_profile,
                irradiance_data,
                kerosene_usage,
                location,
                logger,
                minigrid,
                optimisation,
                previous_system,
                start_year,
                temperature_data,
                total_loads,
                total_solar_pv_power_produced,
                wind_speed_data,
                yearly_electric_load_statistics,
                component_sizes=component_sizes,
                parameter_space=parameter_space,
                system_appraisals=system_appraisals,
            )
        )

        # If the maximum PV system size isn't a round number of steps, carry out a
        # simulation at this size.
        if (
            np.ceil(pv_system_size.max / pv_system_size.step) * pv_system_size.step
            != pv_system_size.max
        ):
            _, simulation_results, system_details = energy_system.run_simulation(
                int(potential_cw_pvt_size),
                conventional_cw_source_profiles,
                converters,
                disable_tqdm,
                test_storage_size,
                grid_profile,
                int(potential_hw_pvt_size),
                irradiance_data,
                kerosene_usage,
                location,
                logger,
                minigrid,
                potential_num_clean_water_tanks,
                potential_num_hot_water_tanks,
                total_solar_pv_power_produced,
                pv_system_size.max,
                optimisation.scenario,
                Simulation(end_year, start_year),
                temperature_data,
                total_loads,
                wind_speed_data,
            )

            # Appraise the system.
            new_appraisal = appraise_system(
                yearly_electric_load_statistics,
                end_year,
                finance_inputs,
                ghg_inputs,
                location,
                logger,
                previous_system,
                simulation_results,
                start_year,
                system_details,
            )

            if get_sufficient_appraisals(optimisation, [new_appraisal]) != []:
                sufficient_appraisals.append(new_appraisal)

        # Update the system details.
        storage_size.max = test_storage_size

    # If the number of clean-water tanks was maxed out:
    if (
        potential_num_clean_water_tanks == cw_tanks.max
        and optimisation.scenario.desalination_scenario is not None
    ):
        logger.info("Increasing number of clean-water tanks.")

        # Increase and iterate over the various clean-water generation sizes.
        increased_cw_pvt_system_sizes = sorted(
            range(
                int(cw_pvt_size.min),
                int(np.ceil(cw_pvt_size.max + cw_pvt_size.step)),
                int(cw_pvt_size.step),
            ),
            reverse=True,
        )
        increased_pv_system_sizes = sorted(
            range(
                int(pv_system_size.min),
                int(np.ceil(pv_system_size.max + pv_system_size.step)),
                int(pv_system_size.step),
            ),
            reverse=True,
        )
        increased_storage_sizes = sorted(
            range(
                int(storage_size.min),
                int(np.ceil(storage_size.max + storage_size.step)),
                int(storage_size.step),
            ),
            reverse=True,
        )

        # Prep variables for the iteration process.
        component_sizes = {
            ImpactingComponent.CLEAN_WATER_TANK: int(cw_tanks.max + cw_tanks.step),
            RenewableEnergySource.HOT_WATER_PVT: potential_hw_pvt_size,
            ImpactingComponent.HOT_WATER_TANK: potential_num_hot_water_tanks,
        }
        parameter_space = []

        # Add the iterable converter sizes.
        for converter, sizes in converter_sizes.items():
            # Construct the list of available sizes for the given converter.
            simulation_converter_sizes = sorted(
                range(
                    int(sizes.min),
                    int(np.ceil(sizes.max + sizes.step)),
                    int(sizes.step),
                ),
                reverse=True,
            )

            if len(simulation_converter_sizes) > 1:
                parameter_space.append(
                    (
                        converter,
                        "simulation"
                        if len(parameter_space) == 0
                        else f"{converter.name} size",
                        simulation_converter_sizes,
                    )
                )
            else:
                component_sizes[converter] = simulation_converter_sizes[0]

        # Add the static converter sizes.
        for converter, size in static_converter_sizes.items():
            component_sizes[converter] = size

        if len(increased_cw_pvt_system_sizes) <= 1:
            component_sizes[
                RenewableEnergySource.CLEAN_WATER_PVT
            ] = potential_cw_pvt_size
        else:
            parameter_space.append(
                (
                    RenewableEnergySource.CLEAN_WATER_PVT,
                    "simulation",
                    increased_cw_pvt_system_sizes,
                )
            )
        if len(increased_pv_system_sizes) <= 1:
            component_sizes[
                RenewableEnergySource.PV
            ] = potential_system.system_details.initial_pv_size
        else:
            parameter_space.append(
                (
                    RenewableEnergySource.PV,
                    "simulation" if len(parameter_space) <= 1 else "pv size",
                    increased_pv_system_sizes,
                )
            )
        if len(increased_storage_sizes) <= 1:
            component_sizes[
                ImpactingComponent.STORAGE
            ] = potential_system.system_details.initial_storage_size
        else:
            parameter_space.append(
                (
                    ImpactingComponent.STORAGE,
                    "simulation" if len(parameter_space) <= 1 else "storage size",
                    increased_storage_sizes,
                )
            )

        system_appraisals.extend(
            recursive_iteration(
                conventional_cw_source_profiles,
                disable_tqdm,
                end_year,
                finance_inputs,
                ghg_inputs,
                grid_profile,
                irradiance_data,
                kerosene_usage,
                location,
                logger,
                minigrid,
                optimisation,
                previous_system,
                start_year,
                temperature_data,
                total_loads,
                total_solar_pv_power_produced,
                wind_speed_data,
                yearly_electric_load_statistics,
                component_sizes=component_sizes,
                parameter_space=parameter_space,
                system_appraisals=system_appraisals,
            )
        )

    # If the number of hot-water tanks was maxed out:
    if (
        potential_num_hot_water_tanks == hw_tanks.max
        and optimisation.scenario.hot_water_scenario is not None
    ):
        logger.info("Increasing number of hot-water tanks.")

        # Increase and iterate over the various hot-water generation sizes.
        increased_hw_pvt_system_sizes = sorted(
            range(
                int(hw_pvt_size.min),
                int(np.ceil(hw_pvt_size.max + hw_pvt_size.step)),
                int(hw_pvt_size.step),
            ),
            reverse=True,
        )
        increased_pv_system_sizes = sorted(
            range(
                int(pv_system_size.min),
                int(np.ceil(pv_system_size.max + pv_system_size.step)),
                int(pv_system_size.step),
            ),
            reverse=True,
        )
        increased_storage_sizes = sorted(
            range(
                int(storage_size.min),
                int(np.ceil(storage_size.max + storage_size.step)),
                int(storage_size.step),
            ),
            reverse=True,
        )

        # Prep variables for the iteration process.
        component_sizes = {
            RenewableEnergySource.CLEAN_WATER_PVT: potential_cw_pvt_size,
            ImpactingComponent.CLEAN_WATER_TANK: int(cw_tanks.max + cw_tanks.step),
            ImpactingComponent.HOT_WATER_TANK: potential_num_hot_water_tanks,
        }
        parameter_space = []

        # Add the iterable converter sizes.
        for converter, sizes in converter_sizes.items():
            # Construct the list of available sizes for the given converter.
            simulation_converter_sizes = sorted(
                range(
                    int(sizes.min),
                    int(np.ceil(sizes.max + sizes.step)),
                    int(sizes.step),
                ),
                reverse=True,
            )

            if len(simulation_converter_sizes) > 1:
                parameter_space.append(
                    (
                        converter,
                        "simulation"
                        if len(parameter_space) == 0
                        else f"{converter.name} size",
                        simulation_converter_sizes,
                    )
                )
            else:
                component_sizes[converter] = simulation_converter_sizes[0]

        # Add the static converter sizes.
        for converter, size in static_converter_sizes.items():
            component_sizes[converter] = size

        if len(increased_hw_pvt_system_sizes) <= 1:
            component_sizes[RenewableEnergySource.HOT_WATER_PVT] = potential_hw_pvt_size
        else:
            parameter_space.append(
                (
                    RenewableEnergySource.HOT_WATER_PVT,
                    "simulation",
                    increased_hw_pvt_system_sizes,
                )
            )
        if len(increased_pv_system_sizes) <= 1:
            component_sizes[
                RenewableEnergySource.PV
            ] = potential_system.system_details.initial_pv_size
        else:
            parameter_space.append(
                (
                    RenewableEnergySource.PV,
                    "simulation" if len(parameter_space) <= 1 else "pv size",
                    increased_pv_system_sizes,
                )
            )
        if len(increased_storage_sizes) <= 1:
            component_sizes[
                ImpactingComponent.STORAGE
            ] = potential_system.system_details.initial_storage_size
        else:
            parameter_space.append(
                (
                    ImpactingComponent.STORAGE,
                    "simulation" if len(parameter_space) <= 1 else "storage size",
                    increased_storage_sizes,
                )
            )

        system_appraisals.extend(
            recursive_iteration(
                conventional_cw_source_profiles,
                disable_tqdm,
                end_year,
                finance_inputs,
                ghg_inputs,
                grid_profile,
                irradiance_data,
                kerosene_usage,
                location,
                logger,
                minigrid,
                optimisation,
                previous_system,
                start_year,
                temperature_data,
                total_loads,
                total_solar_pv_power_produced,
                wind_speed_data,
                yearly_electric_load_statistics,
                component_sizes=component_sizes,
                parameter_space=parameter_space,
                system_appraisals=system_appraisals,
            )
        )

    # Check to see if PV size was an integer number of steps, and increase accordingly
    if (
        np.ceil(pv_system_size.max / pv_system_size.step) * pv_system_size.step
        == pv_system_size.max
    ):
        test_pv_size = float(pv_system_size.max + pv_system_size.step)
    else:
        test_pv_size = float(
            np.ceil(pv_system_size.max / pv_system_size.step) * pv_system_size.step
        )

    # If PV was maxed out:
    if potential_system.system_details.initial_pv_size == pv_system_size.max:
        logger.info("Increasing PV size.")

        # Increase and iterate over the various storage sizes and PV-T sizes.
        increased_cw_pvt_system_sizes = sorted(
            range(
                int(cw_pvt_size.min),
                int(np.ceil(cw_pvt_size.max + cw_pvt_size.step)),
                int(cw_pvt_size.step),
            ),
            reverse=True,
        )
        increased_cw_tank_sizes = sorted(
            range(
                int(cw_tanks.min),
                int(np.ceil(cw_tanks.max + cw_tanks.step)),
                int(cw_tanks.step),
            ),
            reverse=True,
        )
        increased_hw_pvt_system_sizes = sorted(
            range(
                int(hw_pvt_size.min),
                int(np.ceil(hw_pvt_size.max + hw_pvt_size.step)),
                int(hw_pvt_size.step),
            ),
            reverse=True,
        )
        increased_hw_tank_sizes = sorted(
            range(
                int(hw_tanks.min),
                int(np.ceil(hw_tanks.max + hw_tanks.step)),
                int(hw_tanks.step),
            ),
            reverse=True,
        )
        increased_storage_sizes = sorted(
            range(
                int(storage_size.min),
                int(np.ceil(storage_size.max + storage_size.step)),
                int(storage_size.step),
            ),
            reverse=True,
        )

        # Prep variables for the iteration process.
        component_sizes = {
            RenewableEnergySource.PV: int(pv_system_size.max + pv_system_size.step),
        }
        parameter_space = []

        # Add the iterable converter sizes.
        for converter, sizes in converter_sizes.items():
            # Construct the list of available sizes for the given converter.
            simulation_converter_sizes = sorted(
                range(
                    int(sizes.min),
                    int(np.ceil(sizes.max + sizes.step)),
                    int(sizes.step),
                ),
                reverse=True,
            )

            if len(simulation_converter_sizes) > 1:
                parameter_space.append(
                    (
                        converter,
                        "simulation"
                        if len(parameter_space) == 0
                        else f"{converter.name} size",
                        simulation_converter_sizes,
                    )
                )
            else:
                component_sizes[converter] = simulation_converter_sizes[0]

        # Add the static converter sizes.
        for converter, size in static_converter_sizes.items():
            component_sizes[converter] = size

        if len(increased_cw_pvt_system_sizes) <= 1:
            component_sizes[
                RenewableEnergySource.CLEAN_WATER_PVT
            ] = potential_cw_pvt_size
        else:
            parameter_space.append(
                (
                    RenewableEnergySource.CLEAN_WATER_PVT,
                    "simulation",
                    increased_cw_pvt_system_sizes,
                )
            )
        if len(increased_cw_tank_sizes) <= 1:
            component_sizes[
                ImpactingComponent.CLEAN_WATER_TANK
            ] = potential_num_clean_water_tanks
        else:
            parameter_space.append(
                (
                    ImpactingComponent.CLEAN_WATER_TANK,
                    "simulation" if len(parameter_space) <= 1 else "cw tanks",
                    increased_cw_tank_sizes,
                )
            )
        if len(increased_hw_pvt_system_sizes) <= 1:
            component_sizes[RenewableEnergySource.HOT_WATER_PVT] = potential_hw_pvt_size
        else:
            parameter_space.append(
                (
                    RenewableEnergySource.HOT_WATER_PVT,
                    "simulation" if len(parameter_space) <= 1 else "hw pv-t size",
                    increased_hw_pvt_system_sizes,
                )
            )
        if len(increased_hw_tank_sizes) <= 1:
            component_sizes[
                ImpactingComponent.HOT_WATER_TANK
            ] = potential_num_hot_water_tanks
        else:
            parameter_space.append(
                (
                    ImpactingComponent.HOT_WATER_TANK,
                    "simulation" if len(parameter_space) <= 1 else "hw tanks",
                    increased_hw_tank_sizes,
                )
            )
        if len(increased_storage_sizes) <= 1:
            component_sizes[
                ImpactingComponent.STORAGE
            ] = potential_system.system_details.initial_storage_size
        else:
            parameter_space.append(
                (
                    ImpactingComponent.STORAGE,
                    "simulation" if len(parameter_space) <= 1 else "storage size",
                    increased_storage_sizes,
                )
            )

        system_appraisals.extend(
            recursive_iteration(
                conventional_cw_source_profiles,
                disable_tqdm,
                end_year,
                finance_inputs,
                ghg_inputs,
                grid_profile,
                irradiance_data,
                kerosene_usage,
                location,
                logger,
                minigrid,
                optimisation,
                previous_system,
                start_year,
                temperature_data,
                total_loads,
                total_solar_pv_power_produced,
                wind_speed_data,
                yearly_electric_load_statistics,
                component_sizes=component_sizes,
                parameter_space=parameter_space,
                system_appraisals=system_appraisals,
            )
        )

        pv_system_size.max = test_pv_size

    # Check to see if clean-water PV-T size was an integer number of steps, and increase
    # accordingly
    if (
        np.ceil(cw_pvt_size.max / cw_pvt_size.step) * cw_pvt_size.step
        == cw_pvt_size.max
    ):
        test_cw_pvt_size = float(cw_pvt_size.max + cw_pvt_size.step)
    else:
        test_cw_pvt_size = float(
            np.ceil(cw_pvt_size.max / cw_pvt_size.step) * cw_pvt_size.step
        )

    # If clean-water PV-T was maxed out:
    if (
        potential_cw_pvt_size == cw_pvt_size.max
        and optimisation.scenario.desalination_scenario
    ):
        logger.info("Increasing clean-water PV size.")

        # Increase and iterate over the various storage sizes and other PV-T sizes.
        increased_cw_tank_sizes = sorted(
            range(
                int(cw_tanks.min),
                int(np.ceil(cw_tanks.max + cw_tanks.step)),
                int(cw_tanks.step),
            ),
            reverse=True,
        )
        increased_hw_pvt_system_sizes = sorted(
            range(
                int(hw_pvt_size.min),
                int(np.ceil(hw_pvt_size.max + hw_pvt_size.step)),
                int(hw_pvt_size.step),
            ),
            reverse=True,
        )
        increased_hw_tank_sizes = sorted(
            range(
                int(hw_tanks.min),
                int(np.ceil(hw_tanks.max + hw_tanks.step)),
                int(hw_tanks.step),
            ),
            reverse=True,
        )
        increased_pv_system_sizes = sorted(
            range(
                int(pv_system_size.min),
                int(np.ceil(pv_system_size.max + pv_system_size.step)),
                int(pv_system_size.step),
            ),
            reverse=True,
        )
        increased_storage_sizes = sorted(
            range(
                int(storage_size.min),
                int(np.ceil(storage_size.max + storage_size.step)),
                int(storage_size.step),
            ),
            reverse=True,
        )

        # Prep variables for the iteration process.
        component_sizes = {
            RenewableEnergySource.CLEAN_WATER_PVT: int(
                test_cw_pvt_size + cw_pvt_size.step
            )
        }
        parameter_space = []

        # Add the iterable converter sizes.
        for converter, sizes in converter_sizes.items():
            # Construct the list of available sizes for the given converter.
            simulation_converter_sizes = sorted(
                range(
                    int(sizes.min),
                    int(np.ceil(sizes.max + sizes.step)),
                    int(sizes.step),
                ),
                reverse=True,
            )

            if len(simulation_converter_sizes) > 1:
                parameter_space.append(
                    (
                        converter,
                        "simulation"
                        if len(parameter_space) == 0
                        else f"{converter.name} size",
                        simulation_converter_sizes,
                    )
                )
            else:
                component_sizes[converter] = simulation_converter_sizes[0]

        # Add the static converter sizes.
        for converter, size in static_converter_sizes.items():
            component_sizes[converter] = size

        if len(increased_cw_tank_sizes) <= 1:
            component_sizes[
                ImpactingComponent.CLEAN_WATER_TANK
            ] = potential_num_clean_water_tanks
        else:
            parameter_space.append(
                (
                    ImpactingComponent.CLEAN_WATER_TANK,
                    "simulation",
                    increased_cw_tank_sizes,
                )
            )
        if len(increased_hw_pvt_system_sizes) <= 1:
            component_sizes[RenewableEnergySource.HOT_WATER_PVT] = potential_hw_pvt_size
        else:
            parameter_space.append(
                (
                    RenewableEnergySource.HOT_WATER_PVT,
                    "simulation" if len(parameter_space) <= 1 else "hw pv-t size",
                    increased_hw_pvt_system_sizes,
                )
            )
        if len(increased_hw_tank_sizes) <= 1:
            component_sizes[
                ImpactingComponent.HOT_WATER_TANK
            ] = potential_num_hot_water_tanks
        else:
            parameter_space.append(
                (
                    ImpactingComponent.HOT_WATER_TANK,
                    "simulation" if len(parameter_space) <= 1 else "hw tanks",
                    increased_hw_tank_sizes,
                )
            )
        if len(increased_storage_sizes) <= 1:
            component_sizes[
                ImpactingComponent.STORAGE
            ] = potential_system.system_details.initial_storage_size
        else:
            parameter_space.append(
                (
                    ImpactingComponent.STORAGE,
                    "simulation" if len(parameter_space) <= 1 else "storage size",
                    increased_storage_sizes,
                )
            )
        if len(increased_pv_system_sizes) <= 1:
            component_sizes[
                RenewableEnergySource.PV
            ] = potential_system.system_details.initial_pv_size
        else:
            parameter_space.append(
                (
                    RenewableEnergySource.PV,
                    "simulation" if len(parameter_space) <= 1 else "pv size",
                    increased_pv_system_sizes,
                )
            )

        system_appraisals.extend(
            recursive_iteration(
                conventional_cw_source_profiles,
                disable_tqdm,
                end_year,
                finance_inputs,
                ghg_inputs,
                grid_profile,
                irradiance_data,
                kerosene_usage,
                location,
                logger,
                minigrid,
                optimisation,
                previous_system,
                start_year,
                temperature_data,
                total_loads,
                total_solar_pv_power_produced,
                wind_speed_data,
                yearly_electric_load_statistics,
                component_sizes=component_sizes,
                parameter_space=parameter_space,
                system_appraisals=system_appraisals,
            )
        )

        cw_pvt_size.max = test_cw_pvt_size

    # Check to see if hot-water PV-T size was an integer number of steps, and increase
    # accordingly
    if (
        np.ceil(hw_pvt_size.max / hw_pvt_size.step) * hw_pvt_size.step
        == hw_pvt_size.max
    ):
        test_hw_pvt_size = float(hw_pvt_size.max + hw_pvt_size.step)
    else:
        test_hw_pvt_size = float(
            np.ceil(hw_pvt_size.max / hw_pvt_size.step) * hw_pvt_size.step
        )

    # If hot-water PV-T was maxed out:
    if (
        potential_hw_pvt_size == hw_pvt_size.max
        and optimisation.scenario.hot_water_scenario
    ):
        logger.info("Increasing hot-water PV size.")

        # Increase and iterate over the various storage sizes and other PV-T sizes.
        increased_cw_pvt_system_sizes = sorted(
            range(
                int(cw_pvt_size.min),
                int(np.ceil(cw_pvt_size.max + cw_pvt_size.step)),
                int(cw_pvt_size.step),
            ),
            reverse=True,
        )
        increased_cw_tank_sizes = sorted(
            range(
                int(cw_tanks.min),
                int(np.ceil(cw_tanks.max + cw_tanks.step)),
                int(cw_tanks.step),
            ),
            reverse=True,
        )
        increased_hw_tank_sizes = sorted(
            range(
                int(hw_tanks.min),
                int(np.ceil(hw_tanks.max + hw_tanks.step)),
                int(hw_tanks.step),
            ),
            reverse=True,
        )
        increased_pv_system_sizes = sorted(
            range(
                int(pv_system_size.min),
                int(np.ceil(pv_system_size.max + pv_system_size.step)),
                int(pv_system_size.step),
            ),
            reverse=True,
        )
        increased_storage_sizes = sorted(
            range(
                int(storage_size.min),
                int(np.ceil(storage_size.max + storage_size.step)),
                int(storage_size.step),
            ),
            reverse=True,
        )

        # Prep variables for the iteration process.
        component_sizes = {
            RenewableEnergySource.HOT_WATER_PVT: int(
                test_hw_pvt_size + hw_pvt_size.step
            )
        }
        parameter_space = []

        # Add the iterable converter sizes.
        for converter, sizes in converter_sizes.items():
            # Construct the list of available sizes for the given converter.
            simulation_converter_sizes = sorted(
                range(
                    int(sizes.min),
                    int(np.ceil(sizes.max + sizes.step)),
                    int(sizes.step),
                ),
                reverse=True,
            )

            if len(simulation_converter_sizes) > 1:
                parameter_space.append(
                    (
                        converter,
                        "simulation"
                        if len(parameter_space) == 0
                        else f"{converter.name} size",
                        simulation_converter_sizes,
                    )
                )
            else:
                component_sizes[converter] = simulation_converter_sizes[0]

        # Add the static converter sizes.
        for converter, size in static_converter_sizes.items():
            component_sizes[converter] = size

        if len(increased_cw_pvt_system_sizes) <= 1:
            component_sizes[
                RenewableEnergySource.CLEAN_WATER_PVT
            ] = potential_cw_pvt_size
        else:
            parameter_space.append(
                (
                    RenewableEnergySource.CLEAN_WATER_PVT,
                    "simulation",
                    increased_cw_pvt_system_sizes,
                )
            )
        if len(increased_cw_tank_sizes) <= 1:
            component_sizes[
                ImpactingComponent.CLEAN_WATER_TANK
            ] = potential_num_clean_water_tanks
        else:
            parameter_space.append(
                (
                    ImpactingComponent.CLEAN_WATER_TANK,
                    "simulation",
                    increased_cw_tank_sizes,
                )
            )
        if len(increased_hw_tank_sizes) <= 1:
            component_sizes[
                ImpactingComponent.HOT_WATER_TANK
            ] = potential_num_hot_water_tanks
        else:
            parameter_space.append(
                (
                    ImpactingComponent.HOT_WATER_TANK,
                    "simulation" if len(parameter_space) <= 1 else "hw tanks",
                    increased_hw_tank_sizes,
                )
            )
        if len(increased_storage_sizes) <= 1:
            component_sizes[
                ImpactingComponent.STORAGE
            ] = potential_system.system_details.initial_storage_size
        else:
            parameter_space.append(
                (
                    ImpactingComponent.STORAGE,
                    "simulation" if len(parameter_space) <= 1 else "storage size",
                    increased_storage_sizes,
                )
            )
        if len(increased_pv_system_sizes) <= 1:
            component_sizes[
                RenewableEnergySource.PV
            ] = potential_system.system_details.initial_pv_size
        else:
            parameter_space.append(
                (
                    RenewableEnergySource.PV,
                    "simulation" if len(parameter_space) <= 1 else "pv size",
                    increased_pv_system_sizes,
                )
            )

        system_appraisals.extend(
            recursive_iteration(
                conventional_cw_source_profiles,
                disable_tqdm,
                end_year,
                finance_inputs,
                ghg_inputs,
                grid_profile,
                irradiance_data,
                kerosene_usage,
                location,
                logger,
                minigrid,
                optimisation,
                previous_system,
                start_year,
                temperature_data,
                total_loads,
                total_solar_pv_power_produced,
                wind_speed_data,
                yearly_electric_load_statistics,
                component_sizes=component_sizes,
                parameter_space=parameter_space,
                system_appraisals=system_appraisals,
            )
        )

        hw_pvt_size.max = test_hw_pvt_size

    sufficient_appraisals.extend(
        get_sufficient_appraisals(optimisation, system_appraisals)
    )

    return (
        converter_sizes,
        cw_pvt_size,
        cw_tanks,
        hw_pvt_size,
        hw_tanks,
        pv_system_size,
        storage_size,
        sufficient_appraisals,
    )<|MERGE_RESOLUTION|>--- conflicted
+++ resolved
@@ -62,12 +62,8 @@
     converter_sizes: Dict[Converter, ConverterSize],
     cw_pvt_size: SolarSystemSize,
     cw_tanks: TankSize,
-<<<<<<< HEAD
-    converters: List[Converter],
+    converters: Dict[str, Converter],
     disable_tqdm: bool,
-=======
-    converters: Dict[str, Converter],
->>>>>>> ce1d1208
     end_year: int,
     finance_inputs: Dict[str, Any],
     ghg_inputs: Dict[str, Any],
