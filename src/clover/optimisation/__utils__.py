#!/usr/bin/python3
########################################################################################
# __utils__.py - CLOVER Optimisation Utility module.                                   #
#                                                                                      #
# Author: Phil Sandwell, Ben Winchester                                                #
# Copyright: Phil Sandwell, 2018                                                       #
# Date created: 24/08/2021                                                             #
#                                                                                      #
# For more information, please email:                                                  #
#   philip.sandwell@gmail.com                                                          #
########################################################################################
"""
__utils__.py - Utility module for CLOVER's Optimisation Component.

The utility module contains functionality which is used by the optimisation and
appraisal modules within the optimisation component.

"""

import dataclasses
import enum
import os

from logging import Logger
from typing import Any, Dict, List, Optional, Pattern, Tuple, Union

import json
import re

import pandas as pd  # pylint: disable=import-error
from tqdm import tqdm

from ..simulation import energy_system

from ..__utils__ import (
    DEFAULT_SCENARIO,
    BColours,
    Criterion,
    InputFileError,
    ITERATION_LENGTH,
    Location,
    MAX,
    MIN,
    NUMBER_OF_ITERATIONS,
    ProgrammerJudgementFault,
    RenewableEnergySource,
    ResourceType,
    Scenario,
    Simulation,
    STEP,
    SystemAppraisal,
)
from ..conversion.conversion import Converter, WaterSource
from ..impact.__utils__ import ImpactingComponent

from .appraisal import appraise_system

__all__ = (
    "converters_from_sizing",
    "ConverterSize",
    "CriterionMode",
    "get_sufficient_appraisals",
    "Optimisation",
    "OptimisationParameters",
    "recursive_iteration",
    "save_optimisation",
    "SolarSystemSize",
    "StorageSystemSize",
    "TankSize",
    "ThresholdMode",
)

# Converter name string:
#   The name used for parsing the converter name group.
#   NOTE: This name is not updated within the regex and needs to be updated separately.
CONVERTER_NAME_STRING: str = "name"

# Converter size regex:
#   Regular expression used for parsing the size of various converters for
# optimisations.
#   NOTE: The name of the group is not updated automatically in accordance with the
# above string and needs to be udpated separately.
CONVERTER_SIZE_REGEX: Pattern[str] = re.compile(r"(?P<name>.*)_size")

# Scenario:
#   Keyword used for parsing the scenario to use for a given optimisation.
SCENARIO: str = "scenario"


def converters_from_sizing(converter_sizes: Dict[Converter, int]) -> List[Converter]:
    """
    Generates a `list` of available converters based on the number of each available.

    As the system is optimised, it becomes necessary to generate a `list` containing the
    available converters, with duplicates allowed to indiciate multiple instances of a
    single type present, from the various values.

    Inputs:
        - converter_sizes:
            A `dict` mapping :class:`Converter` instances to the number of each type
            present during the iteration.

    Outputs:
        - A `list` of :class:`Converter` instances present based on the mapping passed
        in.

    """

    converters: List[Converter] = []

    for converter, size in converter_sizes.items():
        converters.extend([converter] * size)

    return converters


@dataclasses.dataclass
class ConverterSize:
    """
    Used to wrap the converter size information.

    .. atttribute:: max
        The maximum size of the :class:`converseion.Converter` in question, measured in
        number of :class:`conversion.Converter` instances.

    .. attribute:: min
        The minimum size of the :class:`converseion.Converter` in question, measured in
        number of :class:`conversion.Converter` instances.

    .. attribute:: step
        The step to use for the :class:`converseion.Converter` in question, measured in
        number of :class:`conversion.Converter` instances.

    """

    max: int = 0
    min: int = 0
    step: int = 1


class CriterionMode(enum.Enum):
    """
    The mode of optimisation of the criterion.

    - MAXIMISE:
        Denotes that the optimisation criterion is to be maximised.

    - MINIMISE:
        Denotes that the optimisation criterion is to be minimised.

    """

    MAXIMISE = "maximise"
    MINIMISE = "minimise"

    def __str__(self) -> str:
        """
        Returns a nice-looking `str` representing the :class:`CriterionMode`.

        Outputs:
            - A nice-looking `str` representing the :class:`CriterionMode`
              instance.

        """

        return f"CriterionMode(mode={self.value})"


class ThresholdMode(enum.Enum):
    """
    Represents whether a threshold value is a maximum or minimum limit on the system.

    - MAXIMUM:
        Denotes that the threshold is a maximum to be placed on the system.
    - MINIMUM:
        Denotes that the threshold is a minimum to be placed on the system.

    """

    MAXIMUM = "maximum"
    MINIMUM = "minimum"


@dataclasses.dataclass
class Optimisation:
    """
    Represents an optimisation to be carried out.

    .. attribute:: optimisation_criteria
        A `dict` mapping optimisation criteria to whether they should be maximised or
        minimised.

    .. attribute:: scenario
        The :class:`Scenario` to use for this optimisation.

    .. attribute:: threshold_criteria
        A `dict` mapping threshold criteria to their values.

    """

    optimisation_criteria: Dict[Criterion, CriterionMode]
    scenario: Scenario
    threshold_criteria: Dict[Criterion, float]

    def __str__(self) -> str:
        """
        Returns a nice-looking `str` summarising the :class:`Optimisation` instance.

        Outputs:
            - A nice-looking `str` summarising the information contained within the
              :class:`Optimisation` instance.

        """

        return (
            "Optimisation("
            + f"optimisation_crtieria: {self.optimisation_criteria}"
            + f", scenario: {self.scenario}"
            + f", threshold_criteria: {self.threshold_criteria}"
            + ")"
        )

    def __hash__(self) -> int:
        """
        Returns an `int` representing the :class:`Optimisation` instance for sorting.

        In order to efficiently store :class:`Optimisation` instances, a unique hash is
        required. This method computes such a hash and returns it.

        Outputs:
            - A unique `int` representing the :class:`Optimisation` instance.

        """

        return hash(str(self))

    @classmethod
    def from_dict(
        cls,
        logger: Logger,
        optimisation_data: Dict[str, Any],
        scenarios: List[Scenario],
    ) -> Any:
        """
        Creates a :class:`Optimisation` instance based on the input data.

        Inputs:
            - logger:
                The logger to use for the run.
            - optimisation_data:
                The optimisation data, extracted from the input file.
            - scenarios:
                The `list` of :class:`Scenario` instances available for the run.

        Outputs:
            - A :class:`Optimisation` instance based on the input data.

        """

        try:
            optimisation_criteria = {
                Criterion(key): CriterionMode(value)
                for entry in optimisation_data["optimisation_criteria"]
                for key, value in entry.items()
            }
        except KeyError as e:
            logger.error(
                "%sError processing optimisation criteria, missing entry: %s%s",
                BColours.fail,
                str(e),
                BColours.endc,
            )
            raise

        try:
            threshold_criteria = {
                Criterion(key): value
                for entry in optimisation_data["threshold_criteria"]
                for key, value in entry.items()
            }
        except KeyError as e:
            logger.error(
                "%sError processing threshold criteria, missing entry: %s%s",
                BColours.fail,
                str(e),
                BColours.endc,
            )
            raise

        if SCENARIO in optimisation_data:
            try:
                scenario = [
                    scenario
                    for scenario in scenarios
                    if scenario.name == optimisation_data["scenario"]
                ][0]
            except IndexError:
                logger.error(
                    "%sError determining scenario for optimisation run: scenario '%s' "
                    "could not be found.%s",
                    BColours.fail,
                    optimisation_data["scenario"],
                    BColours.endc,
                )
                raise InputFileError(
                    "optimisation inputs/scenario inputs",
                    f"Scenario {optimisation_data['scenario']} could not be found.",
                ) from None
        else:
            try:
                scenario = [
                    scenario
                    for scenario in scenarios
                    if scenario.name == DEFAULT_SCENARIO
                ][0]
            except IndexError:
                logger.error(
                    "%sError determining scenario for optimisation run: default "
                    "scenario '%s' could not be found.%s",
                    BColours.fail,
                    DEFAULT_SCENARIO,
                    BColours.endc,
                )
                raise InputFileError(
                    "optimisation inputs/scenario inputs",
                    f"Default scenario {DEFAULT_SCENARIO} could not be found.",
                ) from None

        return cls(optimisation_criteria, scenario, threshold_criteria)

    def to_dict(self) -> Dict[str, Any]:
        """
        Returns a `dict` summarising the :class:`Optimisation` instance.

        Outputs:
            - A `dict` summarising the information contained within the
              :class:`Optimisation` instance.

        """

        optimisation_criteria = {
            str(key.value): str(value.value)
            for key, value in self.optimisation_criteria.items()
        }
        threshold_criteria = {
            str(key.value): float(value)
            for key, value in self.threshold_criteria.items()
        }

        return {
            "optimisation_criteria": optimisation_criteria,
            "scenario": self.scenario.to_dict(),
            "threshold_criteria": threshold_criteria,
        }


@dataclasses.dataclass
class OptimisationComponent(enum.Enum):
    """
    Contains information about the components which are variable in an optimisation.

    - CLEAN_WATER_PVT_SIZE:
        Denotes the size of the clean-water PV-T system, measured in PV-T units.

    - CLEAN_WATER_TANKS:
        Denotes the number of clean-water tanks in the system.

    - HOT_WATER_PVT_SIZE:
        Denotes the size of the hot-water PV-T system, measured in PV-T units.

    - HOT_WATER_TANKS:
        Denotes the number of hot-water tanks in the system.

    - PV_SIZE:
        Denotes the size of the PV system, measured in PV units.

    - STORAGE_SIZE:
        Denotes the size of the storage system, measured in storage units, i.e.,
        batteries.

    """

    CLEAN_WATER_PVT_SIZE = "cw_pvt_size"
    CLEAN_WATER_TANKS = "cw_tanks"
    HOT_WATER_PVT_SIZE = "hw_pvt_size"
    HOT_WATER_TANKS = "hw_tanks"
    PV_SIZE = "pv_size"
    STORAGE_SIZE = "storage_size"


@dataclasses.dataclass
class SolarSystemSize:
    """
    Used to wrap the solar-system-size information.

    .. attribute:: max
        The maximum size of the system, measured in PV or PV-T units.

    .. attribute:: min
        The minimum size of the system, measured in PV or PV-T units.

    .. attribute:: step
        The step to use for the system, measured in PV or PV-T units.

    """

    max: float = 0
    min: float = 0
    step: float = 1


@dataclasses.dataclass
class StorageSystemSize:
    """
    Used to wrap the storage-system-size information.

    .. attribute:: max
        The maximum size of the system, measured in storage units, i.e., batteries.

    .. attribute:: min
        The minimum size of the system, measured in storage units, i.e., batteries.

    .. attribute:: step
        The step to use for the system, measured in storage units, i.e., batteries.

    """

    max: float = 0
    min: float = 0
    step: float = 1


@dataclasses.dataclass
class TankSize:
    """
    Used to wrap the tank size information.

    .. atttribute:: max
        The maximum size of the tank system, measured in number of tanks.

    .. attribute:: min
        The minimum size of the tank system, measured in number of tanks.

    .. attribute:: step
        The step to use for the tank system, measured in number of tanks.

    """

    max: int = 0
    min: int = 0
    step: int = 1


@dataclasses.dataclass
class OptimisationParameters:
    """
    Parameters that define the scope of the optimisation.

    .. attribute:: clean_water_tanks
        The sizing bounds for the clean-water tanks.

    .. attribute:: converter_sizes
        The sizing bounds for the various :class:`conversion.Converter` instances
        associated with the system.

    .. attribute:: cw_pvt_size
        The sizing bounds for the clean-water PV-T collectors.

    .. attribute:: hot_water_tanks
        The sizing bounds for the hot-water tanks.

    .. attribute:: hw_pvt_size
        The sizing bounds for the hot-water PV-T collectors.

    .. attribute:: iteration_length
        The length of the iterations to be carried out.

    .. attribute:: number_of_iterations
        The number of iterations to carry out.

    .. attribute:: pv_size
        The sizing bounds for the PV panels.

    .. attribute:: storage_size
        The sizing bounds for the electricity storage system (i.e., batteries).

    """

    clean_water_tanks: TankSize
    converter_sizes: Dict[Converter, ConverterSize]
    cw_pvt_size: SolarSystemSize
    hot_water_tanks: TankSize
    hw_pvt_size: SolarSystemSize
    iteration_length: int
    number_of_iterations: int
    pv_size: SolarSystemSize
    storage_size: StorageSystemSize

    @classmethod
    def from_dict(  # pylint: disable=too-many-statements
        cls,
        available_converters: List[Converter],
        logger: Logger,
        optimisation_inputs: Dict[str, Any],
    ) -> Any:
        """
        Returns a :class:`OptimisationParameters` instance based on the input info.

        Inputs:
            - available_converters:
                The `list` of :class:`conversion.Converter` instances that are defined
                and which are available to the system.
            - logger:
                The :class:`logging.Loggger` to use for the run.
            - optimisation_inputs:
                The optimisation input information, extracted from the input file.

        Outputs:
            - A :class:`OptimisationParameters` instanced based on the information
            passed in.

        """

        # Parse the clean-water PV-T system size.
        if OptimisationComponent.CLEAN_WATER_PVT_SIZE.value in optimisation_inputs:
            try:
                cw_pvt_size = SolarSystemSize(
                    optimisation_inputs[
                        OptimisationComponent.CLEAN_WATER_PVT_SIZE.value
                    ][MAX],
                    optimisation_inputs[
                        OptimisationComponent.CLEAN_WATER_PVT_SIZE.value
                    ][MIN],
                    optimisation_inputs[
                        OptimisationComponent.CLEAN_WATER_PVT_SIZE.value
                    ][STEP],
                )
            except KeyError:
                logger.error(
                    "%sNot all clean-water PV-T size information specified in the "
                    "optimisation inputs file.%s",
                    BColours.fail,
                    BColours.endc,
                )
                raise
            if cw_pvt_size.min == 0 or cw_pvt_size.max == 0:
                logger.error(
                    "%sCannot have zero clean-water PV-T collectors when modelling the "
                    "clean-water system.%s",
                    BColours.fail,
                    BColours.endc,
                )
                raise InputFileError(
                    "optimisation inputs",
                    "If modelling a clean-water system, none of the clean-water PV-T "
                    "size options can be set to zero.",
                )
        else:
            cw_pvt_size = SolarSystemSize()

        # Parse the clean-water tank information.
        if OptimisationComponent.CLEAN_WATER_TANKS.value in optimisation_inputs:
            try:
                clean_water_tanks: TankSize = TankSize(
                    int(
                        optimisation_inputs[
                            OptimisationComponent.CLEAN_WATER_TANKS.value
                        ][MAX]
                    ),
                    int(
                        optimisation_inputs[
                            OptimisationComponent.CLEAN_WATER_TANKS.value
                        ][MIN]
                    ),
                    int(
                        optimisation_inputs[
                            OptimisationComponent.CLEAN_WATER_TANKS.value
                        ][STEP]
                    ),
                )
            except KeyError:
                logger.error(
                    "%sNot all clean-water tank information specified in the "
                    "optimisation inputs file.%s",
                    BColours.fail,
                    BColours.endc,
                )
                raise
            if clean_water_tanks.min == 0 or clean_water_tanks.max == 0:
                logger.error(
                    "%sCannot have zero clean-water tanks when modelling the "
                    "clean-water system.%s",
                    BColours.fail,
                    BColours.endc,
                )
                raise InputFileError(
                    "optimisation inputs",
                    "If modelling a clean-water system, none of the clean-water tank "
                    "size options can be set to zero.",
                )
        else:
            clean_water_tanks = TankSize()

        # Parse the converters that are to be optimised.
        converter_sizing_inputs: Dict[str, Dict[str, int]] = {
            key: value  # type: ignore
            for key, value in optimisation_inputs.items()
            if CONVERTER_SIZE_REGEX.match(key) is not None
        }

        # NOTE: Explicit error handling is done for the type-check ignored lines.
        try:
            converter_sizing_inputs = {
                CONVERTER_SIZE_REGEX.match(key).group(CONVERTER_NAME_STRING): value  # type: ignore
                for key, value in converter_sizing_inputs.items()
                if CONVERTER_SIZE_REGEX.match(key).group(CONVERTER_NAME_STRING)  # type: ignore
                in {converter.name for converter in available_converters}
            }
        except AttributeError:
            logger.error(
                "%sError parsing converter input information, unable to match groups."
                "%s",
                BColours.fail,
                BColours.endc,
            )
            raise

        converter_name_to_converter = {
            converter.name: converter for converter in available_converters
        }
        try:
            converter_sizes: Dict[Converter, ConverterSize] = {
                converter_name_to_converter[key]: ConverterSize(
                    entry[MAX], entry[MIN], entry[STEP]
                )
                for key, entry in converter_sizing_inputs.items()
            }
        except KeyError:
            logger.error(
                "%sNot all information was provided for the converters defined within "
                "the optimisation inputs file.%s",
                BColours.fail,
                BColours.endc,
            )
            raise

        # Parse the hot-water PV-T size information.
        if OptimisationComponent.HOT_WATER_PVT_SIZE.value in optimisation_inputs:
            try:
                hw_pvt_size = SolarSystemSize(
                    optimisation_inputs[OptimisationComponent.HOT_WATER_PVT_SIZE.value][
                        MAX
                    ],
                    optimisation_inputs[OptimisationComponent.HOT_WATER_PVT_SIZE.value][
                        MIN
                    ],
                    optimisation_inputs[OptimisationComponent.HOT_WATER_PVT_SIZE.value][
                        STEP
                    ],
                )
            except KeyError:
                logger.error(
                    "%sNot all hot-water PV-T size information specified in the "
                    "optimisation inputs file.%s",
                    BColours.fail,
                    BColours.endc,
                )
                raise
            if hw_pvt_size.min == 0 or hw_pvt_size.max == 0:
                logger.error(
                    "%sCannot have zero hot-water PV-T collectors when modelling the "
                    "hot-water system.%s",
                    BColours.fail,
                    BColours.endc,
                )
                raise InputFileError(
                    "optimisation inputs",
                    "If modelling an hot-water system, none of the hot-water PV-T size "
                    "options can be set to zero.",
                )
        else:
            hw_pvt_size = SolarSystemSize()

        # Parse the hot-water tank information.
        if OptimisationComponent.HOT_WATER_TANKS.value in optimisation_inputs:
            try:
                hot_water_tanks: TankSize = TankSize(
                    int(
                        optimisation_inputs[
                            OptimisationComponent.HOT_WATER_TANKS.value
                        ][MAX]
                    ),
                    int(
                        optimisation_inputs[
                            OptimisationComponent.HOT_WATER_TANKS.value
                        ][MIN]
                    ),
                    int(
                        optimisation_inputs[
                            OptimisationComponent.HOT_WATER_TANKS.value
                        ][STEP]
                    ),
                )
            except KeyError:
                logger.error(
                    "%sNot all hot-water tank information specified in the "
                    "optimisation inputs file.%s",
                    BColours.fail,
                    BColours.endc,
                )
                raise
            if hot_water_tanks.min == 0 or hot_water_tanks.max == 0:
                logger.error(
                    "%sCannot have zero hot-water tanks when modelling the "
                    "hot-water system.%s",
                    BColours.fail,
                    BColours.endc,
                )
                raise InputFileError(
                    "optimisation inputs",
                    "If modelling an hot-water system, none of the hot-water tank "
                    "size options can be set to zero.",
                )
        else:
            hot_water_tanks = TankSize()

        if OptimisationComponent.PV_SIZE.value in optimisation_inputs:
            try:
                pv_size = SolarSystemSize(
                    optimisation_inputs[OptimisationComponent.PV_SIZE.value][MAX],
                    optimisation_inputs[OptimisationComponent.PV_SIZE.value][MIN],
                    optimisation_inputs[OptimisationComponent.PV_SIZE.value][STEP],
                )
            except KeyError:
                logger.error(
                    "%sNot all PV size information specified in the optimisation "
                    "inputs file.%s",
                    BColours.fail,
                    BColours.endc,
                )
                raise
        else:
            pv_size = SolarSystemSize()

        if OptimisationComponent.STORAGE_SIZE.value in optimisation_inputs:
            try:
                storage_size = StorageSystemSize(
                    optimisation_inputs[OptimisationComponent.STORAGE_SIZE.value][MAX],
                    optimisation_inputs[OptimisationComponent.STORAGE_SIZE.value][MIN],
                    optimisation_inputs[OptimisationComponent.STORAGE_SIZE.value][STEP],
                )
            except KeyError:
                logger.error(
                    "%sNot all battery storage size information specified in the "
                    "optimisation inputs file.%s",
                    BColours.fail,
                    BColours.endc,
                )
                raise
        else:
            storage_size = StorageSystemSize()

        return cls(
            clean_water_tanks,
            converter_sizes,
            cw_pvt_size,
            hot_water_tanks,
            hw_pvt_size,
            optimisation_inputs[ITERATION_LENGTH],
            optimisation_inputs[NUMBER_OF_ITERATIONS],
            pv_size,
            storage_size,
        )

    @property
    def scenario_length(self) -> int:
        """
        Calculates and returns the scenario length for the optimisation.

        Outputs:
            - The scenario length for the optimisation.

        """

        return self.iteration_length * self.number_of_iterations

    def to_dict(self) -> Dict[str, Union[int, float]]:
        """
        Returns a `dict` representation of the :class:`OptimisationParameters` instance.

        Outputs:
            A `dict` containing the :class:`OptimisationParameters` information.

        """

        optimisation_parameters_dict = {
            "clean_water_pvt_size_max": int(self.cw_pvt_size.max)
            if self.cw_pvt_size is not None
            else None,
            "clean_water_pvt_size_min": int(self.cw_pvt_size.min)
            if self.cw_pvt_size is not None
            else None,
            "clean_water_pvt_size_step": int(self.cw_pvt_size.step)
            if self.cw_pvt_size is not None
            else None,
            "clean_water_tanks_max": int(self.clean_water_tanks.max)
            if self.clean_water_tanks is not None
            else None,
            "clean_water_tanks_min": int(self.clean_water_tanks.min)
            if self.clean_water_tanks is not None
            else None,
            "clean_water_tanks_step": int(self.clean_water_tanks.step)
            if self.clean_water_tanks is not None
            else None,
            "hot_water_pvt_size_max": int(self.hw_pvt_size.max)
            if self.hw_pvt_size is not None
            else None,
            "hot_water_pvt_size_min": int(self.hw_pvt_size.min)
            if self.hw_pvt_size is not None
            else None,
            "hot_water_pvt_size_step": int(self.hw_pvt_size.step)
            if self.hw_pvt_size is not None
            else None,
            "hot_water_tanks_max": int(self.hot_water_tanks.max)
            if self.hot_water_tanks is not None
            else None,
            "hot_water_tanks_min": int(self.hot_water_tanks.min)
            if self.hot_water_tanks is not None
            else None,
            "hot_water_tanks_step": int(self.hot_water_tanks.step)
            if self.hot_water_tanks is not None
            else None,
            ITERATION_LENGTH: round(self.iteration_length, 3),
            NUMBER_OF_ITERATIONS: round(self.number_of_iterations, 3),
            "pv_size_max": round(self.pv_size.max, 3),
            "pv_size_min": round(self.pv_size.min, 3),
            "pv_size_step": round(self.pv_size.step, 3),
            "storage_size_max": round(self.storage_size.max, 3),
            "storage_size_min": round(self.storage_size.min, 3),
            "storage_size_step": round(self.storage_size.step, 3),
        }

        return {
            key: value
            for key, value in optimisation_parameters_dict.items()
            if value is not None
        }


# Threshold-criterion-to-mode mapping:
#   Maps the threshold criteria to the modes, i.e., whether they are maximisable or
#   minimisable.
THRESHOLD_CRITERION_TO_MODE: Dict[Criterion, ThresholdMode] = {
    Criterion.BLACKOUTS: ThresholdMode.MAXIMUM,
    Criterion.CLEAN_WATER_BLACKOUTS: ThresholdMode.MAXIMUM,
    Criterion.CUMULATIVE_BRINE: ThresholdMode.MAXIMUM,
    Criterion.CUMULATIVE_COST: ThresholdMode.MAXIMUM,
    Criterion.CUMULATIVE_GHGS: ThresholdMode.MAXIMUM,
    Criterion.CUMULATIVE_SYSTEM_COST: ThresholdMode.MAXIMUM,
    Criterion.CW_DEMAND_COVERED: ThresholdMode.MINIMUM,
    Criterion.EMISSIONS_INTENSITY: ThresholdMode.MAXIMUM,
    Criterion.HW_DEMAND_COVERED: ThresholdMode.MINIMUM,
    Criterion.HW_RENEWABLES_FRACTION: ThresholdMode.MAXIMUM,
    Criterion.HW_SOLAR_THERMAL_FRACTION: ThresholdMode.MINIMUM,
    Criterion.KEROSENE_COST_MITIGATED: ThresholdMode.MINIMUM,
    Criterion.KEROSENE_DISPLACEMENT: ThresholdMode.MINIMUM,
    Criterion.KEROSENE_GHGS_MITIGATED: ThresholdMode.MINIMUM,
    Criterion.LCU_ENERGY: ThresholdMode.MAXIMUM,
    Criterion.LCUE: ThresholdMode.MAXIMUM,
    Criterion.LCUH: ThresholdMode.MAXIMUM,
    Criterion.LCUW: ThresholdMode.MAXIMUM,
    Criterion.RENEWABLES_ELECTRICITY_FRACTION: ThresholdMode.MINIMUM,
    Criterion.TOTAL_BRINE: ThresholdMode.MAXIMUM,
    Criterion.TOTAL_COST: ThresholdMode.MAXIMUM,
    Criterion.TOTAL_GHGS: ThresholdMode.MAXIMUM,
    Criterion.TOTAL_SYSTEM_COST: ThresholdMode.MAXIMUM,
    Criterion.TOTAL_SYSTEM_GHGS: ThresholdMode.MAXIMUM,
    Criterion.UNMET_CLEAN_WATER_FRACTION: ThresholdMode.MAXIMUM,
    Criterion.UNMET_ELECTRICITY_FRACTION: ThresholdMode.MAXIMUM,
    Criterion.UNMET_HOT_WATER_FRACTION: ThresholdMode.MAXIMUM,
}


def get_sufficient_appraisals(
    optimisation: Optimisation, system_appraisals: List[SystemAppraisal]
) -> List[SystemAppraisal]:
    """
    Checks whether any of the system appraisals fulfill the threshold criterion

    Inputs:
        - optimisation:
            The optimisation currently being considered.
        - system_appraisals:
            Appraisals of the systems which have been simulated

    Outputs:
        - sufficient_systems:
            Appraisals of the systems which meet the threshold criterion (sufficient systems)

    """

    sufficient_appraisals: List[SystemAppraisal] = []

    # Cycle through the provided appraisals.
    for appraisal in system_appraisals:
        if appraisal.criteria is None:
            raise ProgrammerJudgementFault(
                "appraisal",
                "A system appraisal was returned which does not have criteria defined.",
            )
        criteria_met = set()
        for (
            threshold_criterion,
            threshold_value,
        ) in optimisation.threshold_criteria.items():
            # Skip threshold criteria that are not in use.
            appraisal_criterion = appraisal.criteria[threshold_criterion]
            if appraisal_criterion is None:
                continue

            # Add a `True` marker if the threshold criteria are met, otherwise add
            # False.
            if (
                THRESHOLD_CRITERION_TO_MODE[threshold_criterion]
                == ThresholdMode.MAXIMUM
            ):
                if appraisal_criterion <= threshold_value:
                    criteria_met.add(True)
                else:
                    criteria_met.add(False)
            if (
                THRESHOLD_CRITERION_TO_MODE[threshold_criterion]
                == ThresholdMode.MINIMUM
            ):
                if appraisal_criterion >= threshold_value:
                    criteria_met.add(True)
                else:
                    criteria_met.add(False)

        # Store the system to return provided it is sufficient.
        if all(criteria_met):
            sufficient_appraisals.append(appraisal)

    return sufficient_appraisals


def recursive_iteration(  # pylint: disable=too-many-locals
    conventional_cw_source_profiles: Optional[Dict[WaterSource, pd.DataFrame]],
    disable_tqdm: bool,
    end_year: int,
    finance_inputs: Dict[str, Any],
    ghg_inputs: Dict[str, Any],
    grid_profile: Optional[pd.DataFrame],
    irradiance_data: pd.Series,
    kerosene_usage: pd.DataFrame,
    location: Location,
    logger: Logger,
    minigrid: energy_system.Minigrid,
    optimisation: Optimisation,
    previous_system: Optional[SystemAppraisal],
    start_year: int,
    temperature_data: pd.Series,
    total_loads: Dict[ResourceType, Optional[pd.DataFrame]],
    total_solar_pv_power_produced: pd.Series,
    wind_speed_data: Optional[pd.Series],
    yearly_electric_load_statistics: pd.DataFrame,
    *,
    component_sizes: Dict[
        Union[Converter, ImpactingComponent, RenewableEnergySource],
        Union[int, float],
    ],
    parameter_space: List[
        Tuple[
            Union[Converter, ImpactingComponent, RenewableEnergySource],
            str,
            Union[List[int], List[float]],
        ]
    ],
    system_appraisals: List[SystemAppraisal],
) -> List[SystemAppraisal]:
    """
    Recursively look for sufficient systems through a series of parameter spaces.

    To recursively search through the parameter space, two objects are utilised:
    - a mapping between the component and the size to model for it;
    - a `list` of `tuple`s containing the components along with a list of possible
      values.

    At each stage in the process, a single component is removed from the `list` and
    added to the mapping such that a definite value is assigned. This is then passed
    through recursively with the function being called each time from a loop. In this
    way, a single level of the recursion deals with a single component of the system
    and its possible sizes, whilst the lowest (deepest) level of recursion deals with
    the actual simulations that are being carried out.

    In order to specify unique values, i.e., components of the system which have a fixed
    size and do not require iteration, use the mapping directly. In this way, the
    recursive function will be unaware of whether there exists a recursive layer for
    this parameter or whether the value has been uniquely defined.

    Inputs: (NOTE: Only inputs are listed which are utilised within this function.)
        - component_sizes:
            Specific values for the varoius :class:`finance.ImpactingComponent` sizes
            and :class:`RenewableEnergySource` sizes to use for the simulation to be
            carried out.
        - parameter_spaces:
            A `list` containing `tuple`s as entries that specify:
            - The :class:`finance.ImpactingComponent` that should have its sizes
              iterated through;
            - The unit to display to the user, as a `str`;
            - The `list` of values to iterate through.
        - system_appraisals:
            The `list` containing the :class:`SystemAppraisal` instances that correspond
            to sufficient systems.

    Outputs:
        - A `list` of sufficient systems.

    """

    # If there are no more things to iterate through, then run a simulation and return
    # whether the system was sufficient.
    if len(parameter_space) == 0:
        logger.info(
            "Running simulation with component sizes:\n- %s",
            "\n- ".join(
                [f"{key.value} size={value}" for key, value in component_sizes.items()]
            ),
        )

        # Determine the converter sizes.
        if not all(isinstance(value, int) for value in component_sizes.values()):
            logger.error(
                "%sNon-integer component sizes were specified, exiting.%s",
                BColours.fail,
                BColours.endc,
            )
            raise InputFileError(
                "optimisation inputs",
                "Component size inputs specified non-integer converter sizes.",
            )
        converters = converters_from_sizing(
            {
                key: int(value)
                for key, value in component_sizes.items()
                if isinstance(key, Converter)
            }
        )

        # Run the simulation
        (_, simulation_results, system_details,) = energy_system.run_simulation(
            int(component_sizes[RenewableEnergySource.CLEAN_WATER_PVT]),
            conventional_cw_source_profiles,
            converters,
            disable_tqdm,
            component_sizes[ImpactingComponent.STORAGE],
            grid_profile,
            int(component_sizes[RenewableEnergySource.HOT_WATER_PVT]),
            irradiance_data,
            kerosene_usage,
            location,
            logger,
            minigrid,
            int(component_sizes[ImpactingComponent.CLEAN_WATER_TANK]),
            int(component_sizes[ImpactingComponent.HOT_WATER_TANK]),
            total_solar_pv_power_produced,
            component_sizes[RenewableEnergySource.PV],
            optimisation.scenario,
            Simulation(end_year, start_year),
            temperature_data,
            total_loads,
            wind_speed_data,
        )

        new_appraisal = appraise_system(
            yearly_electric_load_statistics,
            end_year,
            finance_inputs,
            ghg_inputs,
            location,
            logger,
            previous_system,
<<<<<<< HEAD
            scenario,
=======
            optimisation.scenario,
>>>>>>> 9ace519f
            simulation_results,
            start_year,
            system_details,
        )

        return get_sufficient_appraisals(optimisation, [new_appraisal])

    # If there are things to iterate through, then iterate through these, calling the
    # function recursively.
    component, unit, sizes = parameter_space.pop()

    for size in tqdm(
        sizes,
        desc=f"{component.value} size options",
        disable=disable_tqdm,
        leave=False,
        unit=unit,
    ):
        # Update the set of fixed sizes accordingly.
        updated_component_sizes: Dict[
            Union[Converter, ImpactingComponent, RenewableEnergySource],
            Union[int, float],
        ] = component_sizes.copy()
        updated_component_sizes[component] = size

        # Call the function recursively.
        sufficient_appraisals = recursive_iteration(
            conventional_cw_source_profiles,
            disable_tqdm,
            end_year,
            finance_inputs,
            ghg_inputs,
            grid_profile,
            irradiance_data,
            kerosene_usage,
            location,
            logger,
            minigrid,
            optimisation,
            previous_system,
            start_year,
            temperature_data,
            total_loads,
            total_solar_pv_power_produced,
            wind_speed_data,
            yearly_electric_load_statistics,
            component_sizes=updated_component_sizes,
            parameter_space=parameter_space.copy(),
            system_appraisals=system_appraisals,
        )
        if sufficient_appraisals == []:
            logger.info("No sufficient systems at this resolution.")
            if len(parameter_space) == 0:
                logger.info("Probing lowest depth - skipping further size options.")
                break
            logger.info("Probing non-lowest depth - continuing iteration.")
            continue

        # Store the new appraisal if it is sufficient.
        logger.info("Sufficient system found, storing.")
        for appraisal in sufficient_appraisals:
            if appraisal.criteria is None:
                logger.error(
                    "%sNo appraisal criteria for appraisal.%s",
                    BColours.fail,
                    BColours.endc,
                )
                logger.debug("System appraisal: %s", appraisal)
                raise ProgrammerJudgementFault(
                    "appraisal module",
                    "When processing debug output for sufficient appraisals, an error "
                    "occured as there were no criteria attached to the appraisal. More "
                    "information can be found in the logger directory.",
                )
            logger.info(
                "Threshold criteria: %s",
                json.dumps(
                    {
                        str(key.value): value
                        for key, value in appraisal.criteria.items()
                    },
                    indent=4,
                ),
            )
        system_appraisals.extend(sufficient_appraisals)

    # Return the sufficient appraisals that were found at this resolution.
    return sufficient_appraisals


def save_optimisation(
    disable_tqdm: bool,
    logger: Logger,
    optimisation_inputs: OptimisationParameters,
    optimisation_number: int,
    output: str,
    output_directory: str,
    scenario: Scenario,
    system_appraisals: List[SystemAppraisal],
) -> None:
    """
    Saves simulation outputs to a .csv file

    Inputs:
        - disable_tqdm:
            Whether to disable the tqdm progress bars (True) or display them (False).
        - logger:
            The logger to use for the run.
        - optimisation_inputs:
            The optimisation input information.
        - optimisation_number:
            The number of the optimisation that has just been carried out.
        - output:
            The output name to use when labelling the simulation: this is the name given
            to the output folder in which the system files are saved.
        - output_directory:
            The directory into which the files should be saved.
        - scenario:
            The scenario for the optimisation.
        - system_appraisals:
            A `list` of the :class:`SystemAppraisal` instances which specify the
            optimum systems at each time step.

    """

    # Remove the file extension if appropriate.
    if output.endswith(".json"):
        output = output.rsplit(".json", 1)[0]

    # Create the output directory.
    optimisation_output_folder = os.path.join(output_directory, output)
    os.makedirs(optimisation_output_folder, exist_ok=True)

    # Add the key results to the system data.
    system_appraisals_dict = {
        f"iteration_{index}": appraisal.to_dict()
        for index, appraisal in enumerate(system_appraisals)
    }

    # Add the optimisation parameter information.
    output_dict = {
        "optimisation_inputs": optimisation_inputs.to_dict(),
        "scenario": scenario.to_dict(),
        "system_appraisals": system_appraisals_dict,
    }

    with tqdm(
        total=1,
        desc="saving output files",
        disable=disable_tqdm,
        leave=False,
        unit="file",
    ) as pbar:
        # Save the optimisation data.
        logger.info("Saving optimisation output.")
        with open(
            os.path.join(
                optimisation_output_folder,
                f"optimisation_output_{optimisation_number}.json",
            ),
            "w",
        ) as f:
            json.dump(output_dict, f, indent=4)
        logger.info(
            "Optimisation successfully saved to %s.", optimisation_output_folder
        )
        pbar.update(1)<|MERGE_RESOLUTION|>--- conflicted
+++ resolved
@@ -1080,11 +1080,7 @@
             location,
             logger,
             previous_system,
-<<<<<<< HEAD
-            scenario,
-=======
             optimisation.scenario,
->>>>>>> 9ace519f
             simulation_results,
             start_year,
             system_details,
