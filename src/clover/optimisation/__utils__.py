#!/usr/bin/python3
########################################################################################
# __utils__.py - CLOVER Optimisation Utility module.                                   #
#                                                                                      #
# Author: Phil Sandwell, Ben Winchester                                                #
# Copyright: Phil Sandwell, 2018                                                       #
# Date created: 24/08/2021                                                             #
#                                                                                      #
# For more information, please email:                                                  #
#   philip.sandwell@gmail.com                                                          #
########################################################################################
"""
__utils__.py - Utility module for CLOVER's Optimisation Component.

The utility module contains functionality which is used by the optimisation and
appraisal modules within the optimisation component.

"""

import dataclasses
import enum
import os

from logging import Logger
from typing import Any, Dict, List, Optional, Pattern, Tuple, Union

import json
import numpy as np  # pylint: disable=import-error
import pandas as pd  # pylint: disable=import-error
import re

from tqdm import tqdm

from ..simulation import energy_system

from ..__utils__ import (
    BColours,
    Criterion,
    ITERATION_LENGTH,
    Location,
    MAX,
    MIN,
    NUMBER_OF_ITERATIONS,
    ProgrammerJudgementFault,
    RenewableEnergySource,
    ResourceType,
    Scenario,
    Simulation,
    STEP,
    SystemAppraisal,
    InputFileError,
    SystemAppraisal,
)
from ..conversion.conversion import Converter, WaterSource
from ..impact.__utils__ import ImpactingComponent

from .appraisal import appraise_system

__all__ = (
    "converters_from_sizing",
    "ConverterSize",
    "CriterionMode",
    "get_sufficient_appraisals",
    "Optimisation",
    "OptimisationParameters",
    "recursive_iteration",
    "save_optimisation",
    "SolarSystemSize",
    "StorageSystemSize",
    "TankSize",
    "ThresholdMode",
)

# Converter name string:
#   The name used for parsing the converter name group.
#   NOTE: This name is not updated within the regex and needs to be updated separately.
CONVERTOR_NAME_STRING: str = "name"

# Converter size regex:
#   Regular expression used for parsing the size of various converters for
# optimisations.
#   NOTE: The name of the group is not updated automatically in accordance with the
# above string and needs to be udpated separately.
CONVERTOR_SIZE_REGEX: Pattern[str] = re.compile(r"(?P<name>.*)_size")


def converters_from_sizing(converter_sizes: Dict[Converter, int]) -> List[Converter]:
    """
    Generates a `list` of available converters based on the number of each available.

    As the system is optimised, it becomes necessary to generate a `list` containing the
    available converters, with duplicates allowed to indiciate multiple instances of a
    single type present, from the various values.

    Inputs:
        - converter_sizes:
            A `dict` mapping :class:`Converter` instances to the number of each type
            present during the iteration.

    Outputs:
        - A `list` of :class:`Converter` instances present based on the mapping passed
        in.

    """

    converters: List[Converter] = []

    for converter, size in converter_sizes.items():
        converters.extend([converter] * size)

    return converters


@dataclasses.dataclass
class ConverterSize:
    """
    Used to wrap the converter size information.

    .. atttribute:: max
        The maximum size of the :class:`converseion.Converter` in question, measured in
        number of :class:`conversion.Converter` instances.

    .. attribute:: min
        The minimum size of the :class:`converseion.Converter` in question, measured in
        number of :class:`conversion.Converter` instances.

    .. attribute:: step
        The step to use for the :class:`converseion.Converter` in question, measured in
        number of :class:`conversion.Converter` instances.

    """

    max: int = 0
    min: int = 0
    step: int = 1


class CriterionMode(enum.Enum):
    """
    The mode of optimisation of the criterion.

    - MAXIMISE:
        Denotes that the optimisation criterion is to be maximised.

    - MINIMISE:
        Denotes that the optimisation criterion is to be minimised.

    """

    MAXIMISE = "maximise"
    MINIMISE = "minimise"

    def __str__(self) -> str:
        """
        Returns a nice-looking `str` representing the :class:`CriterionMode`.

        Outputs:
            - A nice-looking `str` representing the :class:`CriterionMode`
              instance.

        """

        return f"CriterionMode(mode={self.value})"


class ThresholdMode(enum.Enum):
    """
    Represents whether a threshold value is a maximum or minimum limit on the system.

    - MAXIMUM:
        Denotes that the threshold is a maximum to be placed on the system.
    - MINIMUM:
        Denotes that the threshold is a minimum to be placed on the system.

    """

    MAXIMUM = "maximum"
    MINIMUM = "minimum"


@dataclasses.dataclass
class Optimisation:
    """
    Represents an optimisation to be carried out.

    .. attribute:: optimisation_criteria
        A `dict` mapping optimisation criteria to whether they should be maximised or
        minimised.

    .. attribute:: threshold_criteria
        A `dict` mapping threshold criteria to their values.

    """

    optimisation_criteria: Dict[Criterion, CriterionMode]
    threshold_criteria: Dict[Criterion, float]

    def __str__(self) -> str:
        """
        Returns a nice-looking `str` summarising the :class:`Optimisation` instance.

        Outputs:
            - A nice-looking `str` summarising the information contained within the
              :class:`Optimisation` instance.

        """

        return (
            "Optimisation("
            + f"optimisation_crtieria: {self.optimisation_criteria}"
            + f", threshold_criteria: {self.threshold_criteria}"
            + ")"
        )

    def __hash__(self) -> int:
        """
        Returns an `int` representing the :class:`Optimisation` instance for sorting.

        In order to efficiently store :class:`Optimisation` instances, a unique hash is
        required. This method computes such a hash and returns it.

        Outputs:
            - A unique `int` representing the :class:`Optimisation` instance.

        """

        return hash(str(self))

    @classmethod
    def from_dict(cls, logger: Logger, optimisation_data: Dict[str, Any]) -> Any:
        """
        Creates a :class:`Optimisation` instance based on the input data.

        Inputs:
            - logger:
                The logger to use for the run.
            - optimisation_data:
                The optimisation data, extracted from the input file.

        Outputs:
            - A :class:`Optimisation` instance based on the input data.

        """

        try:
            optimisation_criteria = {
                Criterion(key): CriterionMode(value)
                for entry in optimisation_data["optimisation_criteria"]
                for key, value in entry.items()
            }
        except KeyError as e:
            logger.error(
                "%sError processing optimisation criteria, missing entry: %s%s",
                BColours.fail,
                str(e),
                BColours.endc,
            )
            raise

        try:
            threshold_criteria = {
                Criterion(key): value
                for entry in optimisation_data["threshold_criteria"]
                for key, value in entry.items()
            }
        except KeyError as e:
            logger.error(
                "%sError processing threshold criteria, missing entry: %s%s",
                BColours.fail,
                str(e),
                BColours.endc,
            )
            raise

        return cls(optimisation_criteria, threshold_criteria)


@dataclasses.dataclass
class OptimisationComponent(enum.Enum):
    """
    Contains information about the components which are variable in an optimisation.

    - CLEAN_WATER_PVT_SIZE:
        Denotes the size of the clean-water PV-T system, measured in PV-T units.

    - CLEAN_WATER_TANKS:
        Denotes the number of clean-water tanks in the system.

    - HOT_WATER_PVT_SIZE:
        Denotes the size of the hot-water PV-T system, measured in PV-T units.

    - HOT_WATER_TANKS:
        Denotes the number of hot-water tanks in the system.

    - PV_SIZE:
        Denotes the size of the PV system, measured in PV units.

    - STORAGE_SIZE:
        Denotes the size of the storage system, measured in storage units, i.e.,
        batteries.

    """

    CLEAN_WATER_PVT_SIZE = "cw_pvt_size"
    CLEAN_WATER_TANKS = "cw_tanks"
    HOT_WATER_PVT_SIZE = "hw_pvt_size"
    HOT_WATER_TANKS = "hw_tanks"
    PV_SIZE = "pv_size"
    STORAGE_SIZE = "storage_size"


@dataclasses.dataclass
class SolarSystemSize:
    """
    Used to wrap the solar-system-size information.

    .. attribute:: max
        The maximum size of the system, measured in PV or PV-T units.

    .. attribute:: min
        The minimum size of the system, measured in PV or PV-T units.

    .. attribute:: step
        The step to use for the system, measured in PV or PV-T units.

    """

    max: float = 0
    min: float = 0
    step: float = 1


@dataclasses.dataclass
class StorageSystemSize:
    """
    Used to wrap the storage-system-size information.

    .. attribute:: max
        The maximum size of the system, measured in storage units, i.e., batteries.

    .. attribute:: min
        The minimum size of the system, measured in storage units, i.e., batteries.

    .. attribute:: step
        The step to use for the system, measured in storage units, i.e., batteries.

    """

    max: float = 0
    min: float = 0
    step: float = 1


@dataclasses.dataclass
class TankSize:
    """
    Used to wrap the tank size information.

    .. atttribute:: max
        The maximum size of the tank system, measured in number of tanks.

    .. attribute:: min
        The minimum size of the tank system, measured in number of tanks.

    .. attribute:: step
        The step to use for the tank system, measured in number of tanks.

    """

    max: int = 0
    min: int = 0
    step: int = 1


@dataclasses.dataclass
class OptimisationParameters:
    """
    Parameters that define the scope of the optimisation.

    .. attribute:: clean_water_tanks
        The sizing bounds for the clean-water tanks.

    .. attribute:: converter_sizes
        The sizing bounds for the various :class:`conversion.Converter` instances
        associated with the system.

    .. attribute:: cw_pvt_size
        The sizing bounds for the clean-water PV-T collectors.

    .. attribute:: hot_water_tanks
        The sizing bounds for the hot-water tanks.

    .. attribute:: hw_pvt_size
        The sizing bounds for the hot-water PV-T collectors.

    .. attribute:: iteration_length
        The length of the iterations to be carried out.

    .. attribute:: number_of_iterations
        The number of iterations to carry out.

    .. attribute:: pv_size
        The sizing bounds for the PV panels.

    .. attribute:: storage_size
        The sizing bounds for the electricity storage system (i.e., batteries).

    """

    clean_water_tanks: TankSize
    converter_sizes: Dict[Converter, ConverterSize]
    cw_pvt_size: SolarSystemSize
    hot_water_tanks: TankSize
    hw_pvt_size: SolarSystemSize
    iteration_length: int
    number_of_iterations: int
    pv_size: SolarSystemSize
    storage_size: StorageSystemSize

    @classmethod
    def from_dict(
        cls,
        available_converters: List[Converter],
        logger: Logger,
        optimisation_inputs: Dict[str, Any],
    ) -> Any:
        """
        Returns a :class:`OptimisationParameters` instance based on the input info.

        Inputs:
            - available_converters:
                The `list` of :class:`conversion.Converter` instances that are defined
                and which are available to the system.
            - logger:
                The :class:`logging.Loggger` to use for the run.
            - optimisation_inputs:
                The optimisation input information, extracted from the input file.

        Outputs:
            - A :class:`OptimisationParameters` instanced based on the information
            passed in.

        """

        # Parse the clean-water PV-T system size.
        if OptimisationComponent.CLEAN_WATER_PVT_SIZE.value in optimisation_inputs:
            try:
                cw_pvt_size = SolarSystemSize(
                    optimisation_inputs[
                        OptimisationComponent.CLEAN_WATER_PVT_SIZE.value
                    ][MAX],
                    optimisation_inputs[
                        OptimisationComponent.CLEAN_WATER_PVT_SIZE.value
                    ][MIN],
                    optimisation_inputs[
                        OptimisationComponent.CLEAN_WATER_PVT_SIZE.value
                    ][STEP],
                )
            except KeyError:
                logger.error(
                    "%sNot all clean-water PV-T size information specified in the "
                    "optimisation inputs file.%s",
                    BColours.fail,
                    BColours.endc,
                )
                raise
            if cw_pvt_size.min == 0 or cw_pvt_size.max == 0:
                logger.error(
                    "%sCannot have zero clean-water PV-T collectors when modelling the "
                    "clean-water system.%s",
                    BColours.fail,
                    BColours.endc,
                )
                raise InputFileError(
                    "optimisation inputs",
                    "If modelling a clean-water system, none of the clean-water PV-T "
                    "size options can be set to zero.",
                )
        else:
            cw_pvt_size = SolarSystemSize()

        # Parse the clean-water tank information.
        if OptimisationComponent.CLEAN_WATER_TANKS.value in optimisation_inputs:
            try:
                clean_water_tanks: TankSize = TankSize(
                    int(
                        optimisation_inputs[
                            OptimisationComponent.CLEAN_WATER_TANKS.value
                        ][MAX]
                    ),
                    int(
                        optimisation_inputs[
                            OptimisationComponent.CLEAN_WATER_TANKS.value
                        ][MIN]
                    ),
                    int(
                        optimisation_inputs[
                            OptimisationComponent.CLEAN_WATER_TANKS.value
                        ][STEP]
                    ),
                )
            except KeyError:
                logger.error(
                    "%sNot all clean-water tank information specified in the "
                    "optimisation inputs file.%s",
                    BColours.fail,
                    BColours.endc,
                )
                raise
            if clean_water_tanks.min == 0 or clean_water_tanks.max == 0:
                logger.error(
                    "%sCannot have zero clean-water tanks when modelling the "
                    "clean-water system.%s",
                    BColours.fail,
                    BColours.endc,
                )
                raise InputFileError(
                    "optimisation inputs",
                    "If modelling a clean-water system, none of the clean-water tank "
                    "size options can be set to zero.",
                )
        else:
            clean_water_tanks = TankSize()

<<<<<<< HEAD
        # Parse the converters that are to be optimised.
        converter_sizing_inputs: Dict[str, Dict[str, float]] = {
=======
        # Parse the convertors that are to be optimised.
        convertor_sizing_inputs: Dict[str, Dict[str, int]] = {
>>>>>>> 4917605a
            key: value  # type: ignore
            for key, value in optimisation_inputs.items()
            if CONVERTOR_SIZE_REGEX.match(key) is not None
        }
<<<<<<< HEAD
        converter_sizing_inputs = {
            CONVERTOR_SIZE_REGEX.match(key).group(CONVERTOR_NAME_STRING): value
            for key, value in converter_sizing_inputs.items()
            if CONVERTOR_SIZE_REGEX.match(key).group(CONVERTOR_NAME_STRING)
            in {converter.name for converter in available_converters}
        }
        converter_name_to_converter = {
            converter.name: converter for converter in available_converters
=======

        # NOTE: Explicit error handling is done for the type-check ignored lines.
        try:
            convertor_sizing_inputs = {
                CONVERTOR_SIZE_REGEX.match(key).group(CONVERTOR_NAME_STRING): value  # type: ignore
                for key, value in convertor_sizing_inputs.items()
                if CONVERTOR_SIZE_REGEX.match(key).group(CONVERTOR_NAME_STRING)  # type: ignore
                in {convertor.name for convertor in available_convertors}
            }
        except AttributeError as e:
            logger.error(
                "%sError parsing convertor input information, unable to match groups."
                "%s",
                BColours.fail,
                BColours.endc
            )

        convertor_name_to_convertor = {
            convertor.name: convertor for convertor in available_convertors
>>>>>>> 4917605a
        }
        try:
            converter_sizes: Dict[Converter, ConverterSize] = {
                converter_name_to_converter[key]: ConverterSize(
                    entry[MAX], entry[MIN], entry[STEP]
                )
                for key, entry in converter_sizing_inputs.items()
            }
        except KeyError:
            logger.error(
                "%sNot all information was provided for the converters defined within "
                "the optimisation inputs file.%s",
                BColours.fail,
                BColours.endc,
            )
            raise

        # Parse the hot-water PV-T size information.
        if OptimisationComponent.HOT_WATER_PVT_SIZE.value in optimisation_inputs:
            try:
                hw_pvt_size = SolarSystemSize(
                    optimisation_inputs[OptimisationComponent.HOT_WATER_PVT_SIZE.value][
                        MAX
                    ],
                    optimisation_inputs[OptimisationComponent.HOT_WATER_PVT_SIZE.value][
                        MIN
                    ],
                    optimisation_inputs[OptimisationComponent.HOT_WATER_PVT_SIZE.value][
                        STEP
                    ],
                )
            except KeyError:
                logger.error(
                    "%sNot all hot-water PV-T size information specified in the "
                    "optimisation inputs file.%s",
                    BColours.fail,
                    BColours.endc,
                )
                raise
            if hw_pvt_size.min == 0 or hw_pvt_size.max == 0:
                logger.error(
                    "%sCannot have zero hot-water PV-T collectors when modelling the "
                    "hot-water system.%s",
                    BColours.fail,
                    BColours.endc,
                )
                raise InputFileError(
                    "optimisation inputs",
                    "If modelling an hot-water system, none of the hot-water PV-T size "
                    "options can be set to zero.",
                )
        else:
            hw_pvt_size = SolarSystemSize()

        # Parse the hot-water tank information.
        if OptimisationComponent.HOT_WATER_TANKS.value in optimisation_inputs:
            try:
                hot_water_tanks: TankSize = TankSize(
                    int(
                        optimisation_inputs[
                            OptimisationComponent.HOT_WATER_TANKS.value
                        ][MAX]
                    ),
                    int(
                        optimisation_inputs[
                            OptimisationComponent.HOT_WATER_TANKS.value
                        ][MIN]
                    ),
                    int(
                        optimisation_inputs[
                            OptimisationComponent.HOT_WATER_TANKS.value
                        ][STEP]
                    ),
                )
            except KeyError:
                logger.error(
                    "%sNot all hot-water tank information specified in the "
                    "optimisation inputs file.%s",
                    BColours.fail,
                    BColours.endc,
                )
                raise
            if hot_water_tanks.min == 0 or hot_water_tanks.max == 0:
                logger.error(
                    "%sCannot have zero hot-water tanks when modelling the "
                    "hot-water system.%s",
                    BColours.fail,
                    BColours.endc,
                )
                raise InputFileError(
                    "optimisation inputs",
                    "If modelling an hot-water system, none of the hot-water tank "
                    "size options can be set to zero.",
                )
        else:
            hot_water_tanks = TankSize()

        if OptimisationComponent.PV_SIZE.value in optimisation_inputs:
            try:
                pv_size = SolarSystemSize(
                    optimisation_inputs[OptimisationComponent.PV_SIZE.value][MAX],
                    optimisation_inputs[OptimisationComponent.PV_SIZE.value][MIN],
                    optimisation_inputs[OptimisationComponent.PV_SIZE.value][STEP],
                )
            except KeyError:
                logger.error(
                    "%sNot all PV size information specified in the optimisation "
                    "inputs file.%s",
                    BColours.fail,
                    BColours.endc,
                )
                raise
        else:
            pv_size = SolarSystemSize()

        if OptimisationComponent.STORAGE_SIZE.value in optimisation_inputs:
            try:
                storage_size = StorageSystemSize(
                    optimisation_inputs[OptimisationComponent.STORAGE_SIZE.value][MAX],
                    optimisation_inputs[OptimisationComponent.STORAGE_SIZE.value][MIN],
                    optimisation_inputs[OptimisationComponent.STORAGE_SIZE.value][STEP],
                )
            except KeyError:
                logger.error(
                    "%sNot all battery storage size information specified in the "
                    "optimisation inputs file.%s",
                    BColours.fail,
                    BColours.endc,
                )
                raise
        else:
            storage_size = StorageSystemSize()

        return cls(
            clean_water_tanks,
            converter_sizes,
            cw_pvt_size,
            hot_water_tanks,
            hw_pvt_size,
            optimisation_inputs[ITERATION_LENGTH],
            optimisation_inputs[NUMBER_OF_ITERATIONS],
            pv_size,
            storage_size,
        )

    @property
    def scenario_length(self) -> int:
        """
        Calculates and returns the scenario length for the optimisation.

        Outputs:
            - The scenario length for the optimisation.

        """

        return self.iteration_length * self.number_of_iterations

    def to_dict(self) -> Dict[str, Union[int, float]]:
        """
        Returns a `dict` representation of the :class:`OptimisationParameters` instance.

        Outputs:
            A `dict` containing the :class:`OptimisationParameters` information.

        """

        optimisation_parameters_dict = {
            "clean_water_pvt_size_max": int(self.cw_pvt_size.max)
            if self.cw_pvt_size is not None
            else None,
            "clean_water_pvt_size_min": int(self.cw_pvt_size.min)
            if self.cw_pvt_size is not None
            else None,
            "clean_water_pvt_size_step": int(self.cw_pvt_size.step)
            if self.cw_pvt_size is not None
            else None,
            "clean_water_tanks_max": int(self.clean_water_tanks.max)
            if self.clean_water_tanks is not None
            else None,
            "clean_water_tanks_min": int(self.clean_water_tanks.min)
            if self.clean_water_tanks is not None
            else None,
            "clean_water_tanks_step": int(self.clean_water_tanks.step)
            if self.clean_water_tanks is not None
            else None,
            "hot_water_pvt_size_max": int(self.hw_pvt_size.max)
            if self.hw_pvt_size is not None
            else None,
            "hot_water_pvt_size_min": int(self.hw_pvt_size.min)
            if self.hw_pvt_size is not None
            else None,
            "hot_water_pvt_size_step": int(self.hw_pvt_size.step)
            if self.hw_pvt_size is not None
            else None,
            "hot_water_tanks_max": int(self.hot_water_tanks.max)
            if self.hot_water_tanks is not None
            else None,
            "hot_water_tanks_min": int(self.hot_water_tanks.min)
            if self.hot_water_tanks is not None
            else None,
            "hot_water_tanks_step": int(self.hot_water_tanks.step)
            if self.hot_water_tanks is not None
            else None,
            ITERATION_LENGTH: round(self.iteration_length, 3),
            NUMBER_OF_ITERATIONS: round(self.number_of_iterations, 3),
            "pv_size_max": round(self.pv_size.max, 3),
            "pv_size_min": round(self.pv_size.min, 3),
            "pv_size_step": round(self.pv_size.step, 3),
            "storage_size_max": round(self.storage_size.max, 3),
            "storage_size_min": round(self.storage_size.min, 3),
            "storage_size_step": round(self.storage_size.step, 3),
        }

        return {
            key: value
            for key, value in optimisation_parameters_dict.items()
            if value is not None
        }


# Threshold-criterion-to-mode mapping:
#   Maps the threshold criteria to the modes, i.e., whether they are maximisable or
#   minimisable.
THRESHOLD_CRITERION_TO_MODE: Dict[Criterion, ThresholdMode] = {
    Criterion.BLACKOUTS: ThresholdMode.MAXIMUM,
    Criterion.CLEAN_WATER_BLACKOUTS: ThresholdMode.MAXIMUM,
    Criterion.CUMULATIVE_COST: ThresholdMode.MAXIMUM,
    Criterion.CUMULATIVE_GHGS: ThresholdMode.MAXIMUM,
    Criterion.CUMULATIVE_SYSTEM_COST: ThresholdMode.MAXIMUM,
    Criterion.CUMULATIVE_SYSTEM_COST: ThresholdMode.MAXIMUM,
    Criterion.EMISSIONS_INTENSITY: ThresholdMode.MAXIMUM,
    Criterion.HW_RENEWABLES_FRACTION: ThresholdMode.MINIMUM,
    Criterion.KEROSENE_COST_MITIGATED: ThresholdMode.MINIMUM,
    Criterion.KEROSENE_DISPLACEMENT: ThresholdMode.MINIMUM,
    Criterion.KEROSENE_GHGS_MITIGATED: ThresholdMode.MINIMUM,
    Criterion.LCUE: ThresholdMode.MAXIMUM,
    Criterion.RENEWABLES_ELECTRICITY_FRACTION: ThresholdMode.MINIMUM,
    Criterion.TOTAL_BRINE: ThresholdMode.MAXIMUM,
    Criterion.TOTAL_COST: ThresholdMode.MAXIMUM,
    Criterion.TOTAL_GHGS: ThresholdMode.MAXIMUM,
    Criterion.TOTAL_SYSTEM_COST: ThresholdMode.MAXIMUM,
    Criterion.TOTAL_SYSTEM_GHGS: ThresholdMode.MAXIMUM,
    Criterion.UNMET_ENERGY_FRACTION: ThresholdMode.MAXIMUM,
}


def get_sufficient_appraisals(
    optimisation: Optimisation, system_appraisals: List[SystemAppraisal]
) -> List[SystemAppraisal]:
    """
    Checks whether any of the system appraisals fulfill the threshold criterion

    Inputs:
        - optimisation:
            The optimisation currently being considered.
        - system_appraisals:
            Appraisals of the systems which have been simulated

    Outputs:
        - sufficient_systems:
            Appraisals of the systems which meet the threshold criterion (sufficient systems)

    """

    sufficient_appraisals: List[SystemAppraisal] = []

    # Cycle through the provided appraisals.
    for appraisal in system_appraisals:
        if appraisal.criteria is None:
            raise ProgrammerJudgementFault(
                "appraisal",
                "A system appraisal was returned which does not have criteria defined."
            )
        criteria_met = set()
        for (
            threshold_criterion,
            threshold_value,
        ) in optimisation.threshold_criteria.items():
            # Add a `True` marker if the threshold criteria are met, otherwise add
            # False.
            if (
                THRESHOLD_CRITERION_TO_MODE[threshold_criterion]
                == ThresholdMode.MAXIMUM
            ):
                if appraisal.criteria[threshold_criterion] <= threshold_value:
                    criteria_met.add(True)
                else:
                    criteria_met.add(False)
            if (
                THRESHOLD_CRITERION_TO_MODE[threshold_criterion]
                == ThresholdMode.MINIMUM
            ):
                if appraisal.criteria[threshold_criterion] >= threshold_value:
                    criteria_met.add(True)
                else:
                    criteria_met.add(False)

        # Store the system to return provided it is sufficient.
        if all(criteria_met):
            sufficient_appraisals.append(appraisal)

    return sufficient_appraisals


def recursive_iteration(
    conventional_cw_source_profiles: Dict[WaterSource, pd.DataFrame],
    end_year: int,
    finance_inputs: Dict[str, Any],
    ghg_inputs: Dict[str, Any],
    grid_profile: pd.DataFrame,
    irradiance_data: pd.Series,
    kerosene_usage: pd.DataFrame,
    location: Location,
    logger: Logger,
    minigrid: energy_system.Minigrid,
    optimisation: Optimisation,
    previous_system: Optional[SystemAppraisal],
    scenario: Scenario,
    start_year: int,
    temperature_data: pd.Series,
    total_loads: Dict[ResourceType, Optional[pd.DataFrame]],
    total_solar_pv_power_produced: pd.Series,
    wind_speed_data: Optional[pd.Series],
    yearly_electric_load_statistics: pd.DataFrame,
    *,
    component_sizes: Dict[
<<<<<<< HEAD
        Union[Converter, ImpactingComponent, RenewableEnergySource], float
=======
        Union[Convertor, ImpactingComponent, RenewableEnergySource], Union[int, float],
>>>>>>> 4917605a
    ],
    parameter_space: List[
        Tuple[
            Union[Converter, ImpactingComponent, RenewableEnergySource],
            str,
            Union[List[int], List[float]],
        ]
    ],
    system_appraisals: List[SystemAppraisal],
) -> List[SystemAppraisal]:
    """
    Recursively look for sufficient systems through a series of parameter spaces.

    To recursively search through the parameter space, two objects are utilised:
    - a mapping between the component and the size to model for it;
    - a `list` of `tuple`s containing the components along with a list of possible
      values.

    At each stage in the process, a single component is removed from the `list` and
    added to the mapping such that a definite value is assigned. This is then passed
    through recursively with the function being called each time from a loop. In this
    way, a single level of the recursion deals with a single component of the system
    and its possible sizes, whilst the lowest (deepest) level of recursion deals with
    the actual simulations that are being carried out.

    In order to specify unique values, i.e., components of the system which have a fixed
    size and do not require iteration, use the mapping directly. In this way, the
    recursive function will be unaware of whether there exists a recursive layer for
    this parameter or whether the value has been uniquely defined.

    Inputs: (NOTE: Only inputs are listed which are utilised within this function.)
        - component_sizes:
            Specific values for the varoius :class:`finance.ImpactingComponent` sizes
            and :class:`RenewableEnergySource` sizes to use for the simulation to be
            carried out.
        - parameter_spaces:
            A `list` containing `tuple`s as entries that specify:
            - The :class:`finance.ImpactingComponent` that should have its sizes
              iterated through;
            - The unit to display to the user, as a `str`;
            - The `list` of values to iterate through.
        - system_appraisals:
            The `list` containing the :class:`SystemAppraisal` instances that correspond
            to sufficient systems.

    Outputs:
        - A `list` of sufficient systems.

    """

    # If there are no more things to iterate through, then run a simulation and return
    # whether the system was sufficient.
    if len(parameter_space) == 0:
        logger.info(
            "Running simulation with component sizes:\n- %s",
            "\n- ".join(
                [f"{key.value} size={value}" for key, value in component_sizes.items()]
            ),
        )

<<<<<<< HEAD
        # Determine the converter sizes.
        converters = converters_from_sizing(
=======
        # Determine the convertor sizes.
        if not all(isinstance(value, int) for value in component_sizes.values()):
            logger.error(
                "%sNon-integer component sizes were specified, exiting.%s",
                BColours.fail,
                BColours.endc
            )
            raise InputFileError(
                "optimisation inputs",
                "Component size inputs specified non-integer convertor sizes."
            )
        convertors = convertors_from_sizing(
>>>>>>> 4917605a
            {
                key: int(value)
                for key, value in component_sizes.items()
                if isinstance(key, Converter)
            }
        )

        # Run the simulation
        (_, simulation_results, system_details,) = energy_system.run_simulation(
            int(component_sizes[RenewableEnergySource.CLEAN_WATER_PVT]),
            conventional_cw_source_profiles,
            converters,
            component_sizes[ImpactingComponent.STORAGE],
            grid_profile,
            int(component_sizes[RenewableEnergySource.HOT_WATER_PVT]),
            irradiance_data,
            kerosene_usage,
            location,
            logger,
            minigrid,
            int(component_sizes[ImpactingComponent.CLEAN_WATER_TANK]),
            int(component_sizes[ImpactingComponent.HOT_WATER_TANK]),
            total_solar_pv_power_produced,
            component_sizes[RenewableEnergySource.PV],
            scenario,
            Simulation(end_year, start_year),
            temperature_data,
            total_loads,
            wind_speed_data,
        )

        new_appraisal = appraise_system(
            yearly_electric_load_statistics,
            end_year,
            finance_inputs,
            ghg_inputs,
            location,
            logger,
            previous_system,
            simulation_results,
            start_year,
            system_details,
        )

        return get_sufficient_appraisals(optimisation, [new_appraisal])

    # If there are things to iterate through, then iterate through these, calling the
    # function recursively.
    component, unit, sizes = parameter_space.pop()

    for size in tqdm(
        sizes,
        desc=f"{component.value} size options",
        leave=False,
        unit=unit,
    ):
        # Update the set of fixed sizes accordingly.
        updated_component_sizes: Dict[
            Union[Convertor, ImpactingComponent, RenewableEnergySource], Union[int, float]
        ] = component_sizes.copy()
        updated_component_sizes[component] = size

        # Call the function recursively.
        sufficient_appraisals = recursive_iteration(
            conventional_cw_source_profiles,
            end_year,
            finance_inputs,
            ghg_inputs,
            grid_profile,
            irradiance_data,
            kerosene_usage,
            location,
            logger,
            minigrid,
            optimisation,
            previous_system,
            scenario,
            start_year,
            temperature_data,
            total_loads,
            total_solar_pv_power_produced,
            wind_speed_data,
            yearly_electric_load_statistics,
            component_sizes=updated_component_sizes,
            parameter_space=parameter_space.copy(),
            system_appraisals=system_appraisals,
        )
        if sufficient_appraisals == []:
            logger.info("No sufficient systems at this resolution.")
            if len(parameter_space) == 0:
                logger.info("Probing lowest depth - skipping further size options.")
                break
            else:
                logger.info("Probing non-lowest depth - continuing iteration.")
                continue

        # Store the new appraisal if it is sufficient.
        logger.info("Sufficient system found, storing.")
        for appraisal in sufficient_appraisals:
            if appraisal.criteria is None:
                logger.error(
                    "%sNo appraisal criteria for appraisal.%s",
                    BColours.fail,
                    BColours.endc
                )
                logger.debug(
                    "System appraisal: %s", appraisal
                )
                raise ProgrammerJudgementFault(
                    "appraisal module",
                    "When processing debug output for sufficient appraisals, an error "
                    "occured as there were no criteria attached to the appraisal. More "
                    "information can be found in the logger directory."
                )
            logger.debug(
                "Threshold criteria: %s",
                json.dumps(
                    {
                        str(key.value): value
                        for key, value in appraisal.criteria.items()
                    },
                    indent=4,
                ),
            )
        system_appraisals.extend(sufficient_appraisals)

    # Return the sufficient appraisals that were found at this resolution.
    return sufficient_appraisals


def save_optimisation(
    logger: Logger,
    optimisation_inputs: OptimisationParameters,
    optimisation_number: int,
    output: str,
    output_directory: str,
    system_appraisals: List[SystemAppraisal],
) -> None:
    """
    Saves simulation outputs to a .csv file

    Inputs:
        - logger:
            The logger to use for the run.
        - optimisation_inputs:
            The optimisation input information.
        - optimisation_number:
            The number of the optimisation that has just been carried out.
        - output:
            The output name to use when labelling the simulation: this is the name given
            to the output folder in which the system files are saved.
        - output_directory:
            The directory into which the files should be saved.
        - system_appraisals:
            A `list` of the :class:`SystemAppraisal` instances which specify the
            optimum systems at each time step.

    """

    # Remove the file extension if appropriate.
    if output.endswith(".json"):
        output = output.rsplit(".json", 1)[0]

    # Create the output directory.
    optimisation_output_folder = os.path.join(output_directory, output)
    os.makedirs(optimisation_output_folder, exist_ok=True)

    # Add the key results to the system data.
    system_appraisals_dict = {
        f"iteration_{index}": appraisal.to_dict()
        for index, appraisal in enumerate(system_appraisals)
    }

    # Add the optimisation parameter information.
    output_dict = {
        "optimisation_inputs": optimisation_inputs.to_dict(),
        "system_appraisals": system_appraisals_dict,
    }

    with tqdm(total=1, desc="saving output files", leave=False, unit="file") as pbar:
        # Save the optimisation data.
        logger.info("Saving optimisation output.")
        with open(
            os.path.join(
                optimisation_output_folder,
                f"optimisation_output_{optimisation_number}.json",
            ),
            "w",
        ) as f:
            json.dump(output_dict, f, indent=4)
        logger.info(
            "Optimisation successfully saved to %s.", optimisation_output_folder
        )
        pbar.update(1)<|MERGE_RESOLUTION|>--- conflicted
+++ resolved
@@ -522,27 +522,12 @@
         else:
             clean_water_tanks = TankSize()
 
-<<<<<<< HEAD
-        # Parse the converters that are to be optimised.
-        converter_sizing_inputs: Dict[str, Dict[str, float]] = {
-=======
         # Parse the convertors that are to be optimised.
         convertor_sizing_inputs: Dict[str, Dict[str, int]] = {
->>>>>>> 4917605a
             key: value  # type: ignore
             for key, value in optimisation_inputs.items()
             if CONVERTOR_SIZE_REGEX.match(key) is not None
         }
-<<<<<<< HEAD
-        converter_sizing_inputs = {
-            CONVERTOR_SIZE_REGEX.match(key).group(CONVERTOR_NAME_STRING): value
-            for key, value in converter_sizing_inputs.items()
-            if CONVERTOR_SIZE_REGEX.match(key).group(CONVERTOR_NAME_STRING)
-            in {converter.name for converter in available_converters}
-        }
-        converter_name_to_converter = {
-            converter.name: converter for converter in available_converters
-=======
 
         # NOTE: Explicit error handling is done for the type-check ignored lines.
         try:
@@ -562,7 +547,6 @@
 
         convertor_name_to_convertor = {
             convertor.name: convertor for convertor in available_convertors
->>>>>>> 4917605a
         }
         try:
             converter_sizes: Dict[Converter, ConverterSize] = {
@@ -889,11 +873,7 @@
     yearly_electric_load_statistics: pd.DataFrame,
     *,
     component_sizes: Dict[
-<<<<<<< HEAD
-        Union[Converter, ImpactingComponent, RenewableEnergySource], float
-=======
         Union[Convertor, ImpactingComponent, RenewableEnergySource], Union[int, float],
->>>>>>> 4917605a
     ],
     parameter_space: List[
         Tuple[
@@ -954,10 +934,6 @@
             ),
         )
 
-<<<<<<< HEAD
-        # Determine the converter sizes.
-        converters = converters_from_sizing(
-=======
         # Determine the convertor sizes.
         if not all(isinstance(value, int) for value in component_sizes.values()):
             logger.error(
@@ -970,7 +946,6 @@
                 "Component size inputs specified non-integer convertor sizes."
             )
         convertors = convertors_from_sizing(
->>>>>>> 4917605a
             {
                 key: int(value)
                 for key, value in component_sizes.items()
