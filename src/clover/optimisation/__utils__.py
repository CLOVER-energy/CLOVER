--- conflicted
+++ resolved
@@ -898,14 +898,10 @@
     Criterion.TOTAL_GHGS: ThresholdMode.MAXIMUM,
     Criterion.TOTAL_SYSTEM_COST: ThresholdMode.MAXIMUM,
     Criterion.TOTAL_SYSTEM_GHGS: ThresholdMode.MAXIMUM,
-<<<<<<< HEAD
     Criterion.UNMET_CLEAN_WATER_FRACTION: ThresholdMode.MAXIMUM,
     Criterion.UNMET_ELECTRICITY_FRACTION: ThresholdMode.MAXIMUM,
     Criterion.UNMET_HOT_WATER_FRACTION: ThresholdMode.MAXIMUM,
-=======
-    Criterion.UNMET_ENERGY_FRACTION: ThresholdMode.MAXIMUM,
     Criterion.UPTIME: ThresholdMode.MINIMUM,
->>>>>>> a5b126e5
 }
 
 
