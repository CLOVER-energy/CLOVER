--- conflicted
+++ resolved
@@ -673,11 +673,7 @@
         start_year=system_details.start_year,
         end_year=system_details.end_year,
     )
-<<<<<<< HEAD
-    # FIXME: The diesel fuel usage of any diesel water heaters should be calcaulted here
-=======
     # The diesel fuel usage of any diesel water heaters should be calcaulted here
->>>>>>> f55d0b3d
     grid_costs = finance.expenditure(
         ImpactingComponent.GRID,
         finance_inputs,
