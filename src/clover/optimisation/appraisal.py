#!/usr/bin/python3
########################################################################################
# appraisal.py - Optimisation appraisal module.                                        #
#                                                                                      #
# Authors: Phil Sandwell, Ben Winchester                                               #
# Copyright: Phil Sandwell, 2018                                                       #
# License: Open source                                                                 #
# Most recent update: 05/08/2021                                                       #
#                                                                                      #
# For more information, please email:                                                  #
#     philip.sandwell@gmail.com                                                        #
########################################################################################
"""
appraisal.py - The optimisation appraisal module of CLOVER.

In order to compare and evaluate energy systems, appraisals of their performance need to
be carried out. This module exposes methods to appraise the results of CLOVER
simulations.

"""

from logging import Logger
from typing import Any, Dict, Optional

import numpy as np  # pylint: disable=import-error
import pandas as pd

from ..impact import finance, ghgs

from ..__utils__ import (
    ColumnHeader,
    Criterion,
    CumulativeResults,
    EnvironmentalAppraisal,
    FinancialAppraisal,
    hourly_profile_to_daily_sum,
    Location,
    SystemAppraisal,
    SystemDetails,
    TechnicalAppraisal,
)
from ..conversion.conversion import Convertor
from ..impact.__utils__ import ImpactingComponent

__all__ = ("appraise_system",)


def _simulation_environmental_appraisal(
    buffer_tank_addition: int,
    clean_water_tank_addition: int,
    convertor_addition: Dict[str, int],
    diesel_addition: float,
    electric_yearly_load_statistics: pd.DataFrame,
    end_year: int,
    ghg_inputs: Dict[str, Any],
    heat_exchanger_addition: int,
    hot_water_tank_addition: int,
    location: Location,
    logger: Logger,
    pv_addition: float,
    pvt_addition: float,
    simulation_results: pd.DataFrame,
    start_year: int,
    storage_addition: float,
    system_details: SystemDetails,
) -> EnvironmentalAppraisal:
    """
    Appraises the environmental impact of a minigrid system

    Inputs:
        - buffer_tank_addition:
            The additional number of buffer tanks added this iteration.
        - clean_water_tank_addition:
            The additional number of clean-water tanks added this iteration.
        - convertor_addition:
            A mapping between convertor names and the size of each that was added to the
            system this iteration.
        - diesel_addition:
            The additional diesel capacity added this iteration.
        - electric_yearly_load_statistics:
            The yearly electric load statistics.
        - end_year:
            The end year of the simulation period.
        - ghg_inputs:
            The GHG input information.
        - heat_exchanger_addition:
            The additional number of heat exchangers added this iteration.
        - hot_water_tank_addition:
            The additional number of hot-water tanks added this iteration.
        - location:
            The location being considered.
        - logger:
            The logger to use for the run.
        - pv_addition:
            The additional number of PV panels added this iteration.
        - pvt_addition:
            The additional number of PV-T panels added this iteration.
        - simulation_results:
            The system that was just simulated.
        - start_year:
            The start year for the simulation period.
        - storage_addition:
            The additional number of electric storage devices (batteries) added this
            iteration.
        - system_details:
            The deatils of the system that was just simulated.

    Outputs:
        An :class:`EnvironmentalAppraisal` containing the key environmental results.

    """

    # Calculate the total brine produced.
    total_brine = round(simulation_results[ColumnHeader.BRINE.value].sum(), 3)

    # Calculate new equipment GHGs
    try:
        equipment_ghgs = ghgs.calculate_total_equipment_ghgs(
            buffer_tank_addition,
            clean_water_tank_addition,
            convertor_addition,
            diesel_addition,
            ghg_inputs,
            heat_exchanger_addition,
            hot_water_tank_addition,
            logger,
            pv_addition,
            pvt_addition,
            storage_addition,
        ) + ghgs.calculate_independent_ghgs(
            electric_yearly_load_statistics, end_year, ghg_inputs, location, start_year
        )
    except KeyError as e:
        logger.error("Missing system equipment GHG input information: %s", str(e))
        raise

    # Calculate GHGs of connecting new households
    try:
        connections_ghgs = ghgs.calculate_connections_ghgs(
            ghg_inputs, simulation_results[ColumnHeader.HOUSEHOLDS.value]
        )
    except KeyError as e:
        logger.error("Missing household connection GHG input information: %s", str(e))
        raise

    # Calculate operating GHGs of the system during this simulation
    try:
        om_ghgs = ghgs.calculate_total_om(
            system_details.initial_num_buffer_tanks
            if system_details.initial_num_buffer_tanks is not None
            else 0,
            system_details.initial_num_clean_water_tanks
            if system_details.initial_num_clean_water_tanks is not None
            else 0,
            system_details.initial_convertor_sizes
            if system_details.initial_convertor_sizes is not None
            else None,
            system_details.diesel_capacity,
            ghg_inputs,
            system_details.initial_num_buffer_tanks
            if system_details.initial_num_buffer_tanks is not None
            else 0,
            system_details.initial_num_hot_water_tanks
            if system_details.initial_num_hot_water_tanks is not None
            else 0,
            logger,
            system_details.initial_pv_size,
            system_details.initial_pvt_size
            if system_details.initial_pvt_size is not None
            else 0,
            system_details.initial_storage_size,
            start_year,
            end_year,
        )
    except KeyError as e:
        logger.error("Missing O&M GHG input information: %s", str(e))
        raise

    # Calculate running GHGs of the system
    try:
        diesel_fuel_ghgs = ghgs.calculate_diesel_fuel_ghgs(
            simulation_results[ColumnHeader.DIESEL_FUEL_USAGE.value], ghg_inputs
        )
    except KeyError as e:
        logger.error("Missing diesel-fuel GHG input information: %s", str(e))
        raise

    try:
        grid_ghgs = ghgs.calculate_grid_ghgs(
            ghg_inputs,
            simulation_results[ColumnHeader.GRID_ENERGY.value],
            location,
            start_year,
            end_year,
        )
    except KeyError as e:
        logger.error("Missing grid GHG input information: %s", str(e))
        raise
    try:
        kerosene_ghgs = ghgs.calculate_kerosene_ghgs(
            ghg_inputs, simulation_results[ColumnHeader.KEROSENE_LAMPS.value]
        )
    except KeyError as e:
        logger.error("Missing kerosene GHG input information: %s", str(e))
        raise

    try:
        kerosene_ghgs_mitigated = ghgs.calculate_kerosene_ghgs_mitigated(
            ghg_inputs, simulation_results[ColumnHeader.KEROSENE_MITIGATION.value]
        )
    except KeyError as e:
        logger.error("Missing kerosene GHG input information: %s", str(e))
        raise

    # Total GHGs incurred during simulation period
    total_ghgs = (
        equipment_ghgs
        + connections_ghgs
        + om_ghgs
        + diesel_fuel_ghgs
        + grid_ghgs
        + kerosene_ghgs
    )
    total_system_ghgs = (
        equipment_ghgs + connections_ghgs + om_ghgs + diesel_fuel_ghgs + grid_ghgs
    )

    # Return outputs
    return EnvironmentalAppraisal(
        round(diesel_fuel_ghgs, 3),
        round(grid_ghgs, 3),
        round(kerosene_ghgs, 3),
        round(kerosene_ghgs_mitigated, 3),
        round(connections_ghgs, 3),
        round(equipment_ghgs, 3),
        round(om_ghgs, 3),
        round(total_brine, 3),
        round(total_ghgs, 3),
        round(total_system_ghgs, 3),
    )


def _simulation_financial_appraisal(
    buffer_tank_addition: int,
    clean_water_tank_addition: int,
    convertor_addition: Dict[str, int],
    diesel_addition: float,
    finance_inputs: Dict[str, Any],
    heat_exchanger_addition: int,
    hot_water_tank_addition: int,
    location: Location,
    logger: Logger,
    pv_addition: float,
    pvt_addition: float,
    simulation_results: pd.DataFrame,
    storage_addition: float,
    system_details: SystemDetails,
    yearly_load_statistics: pd.DataFrame,
) -> FinancialAppraisal:
    """
    Appraises the financial performance of a minigrid system.

    Inputs:
        - buffer_tank_addition:
            The additional number of buffer tanks added this iteration.
        - clean_water_tank_addition:
            The additional number of clean-water tanks added this iteration.
        - convertor_addition:
            A mapping between convertor names and the size of each that was added to the
            system this iteration.
        - diesel_addition:
            The additional diesel capacity added this iteration.
        - finance_inputs:
            The finance input information.
        - heat_exchanger_addition:
            The additional number of heat exchangers added this iteration.
        - hot_water_tank_addition:
            The additional number of hot-water tanks added this iteration.
        - location:
            The :class:`Location` being considered.
        - logger:
            The logger to use for the run.
        - pv_addition:
            The additional number of PV panels added this iteration.
        - pvt_addition:
            The additional number of PV-T panels added this iteration.
        - simulation_results:
            Outputs of Energy_System().simulation(...)
        - storage_addition:
            The additional number of electric storage devices (batteries) added this
            iteration.
        - system_details:
            The details of this system.
        - yearly_load_statistics:
            The yearly electric load statistics for the system.

    Outputs:
        The financial appraisal of the system.

    """

    # Calculate new equipment costs (discounted)
    equipment_costs = finance.discounted_equipment_cost(
        buffer_tank_addition,
        clean_water_tank_addition,
        convertor_addition,
        diesel_addition,
        finance_inputs,
        heat_exchanger_addition,
        hot_water_tank_addition,
        logger,
        pv_addition,
        pvt_addition,
        storage_addition,
        system_details.start_year,
    )

    # Add the inddependent expenditure.
    independent_expenditure = finance.independent_expenditure(
        finance_inputs,
        location,
        yearly_load_statistics,
        start_year=system_details.start_year,
        end_year=system_details.end_year,
    )
    equipment_costs += independent_expenditure

    # Calculate costs of connecting new households (discounted)
    connections_cost = finance.connections_expenditure(
        finance_inputs,
        simulation_results[ColumnHeader.HOUSEHOLDS.value],
        system_details.start_year,
    )

    # Calculate operating costs of the system during this simulation (discounted)
    om_costs = finance.total_om(
        system_details.initial_num_buffer_tanks
        if system_details.initial_num_buffer_tanks is not None
        else 0,
        system_details.initial_num_clean_water_tanks
        if system_details.initial_num_clean_water_tanks is not None
        else 0,
        system_details.initial_convertor_sizes
        if system_details.initial_convertor_sizes is not None
        else None,
        system_details.diesel_capacity,
        finance_inputs,
        system_details.initial_num_buffer_tanks
        if system_details.initial_num_buffer_tanks is not None
        else 0,
        system_details.initial_num_hot_water_tanks
        if system_details.initial_num_hot_water_tanks is not None
        else 0,
        logger,
        system_details.initial_pv_size,
        system_details.initial_pvt_size
        if system_details.initial_pvt_size is not None
        else 0,
        system_details.initial_storage_size,
        start_year=system_details.start_year,
        end_year=system_details.end_year,
    )

    # Calculate running costs of the system (discounted)
    diesel_costs = finance.diesel_fuel_expenditure(
        simulation_results[ColumnHeader.DIESEL_FUEL_USAGE.value],
        finance_inputs,
        logger,
        start_year=system_details.start_year,
        end_year=system_details.end_year,
    )
    grid_costs = finance.expenditure(
        ImpactingComponent.GRID,
        finance_inputs,
        simulation_results[ColumnHeader.GRID_ENERGY.value],
        logger,
        start_year=system_details.start_year,
        end_year=system_details.end_year,
    )
    kerosene_costs = finance.expenditure(
        ImpactingComponent.KEROSENE,
        finance_inputs,
        simulation_results[ColumnHeader.KEROSENE_LAMPS.value],
        logger,
        start_year=system_details.start_year,
        end_year=system_details.end_year,
    )
    kerosene_costs_mitigated = finance.expenditure(
        ImpactingComponent.KEROSENE,
        finance_inputs,
        simulation_results[ColumnHeader.KEROSENE_MITIGATION.value],
        logger,
        start_year=system_details.start_year,
        end_year=system_details.end_year,
    )

    # Total cost incurred during simulation period (discounted)
    total_cost = (
        equipment_costs
        + connections_cost
        + om_costs
        + diesel_costs
        + grid_costs
        + kerosene_costs
    )
    total_system_cost = (
        equipment_costs + connections_cost + om_costs + diesel_costs + grid_costs
    )

    # Return outputs
    return FinancialAppraisal(
        round(diesel_costs, 3),
        round(grid_costs, 3),
        round(kerosene_costs, 3),
        round(kerosene_costs_mitigated, 3),
        round(connections_cost, 3),
        round(equipment_costs, 3),
        round(om_costs, 3),
        round(total_cost, 3),
        round(total_system_cost, 3),
    )


def _simulation_technical_appraisal(
    finance_inputs: Dict[str, Any],
    logger: Logger,
    simulation_results: pd.DataFrame,
    system_details: SystemDetails,
) -> TechnicalAppraisal:
    """
    Appraises the technical performance of a minigrid system

    Inputs:
        - simulation:
            Outputs of Energy_System().simulation(...).
        - start_year:
            Start year of this simulation period.
        - end_year:
            End year of this simulation period.

    Outputs:
        - system_outputs:
            A :class:`pd.DataFrame` containing key technical data e.g. energy used,
            unmet energy, blackout percentage, discounted energy.

    """

    # Calculate system blackouts
    system_blackouts: float = float(
        np.mean(simulation_results[ColumnHeader.BLACKOUTS.value].values)
    )

<<<<<<< HEAD
    # Clean-water system.
    clean_water_blackouts: Optional[float] = (
        round(
            float(
                np.mean(
                    simulation_results[ColumnHeader.CLEAN_WATER_BLACKOUTS.value].values
                )
            ),
            3,
        )
        if ColumnHeader.CLEAN_WATER_BLACKOUTS.value in simulation_results
        else None
    )
    total_clean_water: float = (
        np.sum(simulation_results[ColumnHeader.TOTAL_CW_SUPPLIED.value])
        if ColumnHeader.TOTAL_CW_SUPPLIED.value in simulation_results
        else 0
    )

    # Hot-water system.
    hot_water_demand_covered: Optional[float] = (
        round(
            float(
                np.mean(
                    simulation_results[ColumnHeader.HW_RENEWABLES_FRACTION.value].values
                )
            ),
            3,
        )
        if ColumnHeader.HW_RENEWABLES_FRACTION.value in simulation_results
        else None
    )
    total_hot_water: float = (
        np.sum(simulation_results[ColumnHeader.HW_RENEWABLES_FRACTION.value])
        if ColumnHeader.HW_RENEWABLES_FRACTION.value in simulation_results
        else 0
    )

=======
>>>>>>> e65cbf2e
    # Energy system.
    total_energy = np.sum(
        simulation_results[ColumnHeader.TOTAL_ELECTRICITY_CONSUMED.value]
    )
    total_load_energy = np.sum(simulation_results[ColumnHeader.LOAD_ENERGY.value])
    total_renewables_used = np.sum(
        simulation_results[ColumnHeader.RENEWABLE_ELECTRICITY_USED_DIRECTLY.value]
    )
    total_pv_energy = np.sum(
        simulation_results[ColumnHeader.PV_ELECTRICITY_SUPPLIED.value]
    )
    total_pvt_energy = (
        np.sum(simulation_results[ColumnHeader.TOTAL_PVT_ELECTRICITY_SUPPLIED.value])
        if ColumnHeader.TOTAL_PVT_ELECTRICITY_SUPPLIED.value in simulation_results
        else None
    )
    total_storage_used = np.sum(
        simulation_results[ColumnHeader.ELECTRICITY_FROM_STORAGE.value]
    )
    total_grid_used = np.sum(simulation_results[ColumnHeader.GRID_ENERGY.value])
    total_diesel_used = np.sum(
        simulation_results[ColumnHeader.DIESEL_ENERGY_SUPPLIED.value]
    )
    total_unmet_energy = np.sum(
        simulation_results[ColumnHeader.UNMET_ELECTRICITY.value]
    )
    renewables_fraction = (total_renewables_used + total_storage_used) / total_energy
    unmet_fraction = total_unmet_energy / total_load_energy

    # Calculate total discounted energy
    total_energy_daily = hourly_profile_to_daily_sum(
        pd.DataFrame(simulation_results[ColumnHeader.TOTAL_ELECTRICITY_CONSUMED.value])
    )
    discounted_energy = finance.discounted_energy_total(
        finance_inputs,
        logger,
        total_energy_daily,
        start_year=system_details.start_year,
        end_year=system_details.end_year,
    )

    # Calculate proportion of kerosene displaced (defaults to zero if kerosene is not
    # originally used
    if np.sum(simulation_results[ColumnHeader.KEROSENE_LAMPS.value]) > 0.0:
        kerosene_displacement = (
            np.sum(simulation_results[ColumnHeader.KEROSENE_MITIGATION.value])
        ) / (
            np.sum(simulation_results[ColumnHeader.KEROSENE_MITIGATION.value])
            + np.sum(simulation_results[ColumnHeader.KEROSENE_LAMPS.value])
        )
    else:
        kerosene_displacement = 0.0

    # Calculate diesel fuel usage
    total_diesel_fuel = np.sum(simulation_results[ColumnHeader.DIESEL_FUEL_USAGE.value])

    # Clean-water system.
    clean_water_blackouts: Optional[float] = (
        round(
            float(
                np.mean(
                    simulation_results[ColumnHeader.CLEAN_WATER_BLACKOUTS.value].values
                )
            ),
            3,
        )
        if ColumnHeader.CLEAN_WATER_BLACKOUTS.value in simulation_results
        else None
    )
    renewable_clean_water_fraction: float = (
        (
            (
                (
                    # Clean water taken from the thermal desalination plant(s) directly.
                    np.sum(
                        simulation_results[
                            ColumnHeader.CLEAN_WATER_FROM_RENEWABLES.value
                        ]
                        * simulation_results[
                            ColumnHeader.DESALINATION_PLANT_RENEWABLE_FRACTION.value
                        ]
                    )
                    if ColumnHeader.CLEAN_WATER_FROM_RENEWABLES.value
                    in simulation_results
                    else 0
                )
                # Clean water taken from tank storage.
                + np.sum(
                    simulation_results[ColumnHeader.CLEAN_WATER_FROM_STORAGE.value]
                )
                # Clean water generated using excess power in the minigrid.
                + np.sum(
                    simulation_results[
                        ColumnHeader.CLEAN_WATER_FROM_EXCESS_ELECTRICITY.value
                    ]
                )
                # Clean water generated using a prioritisation approach. This will be as
                # renewable as the electricity mix of the minigrid (on average).
                + (
                    renewables_fraction
                    * np.sum(
                        simulation_results[
                            ColumnHeader.CLEAN_WATER_FROM_PRIORITISATION.value
                        ]
                    )
                    if ColumnHeader.CLEAN_WATER_FROM_PRIORITISATION.value
                    in simulation_results
                    else 0
                )
            )
        )
        / (np.sum(simulation_results[ColumnHeader.TOTAL_CW_CONSUMED.value]))
        if ColumnHeader.TOTAL_CW_CONSUMED.value in simulation_results
        else 0
    )
    total_clean_water: float = (
        np.sum(simulation_results[ColumnHeader.TOTAL_CW_SUPPLIED.value])
        if ColumnHeader.TOTAL_CW_SUPPLIED.value in simulation_results
        else 0
    )

    # Hot-water system.
    hot_water_demand_covered: Optional[float] = (
        round(
            float(
                np.mean(
                    simulation_results[ColumnHeader.HW_RENEWABLES_FRACTION.value].values
                )
            ),
            3,
        )
        if ColumnHeader.HW_RENEWABLES_FRACTION.value in simulation_results
        else None
    )
    total_hot_water: float = (
        np.sum(simulation_results[ColumnHeader.HW_RENEWABLES_FRACTION.value])
        if ColumnHeader.HW_RENEWABLES_FRACTION.value in simulation_results
        else 0
    )

    # Return outputs
    return TechnicalAppraisal(
        round(system_blackouts, 3),
        clean_water_blackouts,
        round(total_diesel_used, 3),
        round(total_diesel_fuel, 3),
        round(discounted_energy, 3),
        round(total_grid_used, 3),
        hot_water_demand_covered,
        round(kerosene_displacement, 3),
        round(total_pv_energy, 3),
        round(total_pvt_energy, 3) if total_pvt_energy is not None else None,
        round(renewable_clean_water_fraction, 3),
        round(total_renewables_used, 3),
        round(renewables_fraction, 3),
        round(total_storage_used, 3),
        round(total_clean_water, 3),
        round(total_hot_water, 3),
        round(total_energy, 3),
        round(total_unmet_energy, 3),
        round(unmet_fraction, 3),
    )


def appraise_system(
    electric_yearly_load_statistics: pd.DataFrame,
    end_year: int,
    finance_inputs: Dict[str, Any],
    ghg_inputs: Dict[str, Any],
    location: Location,
    logger: Logger,
    previous_system: Optional[SystemAppraisal],
    simulation_results: pd.DataFrame,
    start_year: int,
    system_details: SystemDetails,
) -> SystemAppraisal:
    """
    Appraises the total performance of a minigrid system for all performance metrics

    Inputs:
        - electric_yearly_load_statistics:
            The yearly electric load statistics.
        - end_year:
            The end year for the simulation that was just run.
        - finance_inputs:
            The finance input information.
        - location:
            The location currently being considered.
        - logger:
            The logger to use for the run.
        - previous_system:
            Report from previously installed system (not required if no system was
            previously deployed)
        - simulation_results
            Outputs of Energy_System().simulation(...)
        - start_year:
            The start year for the simulation that was just run.
        - system_details:
            The system details about the system that was just simulated.

    Outputs:
        - system_outputs:
            :class:`pd.DataFrame` containing all key technical, performance,
            financial and environmental information.

    """

    if previous_system is None:
        previous_system = SystemAppraisal(
            CumulativeResults(),
            EnvironmentalAppraisal(),
            FinancialAppraisal(),
            SystemDetails(),
            TechnicalAppraisal(),
        )

    # Compute the additions made to the system.
    buffer_tank_addition: int = (
        system_details.initial_num_buffer_tanks
        - previous_system.system_details.final_num_buffer_tanks
        if system_details.initial_num_buffer_tanks is not None
        and previous_system.system_details.final_num_buffer_tanks is not None
        else 0
    )
    clean_water_tank_addition: int = (
        system_details.initial_num_clean_water_tanks
        - previous_system.system_details.final_num_clean_water_tanks
        if system_details.initial_num_clean_water_tanks is not None
        and previous_system.system_details.final_num_clean_water_tanks is not None
        else 0
    )
    convertor_addition: Dict[str, int] = {
        convertor: size
        - (
            previous_system.system_details.final_convertor_sizes[convertor]
            if previous_system.system_details.final_convertor_sizes is not None
            else 0
        )
        for convertor, size in system_details.initial_convertor_sizes.items()
    }
    diesel_addition = (
        system_details.diesel_capacity - previous_system.system_details.diesel_capacity
    )
    heat_exchanger_addition: int = (
        system_details.initial_num_buffer_tanks
        - previous_system.system_details.final_num_buffer_tanks
        if system_details.initial_num_buffer_tanks is not None
        and previous_system.system_details.final_num_buffer_tanks is not None
        else 0
    )
    hot_water_tank_addition: int = (
        system_details.initial_num_hot_water_tanks
        - previous_system.system_details.final_num_hot_water_tanks
        if system_details.initial_num_hot_water_tanks is not None
        and previous_system.system_details.final_num_hot_water_tanks is not None
        else 0
    )
    pv_addition = (
        system_details.initial_pv_size - previous_system.system_details.final_pv_size
    )
    pvt_addition: float = (
        system_details.initial_pvt_size - previous_system.system_details.final_pvt_size
        if system_details.initial_pvt_size is not None
        and previous_system.system_details.final_pvt_size is not None
        else 0
    )
    storage_addition = (
        system_details.initial_storage_size
        - previous_system.system_details.final_storage_size
    )

    # Get results which will be carried forward into optimisation process
    technical_appraisal = _simulation_technical_appraisal(
        finance_inputs, logger, simulation_results, system_details
    )

    financial_appraisal = _simulation_financial_appraisal(
        buffer_tank_addition,
        clean_water_tank_addition,
        convertor_addition,
        diesel_addition,
        finance_inputs,
        heat_exchanger_addition,
        hot_water_tank_addition,
        location,
        logger,
        pv_addition,
        pvt_addition,
        simulation_results,
        storage_addition,
        system_details,
        electric_yearly_load_statistics,
    )
    environmental_appraisal = _simulation_environmental_appraisal(
        buffer_tank_addition,
        clean_water_tank_addition,
        convertor_addition,
        diesel_addition,
        electric_yearly_load_statistics,
        end_year,
        ghg_inputs,
        heat_exchanger_addition,
        hot_water_tank_addition,
        location,
        logger,
        pv_addition,
        pvt_addition,
        simulation_results,
        start_year,
        storage_addition,
        system_details,
    )

    # Get results that rely on metrics of different kinds and several different iteration periods
    cumulative_brine = (
        environmental_appraisal.total_brine + previous_system.cumulative_results.brine
    )
    if (
        technical_appraisal.total_clean_water > 0
        and previous_system.cumulative_results.clean_water is not None
    ):
        cumulative_clean_water: float = (
            technical_appraisal.total_clean_water
            + previous_system.cumulative_results.clean_water
        )
    else:
        logger.debug("No clean water produced.")
        cumulative_clean_water = 0
    cumulative_costs = (
        financial_appraisal.total_cost + previous_system.cumulative_results.cost
    )
    cumulative_discounted_energy = (
        technical_appraisal.discounted_energy
        + previous_system.cumulative_results.discounted_energy
    )
    cumulative_energy = (
        technical_appraisal.total_energy + previous_system.cumulative_results.energy
    )
    cumulative_ghgs = (
        environmental_appraisal.total_ghgs + previous_system.cumulative_results.ghgs
    )
    cumulative_system_costs = (
        financial_appraisal.total_system_cost
        + previous_system.cumulative_results.system_cost
    )
    cumulative_system_ghgs = (
        environmental_appraisal.total_system_ghgs
        + previous_system.cumulative_results.system_ghgs
    )

    # Combined metrics
    lcue = float(cumulative_system_costs / cumulative_discounted_energy)
    # lcuw = float(cumulative_system_costs / cumulative_discounted_clean_water)
    emissions_intensity = 1000.0 * float(cumulative_system_ghgs / cumulative_energy)

    #   Format outputs
    cumulative_results = CumulativeResults(
        cumulative_brine,
        cumulative_clean_water,
        cumulative_costs,
        cumulative_discounted_energy,
        cumulative_energy,
        cumulative_ghgs,
        cumulative_system_costs,
        cumulative_system_ghgs,
    )

    criteria = {
        Criterion.BLACKOUTS: round(technical_appraisal.blackouts, 3),
        Criterion.CLEAN_WATER_BLACKOUTS: round(
            technical_appraisal.clean_water_blackouts, 3
        ),
        Criterion.CUMULATIVE_BRINE: round(cumulative_results.brine, 3),
        Criterion.CUMULATIVE_COST: round(cumulative_results.cost, 3),
        Criterion.CUMULATIVE_GHGS: round(cumulative_results.ghgs, 3),
        Criterion.CUMULATIVE_SYSTEM_COST: round(cumulative_results.system_cost, 3),
        Criterion.CUMULATIVE_SYSTEM_GHGS: round(cumulative_results.system_ghgs, 3),
        Criterion.EMISSIONS_INTENSITY: round(emissions_intensity, 3),
        Criterion.HW_RENEWABLES_FRACTION: round(
            technical_appraisal.hw_demand_covered, 3
        ),
        Criterion.KEROSENE_COST_MITIGATED: round(
            financial_appraisal.kerosene_cost_mitigated, 3
        ),
        Criterion.KEROSENE_DISPLACEMENT: round(
            technical_appraisal.kerosene_displacement, 3
        ),
        Criterion.KEROSENE_GHGS_MITIGATED: round(
            environmental_appraisal.kerosene_ghgs_mitigated, 3
        ),
        Criterion.LCOW: round(lcow, 3),
        Criterion.LCUE: round(lcue, 3),
<<<<<<< HEAD
=======
        Criterion.RENEWABLES_CLEAN_WATER_FRACTION: round(
            technical_appraisal.renewable_clean_water_fraction, 3
        ),
>>>>>>> e65cbf2e
        Criterion.RENEWABLES_ELECTRICITY_FRACTION: round(
            technical_appraisal.renewable_energy_fraction, 3
        ),
        Criterion.RENEWABLES_HOT_WATER_FRACTION: round(
            technical_appraisal.renewable_hot_water_fraction, 3
        ),
        Criterion.SOLAR_THERMAL_CLEAN_WATER_FRACTION: round(
            technical_appraisal.solar_thermal_cw_fraction, 3
        ),
        Criterion.SOLAR_THERMAL_HOT_WATER_FRACTION: round(
            technical_appraisal.solar_thermal_hw_fraction, 3
        ),
        Criterion.TOTAL_BRINE: round(environmental_appraisal.total_brine, 3),
        Criterion.TOTAL_COST: round(financial_appraisal.total_cost, 3),
        Criterion.TOTAL_GHGS: round(environmental_appraisal.total_ghgs, 3),
        Criterion.TOTAL_SYSTEM_COST: round(financial_appraisal.total_system_cost, 3),
        Criterion.TOTAL_SYSTEM_GHGS: round(
            environmental_appraisal.total_system_ghgs, 3
        ),
        Criterion.UNMET_CLEAN_WATER_FRACTION: round(
            technical_appraisal.unmet_cw_fraction, 3
        ),
        Criterion.UNMET_ENERGY_FRACTION: round(
            technical_appraisal.unmet_energy_fraction, 3
        ),
        Criterion.SOLAR_THERMAL_HOT_WATER_FRACTION: round(
            technical_appraisal.solar_thermal_hw_fraction, 3
        ),
    }

    if technical_appraisal.clean_water_blackouts is not None:
        criteria[Criterion.CLEAN_WATER_BLACKOUTS] = round(
            technical_appraisal.clean_water_blackouts, 3
        )

    # Combine the outputs into a single system appraisal instance.
    system_appraisal = SystemAppraisal(
        cumulative_results,
        environmental_appraisal,
        financial_appraisal,
        system_details,
        technical_appraisal,
        criteria=criteria,
    )

    return system_appraisal<|MERGE_RESOLUTION|>--- conflicted
+++ resolved
@@ -450,47 +450,6 @@
         np.mean(simulation_results[ColumnHeader.BLACKOUTS.value].values)
     )
 
-<<<<<<< HEAD
-    # Clean-water system.
-    clean_water_blackouts: Optional[float] = (
-        round(
-            float(
-                np.mean(
-                    simulation_results[ColumnHeader.CLEAN_WATER_BLACKOUTS.value].values
-                )
-            ),
-            3,
-        )
-        if ColumnHeader.CLEAN_WATER_BLACKOUTS.value in simulation_results
-        else None
-    )
-    total_clean_water: float = (
-        np.sum(simulation_results[ColumnHeader.TOTAL_CW_SUPPLIED.value])
-        if ColumnHeader.TOTAL_CW_SUPPLIED.value in simulation_results
-        else 0
-    )
-
-    # Hot-water system.
-    hot_water_demand_covered: Optional[float] = (
-        round(
-            float(
-                np.mean(
-                    simulation_results[ColumnHeader.HW_RENEWABLES_FRACTION.value].values
-                )
-            ),
-            3,
-        )
-        if ColumnHeader.HW_RENEWABLES_FRACTION.value in simulation_results
-        else None
-    )
-    total_hot_water: float = (
-        np.sum(simulation_results[ColumnHeader.HW_RENEWABLES_FRACTION.value])
-        if ColumnHeader.HW_RENEWABLES_FRACTION.value in simulation_results
-        else 0
-    )
-
-=======
->>>>>>> e65cbf2e
     # Energy system.
     total_energy = np.sum(
         simulation_results[ColumnHeader.TOTAL_ELECTRICITY_CONSUMED.value]
@@ -883,12 +842,9 @@
         ),
         Criterion.LCOW: round(lcow, 3),
         Criterion.LCUE: round(lcue, 3),
-<<<<<<< HEAD
-=======
         Criterion.RENEWABLES_CLEAN_WATER_FRACTION: round(
             technical_appraisal.renewable_clean_water_fraction, 3
         ),
->>>>>>> e65cbf2e
         Criterion.RENEWABLES_ELECTRICITY_FRACTION: round(
             technical_appraisal.renewable_energy_fraction, 3
         ),
