#!/usr/bin/python3
########################################################################################
# appraisal.py - Optimisation appraisal module.                                        #
#                                                                                      #
# Authors: Phil Sandwell, Ben Winchester                                               #
# Copyright: Phil Sandwell, 2018                                                       #
# License: Open source                                                                 #
# Most recent update: 05/08/2021                                                       #
#                                                                                      #
# For more information, please email:                                                  #
#     philip.sandwell@gmail.com                                                        #
########################################################################################
"""
appraisal.py - The optimisation appraisal module of CLOVER.

In order to compare and evaluate energy systems, appraisals of their performance need to
be carried out. This module exposes methods to appraise the results of CLOVER
simulations.

"""

from logging import Logger
from typing import Any, Dict, Optional

import numpy as np  # pylint: disable=import-error
import pandas as pd
import pdb


from ..impact import finance, ghgs

from ..__utils__ import (
    BColours,
    ColumnHeader,
    Criterion,
    CumulativeResults,
    EnvironmentalAppraisal,
    FinancialAppraisal,
    GridTier,
    GridType,
    Grid,
    Grids,
    InternalError,
    Scenario,
    hourly_profile_to_daily_sum,
    Location,
    SystemAppraisal,
    SystemDetails,
    TechnicalAppraisal,
)
from ..impact.__utils__ import ImpactingComponent

__all__ = ("appraise_system",)


def _simulation_environmental_appraisal(  # pylint: disable=too-many-locals
    buffer_tank_addition: int,
    clean_water_tank_addition: int,
    converter_addition: Dict[str, int],
    diesel_addition: float,
    electric_yearly_load_statistics: pd.DataFrame,
    end_year: int,
    ghg_inputs: Dict[str, Any],
    heat_exchanger_addition: int,
    hot_water_tank_addition: int,
    location: Location,
    logger: Logger,
    pv_addition: float,
    pvt_addition: float,
    simulation_results: pd.DataFrame,
    start_year: int,
    storage_addition: float,
    system_details: SystemDetails,
) -> EnvironmentalAppraisal:
    """
    Appraises the environmental impact of a minigrid system

    Inputs:
        - buffer_tank_addition:
            The additional number of buffer tanks added this iteration.
        - clean_water_tank_addition:
            The additional number of clean-water tanks added this iteration.
        - converter_addition:
            A mapping between converter names and the size of each that was added to the
            system this iteration.
        - diesel_addition:
            The additional diesel capacity added this iteration.
        - electric_yearly_load_statistics:
            The yearly electric load statistics.
        - end_year:
            The end year of the simulation period.
        - ghg_inputs:
            The GHG input information.
        - heat_exchanger_addition:
            The additional number of heat exchangers added this iteration.
        - hot_water_tank_addition:
            The additional number of hot-water tanks added this iteration.
        - location:
            The location being considered.
        - logger:
            The logger to use for the run.
        - pv_addition:
            The additional number of PV panels added this iteration.
        - pvt_addition:
            The additional number of PV-T panels added this iteration.
        - simulation_results:
            The system that was just simulated.
        - start_year:
            The start year for the simulation period.
        - storage_addition:
            The additional number of electric storage devices (batteries) added this
            iteration.
        - system_details:
            The deatils of the system that was just simulated.

    Outputs:
        An :class:`EnvironmentalAppraisal` containing the key environmental results.

    """

    # Calculate new equipment GHGs
    try:
        equipment_ghgs = ghgs.calculate_total_equipment_ghgs(
            buffer_tank_addition,
            clean_water_tank_addition,
            converter_addition,
            diesel_addition,
            ghg_inputs,
            heat_exchanger_addition,
            hot_water_tank_addition,
            logger,
            pv_addition,
            pvt_addition,
            storage_addition,
        ) + ghgs.calculate_independent_ghgs(
            electric_yearly_load_statistics, end_year, ghg_inputs, location, start_year
        )
    except KeyError as e:
        logger.error("Missing system equipment GHG input information: %s", str(e))
        raise

    # Calculate GHGs of connecting new households
    try:
        connections_ghgs = ghgs.calculate_connections_ghgs(
            ghg_inputs, simulation_results[ColumnHeader.HOUSEHOLDS.value]
        )
    except KeyError as e:
        logger.error("Missing household connection GHG input information: %s", str(e))
        raise

    # Calculate operating GHGs of the system during this simulation
    try:
        om_ghgs = ghgs.calculate_total_om(
            system_details.initial_num_buffer_tanks
            if system_details.initial_num_buffer_tanks is not None
            else 0,
            system_details.initial_num_clean_water_tanks
            if system_details.initial_num_clean_water_tanks is not None
            else 0,
            system_details.initial_converter_sizes
            if system_details.initial_converter_sizes is not None
            else None,
            system_details.diesel_capacity,
            ghg_inputs,
            system_details.initial_num_buffer_tanks
            if system_details.initial_num_buffer_tanks is not None
            else 0,
            system_details.initial_num_hot_water_tanks
            if system_details.initial_num_hot_water_tanks is not None
            else 0,
            logger,
            system_details.initial_pv_size,
            system_details.initial_pvt_size
            if system_details.initial_pvt_size is not None
            else 0,
            system_details.initial_storage_size,
            start_year,
            end_year,
        )
    except KeyError as e:
        logger.error("Missing O&M GHG input information: %s", str(e))
        raise

    # Calculate running GHGs of the system
    try:
        diesel_fuel_ghgs = ghgs.calculate_diesel_fuel_ghgs(
            simulation_results[ColumnHeader.DIESEL_FUEL_USAGE.value], ghg_inputs
        )
    except KeyError as e:
        logger.error("Missing diesel-fuel GHG input information: %s", str(e))
        raise

    try:
        grid_ghgs = ghgs.calculate_grid_ghgs(
            ghg_inputs,
            simulation_results[ColumnHeader.GRID_ENERGY.value],
            location,
            start_year,
            end_year,
        )
    except KeyError as e:
        logger.error("Missing grid GHG input information: %s", str(e))
        raise
    try:
        kerosene_ghgs = ghgs.calculate_kerosene_ghgs(
            ghg_inputs, simulation_results[ColumnHeader.KEROSENE_LAMPS.value]
        )
    except KeyError as e:
        logger.error("Missing kerosene GHG input information: %s", str(e))
        raise

    try:
        kerosene_ghgs_mitigated = ghgs.calculate_kerosene_ghgs_mitigated(
            ghg_inputs, simulation_results[ColumnHeader.KEROSENE_MITIGATION.value]
        )
    except KeyError as e:
        logger.error("Missing kerosene GHG input information: %s", str(e))
        raise

    # Total GHGs incurred during simulation period
    total_ghgs = (
        equipment_ghgs
        + connections_ghgs
        + om_ghgs
        + diesel_fuel_ghgs
        + grid_ghgs
        + kerosene_ghgs
    )
    total_system_ghgs = (
        equipment_ghgs + connections_ghgs + om_ghgs + diesel_fuel_ghgs + grid_ghgs
    )

    # Return outputs
    return EnvironmentalAppraisal(
        round(diesel_fuel_ghgs, 3),
        round(grid_ghgs, 3),
        round(kerosene_ghgs, 3),
        round(kerosene_ghgs_mitigated, 3),
        round(connections_ghgs, 3),
        round(equipment_ghgs, 3),
        round(om_ghgs, 3),
        round(total_ghgs, 3),
        round(total_system_ghgs, 3),
    )

#Voltage in Lebanon:
voltage=220

#Monthly demand:


def _get_grid_pricing_tier(
<<<<<<< HEAD
    grid:Grid,
    grid_energy: pd.Series,

): 
    """
        Gets the grid pricing tier.

        Inputs:
            - grid:
                Needed to identify the grid criteria and data.
            - grid energy: 
                Energy that was supplied by the grid.
            - Daily household hourly consumption:
                Needed to identify the peak consumption per day.
            - Monthly household consumption:
                Needed to identify the consumption tier of a household on a monthly basis.
        Outputs:
            - tier_iam_in:
                The tier corresponding to the household consumption based on the grid in use.
=======
    household_daily_peak_demand: pd.DataFrame,
    household_monthly_demand: pd.DataFrame,
):
    """
    Gets the grid pricing tier.

    Inputs:
        - grid:
            Needed to identify the grid criteria and data.
        - scenario:
            Needed to identify what grids are deployed in the scenario tested.
        - Daily household hourly consumption:
            Needed to identify the peak consumption per day.
        - Monthly household consumption:
            Needed to identify the consumption tier of a household on a monthly basis.
    Outputs:
        - tier_iam_in:
            The tier corresponding to the household consumption based on the grid in use.
>>>>>>> 25117cba
    """
    grid.tiers.sort() #sorting the tiers (upper bound and costs)
    #[5A,10A,100kWh,200kWh,300kWh,400kWh,1000kWh]
    for GridTier.upper_bound_consumption in grid.tiers: #run over the list of tiers where we have the different upper bound consumption
    # Filter out based on whether the grid is current drawing or max-power in its pricing
        if grid.type == GridType.CURRENT_DRAW:  # DIESEL GENERATOR
            if (
                max(grid_energy)/voltage <= GridTier.upper_bound_consumption[0]
            ):  # A to kW and because peak so kWh so here I am saying if at anytime during a day the peak demand <=5A power then we only need tier 5A
                tier_i_am_in = grid.tiers[0]  # upper_bound-consumption_5
            else:
                tier_i_am_in = grid.tiers[1]  # upper_bound-consumption_10
        elif grid.type == GridType.DAILY_POWER:  # EDL
        # Sum over the time period, you will need to code this somewhere, here would be fine for now
        # Determine the energy that was consumed
            if household_monthly_demand <= GridTier.upper_bound_consumption[2]:
                tier_i_am_in = grid.tiers[2] # is the tier with ["upper_bound"]["consumption"]=100
            elif (
                household_monthly_demand
                <= GridTier.upper_bound_consumption[2] & household_monthly_demand
                <= GridTier.upper_bound_consumption[3]
            ):
                tier_i_am_in = grid.tiers[3]  # is the tier with ["upper_bound"]["consumption"]=200
            elif (
                household_monthly_demand
                <= GridTier.upper_bound_consumption[3] & household_monthly_demand
                <= GridTier.upper_bound_consumption[4]
            ):
                tier_i_am_in = grid.tiers[4] # is the tier with ["upper_bound"]["consumption"]=300
            elif (
                household_monthly_demand
                <= GridTier.upper_bound_consumption[4] & household_monthly_demand
                <= GridTier.upper_bound_consumption[5]
            ):
                tier_i_am_in = grid.tiers[5]  # is the tier with ["upper_bound"]["consumption"]=400
            elif (
                household_monthly_demand
                <= GridTier.upper_bound_consumption[5] & household_monthly_demand
                <= GridTier.upper_bound_consumption[6]
            ):
                tier_i_am_in = grid.tiers[6]  # is the tier with ["upper_bound"]["consumption"]=1000
        else:
            raise Exception(
                "Grid type must be one of {}".format(
                    ", ".join(
                        {e.value for e in GridType}
                    )  # This will print all the allowed values
                )
            )
<<<<<<< HEAD
    return (tier_i_am_in)
=======
        )
    return tier_i_am_in
>>>>>>> 25117cba


def _simulation_financial_appraisal(  # pylint: disable=too-many-locals
    exchange_rate: float,
    buffer_tank_addition: int,
    clean_water_tank_addition: int,
    converter_addition: Dict[str, int],
    diesel_addition: float,
    finance_inputs: Dict[str, Any],
    heat_exchanger_addition: int,
    hot_water_tank_addition: int,
    location: Location,
    logger: Logger,
    pv_addition: float,
    pvt_addition: float,
    simulation_results: pd.DataFrame,
    storage_addition: float,
    system_details: SystemDetails,
    yearly_load_statistics: pd.DataFrame,
    grids: Grids,
) -> FinancialAppraisal:
    """
    Appraises the financial performance of a minigrid system.

    Inputs:
        - buffer_tank_addition:
            The additional number of buffer tanks added this iteration.
        - clean_water_tank_addition:
            The additional number of clean-water tanks added this iteration.
        - converter_addition:
            A mapping between converter names and the size of each that was added to the
            system this iteration.
        - diesel_addition:
            The additional diesel capacity added this iteration.
        - finance_inputs:
            The finance input information.
        - heat_exchanger_addition:
            The additional number of heat exchangers added this iteration.
        - hot_water_tank_addition:
            The additional number of hot-water tanks added this iteration.
        - location:
            The :class:`Location` being considered.
        - logger:
            The logger to use for the run.
        - pv_addition:
            The additional number of PV panels added this iteration.
        - pvt_addition:
            The additional number of PV-T panels added this iteration.
        - simulation_results:
            Outputs of Energy_System().simulation(...)
        - storage_addition:
            The additional number of electric storage devices (batteries) added this
            iteration.
        - system_details:
            The details of this system.
        - yearly_load_statistics:
            The yearly electric load statistics for the system.

    Outputs:
        The financial appraisal of the system.

    """

    # Calculate new equipment costs (discounted)
    equipment_costs = finance.discounted_equipment_cost(
        buffer_tank_addition,
        clean_water_tank_addition,
        converter_addition,
        diesel_addition,
        finance_inputs,
        heat_exchanger_addition,
        hot_water_tank_addition,
        logger,
        pv_addition,
        pvt_addition,
        storage_addition,
        system_details.start_year,
    ) + finance.independent_expenditure(
        finance_inputs,
        location,
        yearly_load_statistics,
        start_year=system_details.start_year,
        end_year=system_details.end_year,
        # not going to add here the grid
    )

    # Calculate costs of connecting new households (discounted)
    connections_cost = finance.connections_expenditure(
        finance_inputs,
        simulation_results[ColumnHeader.HOUSEHOLDS.value],
        system_details.start_year,
        # not going to add here the grid
    )

    # Calculate operating costs of the system during this simulation (discounted)
    om_costs = finance.total_om(
        system_details.initial_num_buffer_tanks
        if system_details.initial_num_buffer_tanks is not None
        else 0,
        system_details.initial_num_clean_water_tanks
        if system_details.initial_num_clean_water_tanks is not None
        else 0,
        system_details.initial_converter_sizes
        if system_details.initial_converter_sizes is not None
        else None,
        system_details.diesel_capacity,
        finance_inputs,
        system_details.initial_num_buffer_tanks
        if system_details.initial_num_buffer_tanks is not None
        else 0,
        system_details.initial_num_hot_water_tanks
        if system_details.initial_num_hot_water_tanks is not None
        else 0,
        logger,
        system_details.initial_pv_size,
        system_details.initial_pvt_size
        if system_details.initial_pvt_size is not None
        else 0,
        system_details.initial_storage_size,
        start_year=system_details.start_year,
        end_year=system_details.end_year,
        # not going to add here the grid
    )

    # Calculate running costs of the system (discounted)
    diesel_costs = finance.diesel_fuel_expenditure(
        simulation_results[ColumnHeader.DIESEL_FUEL_USAGE.value],
        finance_inputs,
        logger,
        start_year=system_details.start_year,
        end_year=system_details.end_year,
    )
    # This function will need:
    #   - to know how much energy was used, from each grid

    # APPRAISAL TO CHANGE:

    grid_costs: float = 0
    for grid_name in Scenario.grid_types:
        grid_energy = simulation_results["{grid_name} {ColumnHeader.GRID_ENERGY.value}"]
        grid = [grid for grid in grids if grid.name == grid_name][0]
        tiers = grid.tiers
        tier_i_am_in = _get_grid_pricing_tier(grid_energy, tiers)
        grid_costs += finance.grid_expenditure(
            tier_i_am_in,
            simulation_results[ColumnHeader.GRID_ENERGY.value],
            logger,
            start_year=system_details.start_year,
            end_year=system_details.end_year,
        )
        subscription_cost = (tier_i_am_in.costs[3]) / exchange_rate
        # get the function _get_grid_pricing_tier for it to read the grid_energy and the tiers as inputs
        # and the output is the tier we are working in.
        # costs = (tier_i_am_in.costs) / exchange_rate
        # costs_of_this_grid: float = 0  # once you know what tier we are talking about then,the cost of the grid is based on the tier (for EDL)
        # grid_costs += costs_of_this_grid

    # add the subscription costs
    kerosene_costs = finance.expenditure(
        ImpactingComponent.KEROSENE,
        finance_inputs,
        simulation_results[ColumnHeader.KEROSENE_LAMPS.value],
        logger,
        start_year=system_details.start_year,
        end_year=system_details.end_year,
    )
    kerosene_costs_mitigated = finance.expenditure(
        ImpactingComponent.KEROSENE,
        finance_inputs,
        simulation_results[ColumnHeader.KEROSENE_MITIGATION.value],
        logger,
        start_year=system_details.start_year,
        end_year=system_details.end_year,
    )

    # Total cost incurred during simulation period (discounted)
    total_cost = (
        equipment_costs
        + connections_cost
        + om_costs
        + diesel_costs
        + grid_costs
        + kerosene_costs
        + subscription_cost  # IMPORTANT
    )
    total_system_cost = (
        equipment_costs + connections_cost + om_costs + diesel_costs + grid_costs
    )

    # Return outputs
    return FinancialAppraisal(
        round(diesel_costs, 3),
        round(grid_costs, 3),
        round(kerosene_costs, 3),
        round(kerosene_costs_mitigated, 3),
        round(connections_cost, 3),
        round(equipment_costs, 3),
        round(om_costs, 3),
        round(total_cost, 3),
        round(total_system_cost, 3),
    )


def _simulation_technical_appraisal(  # pylint: disable=too-many-locals
    finance_inputs: Dict[str, Any],
    logger: Logger,
    simulation_results: pd.DataFrame,
    system_details: SystemDetails,
) -> TechnicalAppraisal:
    """
    Appraises the technical performance of a minigrid system

    Inputs:
        - simulation:
            Outputs of Energy_System().simulation(...).
        - start_year:
            Start year of this simulation period.
        - end_year:
            End year of this simulation period.

    Outputs:
        - system_outputs:
            A :class:`pd.DataFrame` containing key technical data e.g. energy used,
            unmet energy, blackout percentage, discounted energy.

    """

    # Calculate system blackouts
    system_blackouts: float = float(
        np.mean(simulation_results[ColumnHeader.BLACKOUTS.value].values)  # type: ignore
    )

    # Clean-water system.
    clean_water_blackouts: Optional[float] = (
        round(
            float(
                np.mean(
                    simulation_results[  # type: ignore
                        ColumnHeader.CLEAN_WATER_BLACKOUTS.value
                    ].values
                )
            ),
            3,
        )
        if ColumnHeader.CLEAN_WATER_BLACKOUTS.value in simulation_results
        else None
    )
    total_clean_water = (
        np.sum(simulation_results[ColumnHeader.TOTAL_CW_SUPPLIED.value])  # type: ignore
        if ColumnHeader.TOTAL_CW_SUPPLIED.value in simulation_results
        else 0
    )

    # Energy system.
    total_energy = np.sum(
        simulation_results[ColumnHeader.TOTAL_ELECTRICITY_CONSUMED.value]  # type: ignore
    )
    total_load_energy = np.sum(
        simulation_results[ColumnHeader.LOAD_ENERGY.value]  # type: ignore
    )
    total_renewables_used = np.sum(
        simulation_results[ColumnHeader.RENEWABLE_ELECTRICITY_USED_DIRECTLY.value]  # type: ignore
    )
    total_pv_energy = np.sum(
        simulation_results[ColumnHeader.PV_ELECTRICITY_SUPPLIED.value]  # type: ignore
    )
    total_pvt_energy = (
        np.sum(
            simulation_results[ColumnHeader.TOTAL_PVT_ELECTRICITY_SUPPLIED.value]  # type: ignore
        )
        if ColumnHeader.TOTAL_PVT_ELECTRICITY_SUPPLIED.value in simulation_results
        else None
    )
    total_storage_used = np.sum(
        simulation_results[ColumnHeader.ELECTRICITY_FROM_STORAGE.value]  # type: ignore
    )
    total_grid_used = np.sum(
        simulation_results[ColumnHeader.GRID_ENERGY.value]  # type: ignore
    )
    total_diesel_used = np.sum(
        simulation_results[ColumnHeader.DIESEL_ENERGY_SUPPLIED.value]  # type: ignore
    )
    total_unmet_energy = np.sum(
        simulation_results[ColumnHeader.UNMET_ELECTRICITY.value]  # type: ignore
    )
    renewables_fraction = (total_renewables_used + total_storage_used) / total_energy
    unmet_fraction = total_unmet_energy / total_load_energy

    # Calculate total discounted energy
    total_energy_daily = hourly_profile_to_daily_sum(
        pd.DataFrame(simulation_results[ColumnHeader.TOTAL_ELECTRICITY_CONSUMED.value])
    )
    discounted_energy = finance.discounted_energy_total(
        finance_inputs,
        logger,
        total_energy_daily,
        start_year=system_details.start_year,
        end_year=system_details.end_year,
    )

    # Calculate proportion of kerosene displaced (defaults to zero if kerosene is not
    # originally used
    if np.sum(simulation_results[ColumnHeader.KEROSENE_LAMPS.value]) > 0.0:  # type: ignore
        kerosene_displacement = (
            np.sum(
                simulation_results[ColumnHeader.KEROSENE_MITIGATION.value]  # type: ignore
            )
        ) / (
            np.sum(
                simulation_results[ColumnHeader.KEROSENE_MITIGATION.value]  # type: ignore
            )
            + np.sum(
                simulation_results[ColumnHeader.KEROSENE_LAMPS.value]  # type: ignore
            )
        )
    else:
        kerosene_displacement = 0.0

    # Calculate diesel fuel usage
    total_diesel_fuel = np.sum(
        simulation_results[ColumnHeader.DIESEL_FUEL_USAGE.value]  # type: ignore
    )

    # Return outputs
    return TechnicalAppraisal(
        round(system_blackouts, 3),
        clean_water_blackouts,
        round(total_diesel_used, 3),
        round(total_diesel_fuel, 3),
        round(discounted_energy, 3),
        round(total_grid_used, 3),
        round(kerosene_displacement, 3),
        round(total_pv_energy, 3),
        round(total_pvt_energy, 3) if total_pvt_energy is not None else None,
        round(total_renewables_used, 3),
        round(renewables_fraction, 3),
        round(total_storage_used, 3),
        round(total_clean_water, 3),
        round(total_energy, 3),
        round(total_unmet_energy, 3),
        round(unmet_fraction, 3),
    )


def appraise_system(  # pylint: disable=too-many-locals
    electric_yearly_load_statistics: pd.DataFrame,
    end_year: int,
    finance_inputs: Dict[str, Any],
    ghg_inputs: Dict[str, Any],
    location: Location,
    logger: Logger,
    previous_system: Optional[SystemAppraisal],
    simulation_results: pd.DataFrame,
    start_year: int,
    system_details: SystemDetails,
) -> SystemAppraisal:
    """
    Appraises the total performance of a minigrid system for all performance metrics

    Inputs:
        - electric_yearly_load_statistics:
            The yearly electric load statistics.
        - end_year:
            The end year for the simulation that was just run.
        - finance_inputs:
            The finance input information.
        - location:
            The location currently being considered.
        - logger:
            The logger to use for the run.
        - previous_system:
            Report from previously installed system (not required if no system was
            previously deployed)
        - simulation_results
            Outputs of Energy_System().simulation(...)
        - start_year:
            The start year for the simulation that was just run.
        - system_details:
            The system details about the system that was just simulated.

    Outputs:
        - system_outputs:
            :class:`pd.DataFrame` containing all key technical, performance,
            financial and environmental information.

    """

    if previous_system is None:
        previous_system = SystemAppraisal(
            CumulativeResults(),
            EnvironmentalAppraisal(),
            FinancialAppraisal(),
            SystemDetails(),
            TechnicalAppraisal(),
        )

    # Compute the additions made to the system.
    buffer_tank_addition: int = (
        system_details.initial_num_buffer_tanks
        - previous_system.system_details.final_num_buffer_tanks
        if system_details.initial_num_buffer_tanks is not None
        and previous_system.system_details.final_num_buffer_tanks is not None
        else 0
    )
    clean_water_tank_addition: int = (
        system_details.initial_num_clean_water_tanks
        - previous_system.system_details.final_num_clean_water_tanks
        if system_details.initial_num_clean_water_tanks is not None
        and previous_system.system_details.final_num_clean_water_tanks is not None
        else 0
    )
    if system_details.initial_converter_sizes is None:
        logger.error(
            "%sNo converter sizes on system details when calling system appraisal. "
            "Only systems that have been simulated can be appraised.%s",
            BColours.fail,
            BColours.endc,
        )
        raise InternalError("Misuse of system appraisal function.")
    converter_addition: Dict[str, int] = {
        converter: size
        - (
            previous_system.system_details.final_converter_sizes[converter]
            if previous_system.system_details.final_converter_sizes is not None
            else 0
        )
        for converter, size in system_details.initial_converter_sizes.items()
    }
    diesel_addition = (
        system_details.diesel_capacity - previous_system.system_details.diesel_capacity
    )
    heat_exchanger_addition: int = (
        system_details.initial_num_buffer_tanks
        - previous_system.system_details.final_num_buffer_tanks
        if system_details.initial_num_buffer_tanks is not None
        and previous_system.system_details.final_num_buffer_tanks is not None
        else 0
    )
    hot_water_tank_addition: int = (
        system_details.initial_num_hot_water_tanks
        - previous_system.system_details.final_num_hot_water_tanks
        if system_details.initial_num_hot_water_tanks is not None
        and previous_system.system_details.final_num_hot_water_tanks is not None
        else 0
    )
    pv_addition = (
        system_details.initial_pv_size - previous_system.system_details.final_pv_size
    )
    pvt_addition: float = (
        system_details.initial_pvt_size - previous_system.system_details.final_pvt_size
        if system_details.initial_pvt_size is not None
        and previous_system.system_details.final_pvt_size is not None
        else 0
    )
    storage_addition = (
        system_details.initial_storage_size
        - previous_system.system_details.final_storage_size
    )

    # Get results which will be carried forward into optimisation process
    technical_appraisal = _simulation_technical_appraisal(
        finance_inputs, logger, simulation_results, system_details
    )

    financial_appraisal = _simulation_financial_appraisal(
        buffer_tank_addition,
        clean_water_tank_addition,
        converter_addition,
        diesel_addition,
        finance_inputs,
        heat_exchanger_addition,
        hot_water_tank_addition,
        location,
        logger,
        pv_addition,
        pvt_addition,
        simulation_results,
        storage_addition,
        system_details,
        electric_yearly_load_statistics,
    )
    environmental_appraisal = _simulation_environmental_appraisal(
        buffer_tank_addition,
        clean_water_tank_addition,
        converter_addition,
        diesel_addition,
        electric_yearly_load_statistics,
        end_year,
        ghg_inputs,
        heat_exchanger_addition,
        hot_water_tank_addition,
        location,
        logger,
        pv_addition,
        pvt_addition,
        simulation_results,
        start_year,
        storage_addition,
        system_details,
    )

    # Get results that rely on metrics of different kinds and several different iteration periods
    if (
        technical_appraisal.total_clean_water > 0
        and previous_system.cumulative_results.clean_water is not None
    ):
        cumulative_clean_water: float = (
            technical_appraisal.total_clean_water
            + previous_system.cumulative_results.clean_water
        )
    else:
        logger.debug("No clean water produced.")
        cumulative_clean_water = 0
    cumulative_costs = (
        financial_appraisal.total_cost + previous_system.cumulative_results.cost
    )
    cumulative_discounted_energy = (
        technical_appraisal.discounted_energy
        + previous_system.cumulative_results.discounted_energy
    )
    cumulative_energy = (
        technical_appraisal.total_energy + previous_system.cumulative_results.energy
    )
    cumulative_ghgs = (
        environmental_appraisal.total_ghgs + previous_system.cumulative_results.ghgs
    )
    cumulative_system_costs = (
        financial_appraisal.total_system_cost
        + previous_system.cumulative_results.system_cost
    )
    cumulative_system_ghgs = (
        environmental_appraisal.total_system_ghgs
        + previous_system.cumulative_results.system_ghgs
    )

    # Combined metrics
    lcue = float(cumulative_system_costs / cumulative_discounted_energy)
    # lcuw = float(cumulative_system_costs / cumulative_discounted_clean_water)
    emissions_intensity = 1000.0 * float(cumulative_system_ghgs / cumulative_energy)

    #   Format outputs
    cumulative_results = CumulativeResults(
        cumulative_clean_water,
        cumulative_costs,
        cumulative_discounted_energy,
        cumulative_energy,
        cumulative_ghgs,
        cumulative_system_costs,
        cumulative_system_ghgs,
    )

    criteria = {
        Criterion.BLACKOUTS: round(technical_appraisal.blackouts, 3),
        Criterion.CUMULATIVE_COST: round(cumulative_results.cost, 3),
        Criterion.CUMULATIVE_GHGS: round(cumulative_results.ghgs, 3),
        Criterion.CUMULATIVE_SYSTEM_COST: round(cumulative_results.system_cost, 3),
        Criterion.CUMULATIVE_SYSTEM_GHGS: round(cumulative_results.system_ghgs, 3),
        Criterion.EMISSIONS_INTENSITY: round(emissions_intensity, 3),
        Criterion.KEROSENE_COST_MITIGATED: round(
            financial_appraisal.kerosene_cost_mitigated, 3
        ),
        Criterion.KEROSENE_DISPLACEMENT: round(
            technical_appraisal.kerosene_displacement, 3
        ),
        Criterion.KEROSENE_GHGS_MITIGATED: round(
            environmental_appraisal.kerosene_ghgs_mitigated, 3
        ),
        Criterion.LCUE: round(lcue, 3),
        Criterion.RENEWABLES_FRACTION: round(
            technical_appraisal.renewable_energy_fraction, 3
        ),
        Criterion.TOTAL_COST: round(financial_appraisal.total_cost, 3),
        Criterion.TOTAL_GHGS: round(environmental_appraisal.total_ghgs, 3),
        Criterion.TOTAL_SYSTEM_COST: round(financial_appraisal.total_system_cost, 3),
        Criterion.TOTAL_SYSTEM_GHGS: round(
            environmental_appraisal.total_system_ghgs, 3
        ),
        Criterion.UNMET_ENERGY_FRACTION: round(
            technical_appraisal.unmet_energy_fraction, 3
        ),
    }

    if technical_appraisal.clean_water_blackouts is not None:
        criteria[Criterion.CLEAN_WATER_BLACKOUTS] = round(
            technical_appraisal.clean_water_blackouts, 3
        )

    # Combine the outputs into a single system appraisal instance.
    system_appraisal = SystemAppraisal(
        cumulative_results,
        environmental_appraisal,
        financial_appraisal,
        system_details,
        technical_appraisal,
        criteria=criteria,
    )

    return system_appraisal<|MERGE_RESOLUTION|>--- conflicted
+++ resolved
@@ -250,13 +250,12 @@
 
 
 def _get_grid_pricing_tier(
-<<<<<<< HEAD
     grid:Grid,
     grid_energy: pd.Series,
 
 ): 
     """
-        Gets the grid pricing tier.
+    Gets the grid pricing tier.
 
         Inputs:
             - grid:
@@ -270,26 +269,6 @@
         Outputs:
             - tier_iam_in:
                 The tier corresponding to the household consumption based on the grid in use.
-=======
-    household_daily_peak_demand: pd.DataFrame,
-    household_monthly_demand: pd.DataFrame,
-):
-    """
-    Gets the grid pricing tier.
-
-    Inputs:
-        - grid:
-            Needed to identify the grid criteria and data.
-        - scenario:
-            Needed to identify what grids are deployed in the scenario tested.
-        - Daily household hourly consumption:
-            Needed to identify the peak consumption per day.
-        - Monthly household consumption:
-            Needed to identify the consumption tier of a household on a monthly basis.
-    Outputs:
-        - tier_iam_in:
-            The tier corresponding to the household consumption based on the grid in use.
->>>>>>> 25117cba
     """
     grid.tiers.sort() #sorting the tiers (upper bound and costs)
     #[5A,10A,100kWh,200kWh,300kWh,400kWh,1000kWh]
@@ -339,12 +318,7 @@
                     )  # This will print all the allowed values
                 )
             )
-<<<<<<< HEAD
     return (tier_i_am_in)
-=======
-        )
-    return tier_i_am_in
->>>>>>> 25117cba
 
 
 def _simulation_financial_appraisal(  # pylint: disable=too-many-locals
