--- conflicted
+++ resolved
@@ -334,11 +334,7 @@
         - pvt_addition:
             The additional number of PV-T panels added this iteration.
         - scenario:
-<<<<<<< HEAD
-            The scenario for the run(s) being carried out.
-=======
             The :class:`Scenario` currently being considered.
->>>>>>> 25b91809
         - simulation_results:
             The system that was just simulated.
         - start_year:
@@ -394,9 +390,7 @@
             pvt_addition,
             scenario,
             storage_addition,
-<<<<<<< HEAD
             technical_appraisal,
-=======
         ) + ghgs.calculate_independent_ghgs(
             electric_yearly_load_statistics,
             end_year,
@@ -405,7 +399,6 @@
             logger,
             scenario,
             start_year,
->>>>>>> 25b91809
         )
     except KeyError as e:
         logger.error("Missing system equipment GHG input information: %s", str(e))
@@ -583,11 +576,7 @@
         - pvt_addition:
             The additional number of PV-T panels added this iteration.
         - scenario:
-<<<<<<< HEAD
-            The scenario currently being considered.
-=======
             The :class:`Scenario` currently being considered.
->>>>>>> 25b91809
         - simulation_results:
             Outputs of Energy_System().simulation(...)
         - storage_addition:
@@ -1420,11 +1409,7 @@
             Report from previously installed system (not required if no system was
             previously deployed)
         - scenario:
-<<<<<<< HEAD
-            The scenario currently being considered.
-=======
             The :class:`Scenario` currently being considered.
->>>>>>> 25b91809
         - simulation_results
             Outputs of Energy_System().simulation(...)
         - start_year:
