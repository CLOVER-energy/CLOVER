--- conflicted
+++ resolved
@@ -257,12 +257,7 @@
     grid: pd.DataFrame,
     grid_energy: pd.Series,
     grid_tier: GridTier,
-<<<<<<< HEAD
     household_monthly_demand=pd.Series, 
-=======
-    tier: pd.DataFrame,
-    household_monthly_demand=pd.Series,
->>>>>>> 0317bda1
     #  """
     # for years in lifetime (20 years)
     #   for months in year (12 months)
@@ -287,7 +282,6 @@
                 The tier corresponding to the household consumption based on the grid in use.
     """
 
-<<<<<<< HEAD
     for grid_type in grid:  # run over the list of tiers where we have the different upper bound consumption
         if grid_type == GridType.CURRENT_DRAW:  # DIESEL GENERATOR
             sorted_tiers=grid.tiers["upper_bound_consumption"].sort() #[5A, 10A] #ATTRIBUTE ERROR I KNOW
@@ -303,26 +297,6 @@
                         daily_demand=sum(grid_energy.values())
                 if household_monthly_demand<=grid_tier.upper_bound_consumption: #ATTRIBUTE ERROR I KNOW
                     return tier
-=======
-    grid.tiers.sort()  # sorting the tiers (upper bound and costs) # [5A,10A,100kWh,200kWh,300kWh,400kWh,1000kWh]
-    for (
-        GridTier.upper_bound_consumption
-    ) in (
-        grid.tiers
-    ):  # run over the list of tiers where we have the different upper bound consumption
-        if grid.type == GridType.CURRENT_DRAW:  # DIESEL GENERATOR
-            if max(grid_energy) / VOLTAGE <= grid_tier.threshold:
-                return tier
-        elif grid.type == GridType.DAILY_POWER:  # EDL
-            for year in range(0, years):
-                for month in range(0, months):
-                    for day in range(0, days):
-                        household_monthly_demand = sum(daily_demand)
-                        for hour in range(0, hours):
-                            daily_demand = sum(grid_energy.values())
-                    if household_monthly_demand <= grid_tier.threshold:
-                        return tier
->>>>>>> 0317bda1
         else:
             raise Exception(
                 "Grid type must be one of {}".format(
@@ -472,15 +446,8 @@
     # APPRAISAL TO CHANGE:
 
     grid_costs: float = 0
-<<<<<<< HEAD
     for grid_name in Scenario.grid_types: #ATTRIBUTE ERROR I KNOW
         grid_energy = simulation_results[f"{grid_name} {ColumnHeader.GRID_ENERGY.value}"]
-=======
-    for grid_name in Scenario.grid_types:
-        grid_energy = simulation_results[
-            f"{grid_name} {ColumnHeader.GRID_ENERGY.value}"
-        ]
->>>>>>> 0317bda1
         grid = [grid for grid in grids if grid.name == grid_name][0]
         tiers = grid.tiers #ATTRIBUTE ERROR I KNOW
         tier = _get_grid_pricing_tier(grid_energy, tiers)
