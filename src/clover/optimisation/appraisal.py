#!/usr/bin/python3
########################################################################################
# appraisal.py - Optimisation appraisal module.                                        #
#                                                                                      #
# Authors: Phil Sandwell, Ben Winchester                                               #
# Copyright: Phil Sandwell, 2018                                                       #
# License: Open source                                                                 #
# Most recent update: 05/08/2021                                                       #
#                                                                                      #
# For more information, please email:                                                  #
#     philip.sandwell@gmail.com                                                        #
########################################################################################
"""
appraisal.py - The optimisation appraisal module of CLOVER.

In order to compare and evaluate energy systems, appraisals of their performance need to
be carried out. This module exposes methods to appraise the results of CLOVER
simulations.

"""

import collections
from logging import Logger
from tkinter import N
from typing import Any, Dict, Optional, Tuple

import numpy as np  # pylint: disable=import-error
import pandas as pd

from ..impact import finance, ghgs

from ..__utils__ import (
    AuxiliaryHeaterType,
    BColours,
    CleanWaterMode,
    ColumnHeader,
    Criterion,
    CumulativeResults,
    EnvironmentalAppraisal,
    FinancialAppraisal,
    HEAT_CAPACITY_OF_WATER,
    InternalError,
    ResourceType,
    Scenario,
    hourly_profile_to_daily_sum,
    Location,
    SystemAppraisal,
    SystemDetails,
    TechnicalAppraisal,
)
<<<<<<< HEAD
from ..conversion.conversion import Converter
from ..impact.__utils__ import ImpactingComponent, WasteProduct, update_diesel_costs
=======
from ..impact.__utils__ import ImpactingComponent
>>>>>>> 30e734cd

__all__ = ("appraise_system",)


<<<<<<< HEAD
def _calculate_power_consumed_fraction(
    simulation_results: pd.DataFrame,
    total_electricity_consumed: float,
) -> Dict[ResourceType, float]:
    """
    Calculates the electric power consumed by each resource type.

    Inputs:
        - simulation_results:
            Outputs of Energy_System().simulation(...)
        - total_electricity_consumed:
            The total electricity consumed by the system.

    Outputs:
        - A mapping between :class:`ResourceType` and the electricity consumed by that
          particular subsystem.

    """

    power_consumed_fraction: Dict[ResourceType, float] = collections.defaultdict(float)
    if ColumnHeader.POWER_CONSUMED_BY_DESALINATION.value in simulation_results:
        total_clean_water_power_consumed = np.sum(
            simulation_results[ColumnHeader.POWER_CONSUMED_BY_DESALINATION.value]
        )
        power_consumed_fraction[ResourceType.CLEAN_WATER] = (
            total_clean_water_power_consumed / total_electricity_consumed
        )

    if ColumnHeader.POWER_CONSUMED_BY_HOT_WATER.value in simulation_results:
        total_hot_water_power_consumed_fraction = np.sum(
            simulation_results[ColumnHeader.POWER_CONSUMED_BY_HOT_WATER.value]
        )
        power_consumed_fraction[ResourceType.HOT_CLEAN_WATER] = (
            total_hot_water_power_consumed_fraction / total_electricity_consumed
        )

    if ColumnHeader.POWER_CONSUMED_BY_ELECTRIC_DEVICES.value in simulation_results:
        total_electricity_power_consumed_fraction = np.sum(
            simulation_results[ColumnHeader.POWER_CONSUMED_BY_ELECTRIC_DEVICES.value]
        )
        power_consumed_fraction[ResourceType.ELECTRIC] = (
            total_electricity_power_consumed_fraction / total_electricity_consumed
        )
    # If no other resource types consumed electricity, then all was consumed by electric
    # devices.
    elif (
        ColumnHeader.POWER_CONSUMED_BY_DESALINATION.value not in simulation_results
        and ColumnHeader.POWER_CONSUMED_BY_HOT_WATER.value not in simulation_results
    ):
        power_consumed_fraction[ResourceType.ELECTRIC] = 1

    return power_consumed_fraction


def _simulation_cumulative_results(
    environmental_appraisal: EnvironmentalAppraisal,
    financial_appraisal: FinancialAppraisal,
    logger: Logger,
    previous_system: SystemAppraisal,
    technical_appraisal: TechnicalAppraisal,
) -> CumulativeResults:
    """
    Calculates cumulative results about the system.

    Inputs:
        - environmental_appraisal:
            The :class:`EnvironmentalAppraisal` carried out on the system.
        - financial_appraisal:
            The :class:`FinancialAppraisal` carried out on the system.
        - logger:
            The logger for the run.
        - previous_system:
            Information about the previous system that was simulated.
        - technical_appraisal:
            The :class:`TechnicalAppraisal` carried out on the system.

    Outputs:
        - Cumulative information as a :class:`CumulativeResults` instance.

    """

    # Compute the cumulative waste products.
    cumulative_brine: Optional[float] = (
        (
            environmental_appraisal.total_brine
            + previous_system.cumulative_results.waste_produced[WasteProduct.BRINE]
        )
        if environmental_appraisal.total_brine is not None
        else None
    )
    cumulative_waste_produced = {WasteProduct.BRINE: cumulative_brine}

    # Compute the cumulative useful products.
    if (
        previous_system.cumulative_results.clean_water > 0
        and technical_appraisal.total_clean_water is not None
    ):
        cumulative_clean_water: float = (
            technical_appraisal.total_clean_water
            + previous_system.cumulative_results.clean_water
        )
    else:
        logger.debug("No clean water produced.")
        cumulative_clean_water = 0

    cumulative_electricity = (
        technical_appraisal.total_electricity_consumed
        + previous_system.cumulative_results.electricity
    )

    cumulative_energy = (
        technical_appraisal.total_energy_consumed
        + previous_system.cumulative_results.energy
    )

    if (
        previous_system.cumulative_results.hot_water > 0
        and technical_appraisal.total_hot_water is not None
    ):
        cumulative_hot_water: float = (
            technical_appraisal.total_hot_water
            + previous_system.cumulative_results.hot_water
        )
    else:
        logger.debug("No hot water produced.")
        cumulative_hot_water = 0

    if (
        previous_system.cumulative_results.heating > 0
        and technical_appraisal.total_heating_consumed is not None
    ):
        cumulative_hot_water: float = (
            technical_appraisal.total_heating_consumed
            + previous_system.cumulative_results.heating
        )
    else:
        logger.debug("No hot water produced.")
        cumulative_heating = 0

    # Compute the cumulative financial information.
    cumulative_costs = (
        financial_appraisal.total_cost + previous_system.cumulative_results.cost
    )
    cumulative_discounted_clean_water = (
        technical_appraisal.discounted_clean_water
        if technical_appraisal.discounted_clean_water is not None
        else 0
    ) + previous_system.cumulative_results.discounted_clean_water
    cumulative_discounted_electricity = (
        technical_appraisal.discounted_electricity
        + previous_system.cumulative_results.discounted_electricity
    )
    cumulative_discounted_energy = (
        technical_appraisal.discounted_energy
        + previous_system.cumulative_results.discounted_energy
    )
    cumulative_discounted_heating = (
        technical_appraisal.discounted_heating
        if technical_appraisal.discounted_heating is not None
        else 0
    ) + previous_system.cumulative_results.discounted_heating
    cumulative_discounted_hot_water = (
        technical_appraisal.discounted_hot_water
        if technical_appraisal.discounted_hot_water is not None
        else 0
    ) + previous_system.cumulative_results.discounted_hot_water
    cumulative_subsystem_costs = {
        resource_type: cost
        + (
            previous_system.cumulative_results.subsystem_costs[resource_type]
            if previous_system.cumulative_results.subsystem_costs is not None
            else 0
        )
        for resource_type, cost in financial_appraisal.subsystem_costs.items()
    }
    cumulative_system_costs = (
        financial_appraisal.total_system_cost
        + previous_system.cumulative_results.system_cost
    )

    # Compute the cumulative emissions information.
    cumulative_ghgs = (
        environmental_appraisal.total_ghgs + previous_system.cumulative_results.ghgs
    )
    cumulative_subsystem_ghgs = {
        resource_type: ghgs
        + (
            previous_system.cumulative_results.subsystem_ghgs[resource_type]
            if previous_system.cumulative_results.subsystem_ghgs is not None
            else 0
        )
        for resource_type, ghgs in environmental_appraisal.subsystem_ghgs.items()
    }
    cumulative_system_ghgs = (
        environmental_appraisal.total_system_ghgs
        + previous_system.cumulative_results.system_ghgs
    )

    # Format outputs
    return CumulativeResults(
        cumulative_clean_water,
        cumulative_costs,
        cumulative_discounted_clean_water,
        cumulative_discounted_electricity,
        cumulative_discounted_energy,
        cumulative_discounted_heating,
        cumulative_discounted_hot_water,
        cumulative_electricity,
        cumulative_energy,
        cumulative_ghgs,
        cumulative_heating,
        cumulative_hot_water,
        cumulative_subsystem_costs,
        cumulative_subsystem_ghgs,
        cumulative_system_costs,
        cumulative_system_ghgs,
        cumulative_waste_produced,
    )


def _simulation_environmental_appraisal(
=======
def _simulation_environmental_appraisal(  # pylint: disable=too-many-locals
>>>>>>> 30e734cd
    buffer_tank_addition: int,
    clean_water_tank_addition: int,
    converter_addition: Dict[str, int],
    diesel_addition: float,
    electric_yearly_load_statistics: pd.DataFrame,
    end_year: int,
    ghg_inputs: Dict[str, Any],
    heat_exchanger_addition: int,
    hot_water_tank_addition: int,
    location: Location,
    logger: Logger,
    pv_addition: float,
    pvt_addition: float,
    scenario: Scenario,
    simulation_results: pd.DataFrame,
    start_year: int,
    storage_addition: float,
    system_details: SystemDetails,
    technical_appraisal: TechnicalAppraisal,
) -> EnvironmentalAppraisal:
    """
    Appraises the environmental impact of a minigrid system

    Inputs:
        - buffer_tank_addition:
            The additional number of buffer tanks added this iteration.
        - clean_water_tank_addition:
            The additional number of clean-water tanks added this iteration.
        - converter_addition:
            A mapping between converter names and the size of each that was added to the
            system this iteration.
        - diesel_addition:
            The additional diesel capacity added this iteration.
        - electric_yearly_load_statistics:
            The yearly electric load statistics.
        - end_year:
            The end year of the simulation period.
        - ghg_inputs:
            The GHG input information.
        - heat_exchanger_addition:
            The additional number of heat exchangers added this iteration.
        - hot_water_tank_addition:
            The additional number of hot-water tanks added this iteration.
        - location:
            The location being considered.
        - logger:
            The logger to use for the run.
        - pv_addition:
            The additional number of PV panels added this iteration.
        - pvt_addition:
            The additional number of PV-T panels added this iteration.
        - scenario:
            The scenario for the run(s) being carried out.
        - simulation_results:
            The system that was just simulated.
        - start_year:
            The start year for the simulation period.
        - storage_addition:
            The additional number of electric storage devices (batteries) added this
            iteration.
        - system_details:
            The deatils of the system that was just simulated.
        - technical_appraisal:
            The technical appraisal for the system.

    Outputs:
        An :class:`EnvironmentalAppraisal` containing the key environmental results.

    """

    # Calculate the total brine produced.
    total_brine = (
        round(simulation_results[ColumnHeader.BRINE.value].sum(), 3)
        if ColumnHeader.BRINE.value in simulation_results
        else None
    )

    # Calculate new equipment GHGs
    try:
        (
            additional_equipment_emissions,
            subsystem_equipment_emissions,
        ) = ghgs.calculate_total_equipment_ghgs(
            buffer_tank_addition,
            clean_water_tank_addition,
            converter_addition,
            diesel_addition,
            ghg_inputs,
            heat_exchanger_addition,
            hot_water_tank_addition,
            logger,
            pv_addition,
            pvt_addition,
            scenario,
            storage_addition,
            technical_appraisal,
        )
    except KeyError as e:
        logger.error("Missing system equipment GHG input information: %s", str(e))
        raise

    # Add the independent GHGs.
    additional_equipment_emissions += ghgs.calculate_independent_ghgs(
        electric_yearly_load_statistics, end_year, ghg_inputs, location, start_year
    )

    # Calculate GHGs of connecting new households
    try:
        connections_ghgs = ghgs.calculate_connections_ghgs(
            ghg_inputs, simulation_results[ColumnHeader.HOUSEHOLDS.value]
        )
    except KeyError as e:
        logger.error("Missing household connection GHG input information: %s", str(e))
        raise

    # Calculate operating GHGs of the system during this simulation
    try:
        additional_om_emissions, subsystem_om_emissions = ghgs.calculate_total_om(
            system_details.initial_num_buffer_tanks
            if system_details.initial_num_buffer_tanks is not None
            else 0,
            system_details.initial_num_clean_water_tanks
            if system_details.initial_num_clean_water_tanks is not None
            else 0,
            system_details.initial_converter_sizes
            if system_details.initial_converter_sizes is not None
            else None,
            system_details.diesel_capacity,
            ghg_inputs,
            system_details.initial_num_buffer_tanks
            if system_details.initial_num_buffer_tanks is not None
            else 0,
            system_details.initial_num_hot_water_tanks
            if system_details.initial_num_hot_water_tanks is not None
            else 0,
            logger,
            system_details.initial_pv_size,
            system_details.initial_pvt_size
            if system_details.initial_pvt_size is not None
            else 0,
            scenario,
            system_details.initial_storage_size,
            technical_appraisal,
            start_year,
            end_year,
        )
    except KeyError as e:
        logger.error("Missing O&M GHG input information: %s", str(e))
        raise

    # Calculate running GHGs of the system
    try:
        diesel_fuel_ghgs = ghgs.calculate_diesel_fuel_ghgs(
            simulation_results[ColumnHeader.DIESEL_FUEL_USAGE.value], ghg_inputs
        )
    except KeyError as e:
        logger.error("Missing diesel-fuel GHG input information: %s", str(e))
        raise

    try:
        grid_ghgs = ghgs.calculate_grid_ghgs(
            ghg_inputs,
            simulation_results[ColumnHeader.GRID_ENERGY.value],
            location,
            start_year,
            end_year,
        )
    except KeyError as e:
        logger.error("Missing grid GHG input information: %s", str(e))
        raise
    try:
        kerosene_ghgs = ghgs.calculate_kerosene_ghgs(
            ghg_inputs, simulation_results[ColumnHeader.KEROSENE_LAMPS.value]
        )
    except KeyError as e:
        logger.error("Missing kerosene GHG input information: %s", str(e))
        raise

    try:
        kerosene_ghgs_mitigated = ghgs.calculate_kerosene_ghgs_mitigated(
            ghg_inputs, simulation_results[ColumnHeader.KEROSENE_MITIGATION.value]
        )
    except KeyError as e:
        logger.error("Missing kerosene GHG input information: %s", str(e))
        raise

    # Apportion the grid emissions by the resource types.
    total_subsystem_emissions: Dict[ResourceType, float] = {
        resource_type: value
        + subsystem_om_emissions[resource_type]
        + (grid_ghgs * technical_appraisal.power_consumed_fraction[resource_type])
        for resource_type, value in subsystem_equipment_emissions.items()
    }

    # Apportion the diesel emissions by the resource types.
    update_diesel_costs(
        diesel_fuel_ghgs, scenario, total_subsystem_emissions, technical_appraisal
    )

    # Apportion the connections emissions.
    total_subsystem_emissions[ResourceType.ELECTRIC] += (
        additional_equipment_emissions + additional_om_emissions + connections_ghgs
    )

    # Total GHGs incurred during simulation period
    total_equipment_emissions = sum(subsystem_equipment_emissions.values())
    total_om_emissions = sum(subsystem_om_emissions.values())
    total_system_ghgs = sum(total_subsystem_emissions.values())
    total_ghgs = total_system_ghgs + kerosene_ghgs

    # Return outputs
    return EnvironmentalAppraisal(
        round(diesel_fuel_ghgs, 3),
        round(grid_ghgs, 3),
        round(kerosene_ghgs, 3),
        round(kerosene_ghgs_mitigated, 3),
        round(connections_ghgs, 3),
        round(total_equipment_emissions, 3),
        round(total_om_emissions, 3),
        {key: round(value, 3) for key, value in total_subsystem_emissions.items()},
        round(total_brine, 3) if total_brine is not None else None,
        round(total_ghgs, 3),
        round(total_system_ghgs, 3),
    )


def _simulation_financial_appraisal(  # pylint: disable=too-many-locals
    buffer_tank_addition: int,
    clean_water_tank_addition: int,
    converter_addition: Dict[Converter, int],
    diesel_addition: float,
    finance_inputs: Dict[str, Any],
    heat_exchanger_addition: int,
    hot_water_tank_addition: int,
    location: Location,
    logger: Logger,
    pv_addition: float,
    pvt_addition: float,
    scenario: Scenario,
    simulation_results: pd.DataFrame,
    storage_addition: float,
    system_details: SystemDetails,
    technical_appraisal: TechnicalAppraisal,
    yearly_load_statistics: pd.DataFrame,
) -> FinancialAppraisal:
    """
    Appraises the financial performance of a minigrid system.

    Inputs:
        - buffer_tank_addition:
            The additional number of buffer tanks added this iteration.
        - clean_water_tank_addition:
            The additional number of clean-water tanks added this iteration.
        - converter_addition:
            A mapping between converter names and the size of each that was added to the
            system this iteration.
        - diesel_addition:
            The additional diesel capacity added this iteration.
        - finance_inputs:
            The finance input information.
        - heat_exchanger_addition:
            The additional number of heat exchangers added this iteration.
        - hot_water_tank_addition:
            The additional number of hot-water tanks added this iteration.
        - location:
            The :class:`Location` being considered.
        - logger:
            The logger to use for the run.
        - pv_addition:
            The additional number of PV panels added this iteration.
        - pvt_addition:
            The additional number of PV-T panels added this iteration.
        - scenario:
            The scenario currently being considered.
        - simulation_results:
            Outputs of Energy_System().simulation(...)
        - storage_addition:
            The additional number of electric storage devices (batteries) added this
            iteration.
        - system_details:
            The details of this system.
        - technical_appraisal:
            The :class:`TechnicalAppraisal` for the system being considered.
        - yearly_load_statistics:
            The yearly electric load statistics for the system.

    Outputs:
        The financial appraisal of the system.

    """

    # Calculate new equipment costs (discounted)
    (
        additional_equipment_costs,
        subsystem_equipment_costs,
    ) = finance.discounted_equipment_cost(
        buffer_tank_addition,
        clean_water_tank_addition,
        converter_addition,
        diesel_addition,
        finance_inputs,
        heat_exchanger_addition,
        hot_water_tank_addition,
        logger,
        pv_addition,
        pvt_addition,
        scenario,
        storage_addition,
        technical_appraisal,
        system_details.start_year,
    )

    # Add the inddependent expenditure.
    independent_expenditure = finance.independent_expenditure(
        finance_inputs,
        location,
        yearly_load_statistics,
        start_year=system_details.start_year,
        end_year=system_details.end_year,
    )

    # Calculate costs of connecting new households (discounted)
    connections_cost = finance.connections_expenditure(
        finance_inputs,
        simulation_results[ColumnHeader.HOUSEHOLDS.value],
        system_details.start_year,
    )

    # Calculate operating costs of the system during this simulation (discounted)
    additional_om_costs, subsystem_om_costs = finance.total_om(
        system_details.initial_num_buffer_tanks
        if system_details.initial_num_buffer_tanks is not None
        else 0,
        system_details.initial_num_clean_water_tanks
        if system_details.initial_num_clean_water_tanks is not None
        else 0,
        system_details.initial_converter_sizes
        if system_details.initial_converter_sizes is not None
        else None,
        system_details.diesel_capacity,
        finance_inputs,
        system_details.initial_num_buffer_tanks
        if system_details.initial_num_buffer_tanks is not None
        else 0,
        system_details.initial_num_hot_water_tanks
        if system_details.initial_num_hot_water_tanks is not None
        else 0,
        logger,
        system_details.initial_pv_size,
        system_details.initial_pvt_size
        if system_details.initial_pvt_size is not None
        else 0,
        scenario,
        system_details.initial_storage_size,
        technical_appraisal,
        start_year=system_details.start_year,
        end_year=system_details.end_year,
    )

    # Calculate running costs of the system (discounted)
    diesel_fuel_costs = finance.diesel_fuel_expenditure(
        simulation_results[ColumnHeader.DIESEL_FUEL_USAGE.value],
        finance_inputs,
        logger,
        start_year=system_details.start_year,
        end_year=system_details.end_year,
    )
    # FIXME: The diesel fuel usage of any diesel water heaters should be calcaulted here
    grid_costs = finance.expenditure(
        ImpactingComponent.GRID,
        finance_inputs,
        simulation_results[ColumnHeader.GRID_ENERGY.value],
        logger,
        start_year=system_details.start_year,
        end_year=system_details.end_year,
    )
    kerosene_costs = finance.expenditure(
        ImpactingComponent.KEROSENE,
        finance_inputs,
        simulation_results[ColumnHeader.KEROSENE_LAMPS.value],
        logger,
        start_year=system_details.start_year,
        end_year=system_details.end_year,
    )
    kerosene_costs_mitigated = finance.expenditure(
        ImpactingComponent.KEROSENE,
        finance_inputs,
        simulation_results[ColumnHeader.KEROSENE_MITIGATION.value],
        logger,
        start_year=system_details.start_year,
        end_year=system_details.end_year,
    )

    # Apportion the grid running costs by the resource types.
    total_subsystem_costs: Dict[ResourceType, float] = {
        resource_type: value
        + subsystem_om_costs[resource_type]
        + (
            (grid_costs + independent_expenditure)
            * technical_appraisal.power_consumed_fraction[resource_type]
        )
        for resource_type, value in subsystem_equipment_costs.items()
    }

    # Apportion the diesel running costs by the resource types to the subsystems.
    update_diesel_costs(
        diesel_fuel_costs, scenario, total_subsystem_costs, technical_appraisal
    )

    # Add the connections cost for the electric subsystem and any costs that haven't yet
    # been counted for.
    total_subsystem_costs[ResourceType.ELECTRIC] += connections_cost
    total_subsystem_costs[ResourceType.HOT_CLEAN_WATER] += (
        additional_equipment_costs + additional_om_costs
    )

    # Total cost incurred during simulation period (discounted)
    total_equipment_costs = sum(subsystem_equipment_costs.values())
    total_om_costs = sum(subsystem_om_costs.values())

    total_system_cost = sum(total_subsystem_costs.values())

    total_cost = total_system_cost + kerosene_costs

    # Return outputs
    return FinancialAppraisal(
        round(diesel_fuel_costs, 3),
        round(grid_costs, 3),
        round(kerosene_costs, 3),
        round(kerosene_costs_mitigated, 3),
        round(connections_cost, 3),
        round(total_equipment_costs, 3),
        round(total_om_costs, 3),
        {key: round(value, 3) for key, value in total_subsystem_costs.items()},
        round(total_cost, 3),
        round(total_system_cost, 3),
    )


<<<<<<< HEAD
def _appraise_clean_water_system_tech(
=======
def _simulation_technical_appraisal(  # pylint: disable=too-many-locals
>>>>>>> 30e734cd
    finance_inputs: Dict[str, Any],
    logger: Logger,
    renewables_fraction: float,
    simulation_results: pd.DataFrame,
    system_details: SystemDetails,
) -> Tuple[
    Optional[float],
    Optional[float],
    Optional[float],
    Optional[float],
    Optional[float],
    Optional[float],
]:
    """
    Appraises the clean-water system's technical parameters.

    Inputs:
        - finance_inputs:
            Financial input information.
        - logger:
            The :class:`logging.Logger` for the run.
        - renewables_fraction:
            The fraction of electricity that was generated through renewables.
        - simulation_results:
            Outputs of Energy_System().simulation(...).
        - system_details:
            Information about the system.

    Outputs:
        - clean_water_blackouts:
            The proportion of time for which clean water was not supplied.
        - clean_water_demand_covered:
            The fraction of the clean-water demand that was covered by the system.
        - discounted_clean_water:
            The discounted clean water produced by the system.
        - renewable_clean_water_fraction:
            The fraction of the clean water that was produced by renewables.
        - solar_thermal_cw_fraction:
            The fraction of the clean water that was produced renewably with the input
            heat provided by solar thermal panels.
        - total_clean_water:
            The total clean water consumed within the system, measured in litres.

    """

    if ColumnHeader.TOTAL_CW_CONSUMED.value not in simulation_results:
        return (None, None, None, None, None, None)

    clean_water_blackouts: float = round(
        float(
            np.mean(simulation_results[ColumnHeader.CLEAN_WATER_BLACKOUTS.value].values)
        ),
        3,
    )
    clean_water_consumed: pd.Series = simulation_results[
        ColumnHeader.TOTAL_CW_CONSUMED.value
    ]
    renewable_clean_water_fraction: float = (
        (
            # Clean water taken from the thermal desalination plant(s) directly.
            np.sum(
                simulation_results[
                    ColumnHeader.CLEAN_WATER_FROM_THERMAL_RENEWABLES.value
                ]
                * simulation_results[
                    ColumnHeader.DESALINATION_PLANT_RENEWABLE_FRACTION.value
                ]
            )
            if ColumnHeader.CLEAN_WATER_FROM_THERMAL_RENEWABLES.value
            in simulation_results
            else 0
        )
        # Clean water taken from tank storage.
        + np.sum(simulation_results[ColumnHeader.CLEAN_WATER_FROM_STORAGE.value])
        # Clean water generated using excess power in the minigrid.
        + np.sum(
            simulation_results[ColumnHeader.CLEAN_WATER_FROM_EXCESS_ELECTRICITY.value]
        )
        # Clean water generated using a prioritisation approach. This will be as
        # renewable as the electricity mix of the minigrid (on average).
        + (
            renewables_fraction
            * np.sum(
                simulation_results[ColumnHeader.CLEAN_WATER_FROM_PRIORITISATION.value]
            )
            if ColumnHeader.CLEAN_WATER_FROM_PRIORITISATION.value in simulation_results
            else 0
        )
    ) / np.sum(clean_water_consumed)

    solar_thermal_cw_fraction: float = (
        np.sum(
            simulation_results[ColumnHeader.CLEAN_WATER_FROM_THERMAL_RENEWABLES.value]
            * simulation_results[
                ColumnHeader.DESALINATION_PLANT_RENEWABLE_FRACTION.value
            ]
        )
        if ColumnHeader.CLEAN_WATER_FROM_THERMAL_RENEWABLES.value in simulation_results
        else 0
    )

    total_clean_water: float = np.sum(
        simulation_results[ColumnHeader.TOTAL_CW_SUPPLIED.value]
    )

    clean_water_demand_covered: float = total_clean_water / np.sum(
        simulation_results[ColumnHeader.TOTAL_CW_LOAD.value]
    )

    # Calculate total discounted clean water values
    total_clean_water_consumed_daily: pd.Series = hourly_profile_to_daily_sum(
        pd.DataFrame(clean_water_consumed)
    )
    discounted_clean_water: float = finance.discounted_energy_total(
        finance_inputs,
        logger,
        total_clean_water_consumed_daily,
        start_year=system_details.start_year,
        end_year=system_details.end_year,
    )

    return (
        clean_water_blackouts,
        clean_water_demand_covered,
        discounted_clean_water,
        renewable_clean_water_fraction,
        solar_thermal_cw_fraction,
        total_clean_water,
    )


def _appraise_electric_system_tech(
    finance_inputs: Dict[str, Any],
    logger: Logger,
    simulation_results: pd.DataFrame,
    system_details: SystemDetails,
) -> Tuple[pd.Series, float, float, float, float, float, float, float, float]:
    """
    Calculates electric system technical appraisal parameters.

    Inputs:
        - finance_inputs:
            Financial input information.
        - logger:
            The :class:`logging.Logger` for the run.
        - simulation_results:
            Outputs of Energy_System().simulation(...).
        - system_details:
            Information about the system.

    Outputs:
        - discounted_electricity:
            The discounted electricity produced by the system.
        - electricity_consumed:
            The total electricity consumed by the system.
        - renewable_electricity_used:
            The renewable electricity consumed by the system.
        - renewables_fraction:
            The fraction of electricity consumed by the system that was supplied by
            renewables.
        - storage_electricity_used:
            The total electricity that was supplied by storage contained within the
            system.
        - total_diesel_used:
            The total electricity that was supplied by diesel generators.
        - total_electricity_consumed:
            The total electricity consumed by the system.
        - total_grid_used:
            The total electricity that was supplied by the grid connection to the system.
        - total_pv_energy:
            The total electricity produced by PV panels installed.
        - total_pvt_energy:
            The total electricity produced by PV-T panels installed.
        - unmet_electricity:
            The total unmet electricity demand, measured in kWh.
        - unmet_fraction:
            The fraction of electricity demand that went unmet through the simulation
            period.

    """

    electricity_consumed = simulation_results[
        ColumnHeader.TOTAL_ELECTRICITY_CONSUMED.value
    ]
    total_electricity_consumed: float = np.sum(electricity_consumed)
    total_load_energy = np.sum(simulation_results[ColumnHeader.LOAD_ENERGY.value])
    renewable_electricity_used = np.sum(
        simulation_results[ColumnHeader.RENEWABLE_ELECTRICITY_USED_DIRECTLY.value]
    )
    total_pv_energy = np.sum(
        simulation_results[ColumnHeader.PV_ELECTRICITY_SUPPLIED.value]  # type: ignore
    )
    total_pvt_energy = (
        np.sum(
            simulation_results[ColumnHeader.TOTAL_PVT_ELECTRICITY_SUPPLIED.value]  # type: ignore
        )
        if ColumnHeader.TOTAL_PVT_ELECTRICITY_SUPPLIED.value in simulation_results
        else None
    )
    storage_electricity_used = np.sum(
        simulation_results[ColumnHeader.ELECTRICITY_FROM_STORAGE.value]
    )
    total_diesel_used = np.sum(
        simulation_results[ColumnHeader.DIESEL_ENERGY_SUPPLIED.value]  # type: ignore
    )
    unmet_electricity = np.sum(simulation_results[ColumnHeader.UNMET_ELECTRICITY.value])
    renewables_fraction = (
        renewable_electricity_used + storage_electricity_used
    ) / total_electricity_consumed
    unmet_fraction = unmet_electricity / total_load_energy

    # Calculate total discounted electricity values
    total_electricity_consumed_daily = hourly_profile_to_daily_sum(
        pd.DataFrame(electricity_consumed)
    )
    discounted_electricity = finance.discounted_energy_total(
        finance_inputs,
        logger,
        total_electricity_consumed_daily,
        start_year=system_details.start_year,
        end_year=system_details.end_year,
    )

    return (
        discounted_electricity,
        electricity_consumed,
        renewable_electricity_used,
        renewables_fraction,
        storage_electricity_used,
        total_diesel_used,
        total_electricity_consumed,
        total_grid_used,
        total_pv_energy,
        total_pvt_energy,
        unmet_electricity,
        unmet_fraction,
    )


def _appraise_hot_water_system_tech(
    finance_inputs: Dict[str, Any],
    logger: Logger,
    renewables_fraction: float,
    scenario: Scenario,
    simulation_results: pd.DataFrame,
    system_details: SystemDetails,
) -> Tuple[Optional[pd.Series], Optional[float], Optional[float], Optional[float]]:
    """
    Appraises the hot-water system's technical parameters.

    Inputs:
        - finance_inputs:
            Financial input information.
        - logger:
            The :class:`logging.Logger` for the run.
        - renewables_fraction:
            The fraction of electricity consumed by the system that was supplied by
            renewables.
        - scenario:
            The :class:`Scenario` for the run.
        - simulation_results:
            Outputs of Energy_System().simulation(...).
        - system_details:
            Information about the system.

    Outputs:
        - discounted_hot_water:
            The total discounted hot water produced.
        - hot_water_consumed:
            The :class:`pd.Series` of the hot water consumed at each time step.
        - hot_water_demand_covered:
            The fraction of hot-water demand that was met by the system.
        - renewable_hot_water_fraction:
            The fraction of hot-water demand that was met through renewable sources.
        - solar_thermal_hw_fraction:
            The fraction of hot-water demand that was met renewably using solar-thermal
            energy
        - total_hot_water:
            The total hot water produced by the system, measured in litres.

    """

    if ColumnHeader.HW_SOLAR_THERMAL_FRACTION.value not in simulation_results:
        return (
            None,
            None,
            None,
            None,
            None,
            None,
        )

    solar_thermal_hw_fraction: float = round(
        float(
            np.nansum(
                (
                    simulation_results[
                        ColumnHeader.HW_SOLAR_THERMAL_FRACTION.value
                    ].values
                    * simulation_results[ColumnHeader.HW_TANK_OUTPUT.value].values
                )
            )
            / np.nansum(simulation_results[ColumnHeader.HW_TANK_OUTPUT.value].values)
        ),
        3,
    )

    hot_water_demand_covered: float = round(
        float(
            np.mean(
                simulation_results[ColumnHeader.HW_TANK_OUTPUT.value]
                / simulation_results[ColumnHeader.TOTAL_HW_LOAD.value]
            )
        ),
        3,
    )

    # Compute the renewable fraction based on the scenario.
    if scenario.hot_water_scenario.auxiliary_heater == AuxiliaryHeaterType.ELECTRIC:
        renewable_hot_water_fraction: float = round(
            renewables_fraction * (hot_water_demand_covered - solar_thermal_hw_fraction)
            + solar_thermal_hw_fraction,
            3,
        )
    else:
        renewable_hot_water_fraction = solar_thermal_hw_fraction

    # Calculate the total heating power consumed by the system.
    hot_water_consumed: pd.Series = simulation_results[
        ColumnHeader.HW_TANK_OUTPUT.value
    ]
    total_hot_water: Optional[float] = np.sum(hot_water_consumed)

    # Calculate total discounted hot water values.
    total_hot_water_consumed_daily: Optional[pd.Series] = hourly_profile_to_daily_sum(
        pd.DataFrame(hot_water_consumed)
    )
    discounted_hot_water: Optional[float] = finance.discounted_energy_total(
        finance_inputs,
        logger,
        total_hot_water_consumed_daily,
        start_year=system_details.start_year,
        end_year=system_details.end_year,
    )

    return (
        discounted_hot_water,
        hot_water_consumed,
        hot_water_demand_covered,
        renewable_hot_water_fraction,
        solar_thermal_hw_fraction,
        total_hot_water,
    )


def _simulation_technical_appraisal(
    finance_inputs: Dict[str, Any],
    logger: Logger,
    scenario: Scenario,
    simulation_results: pd.DataFrame,
    system_details: SystemDetails,
) -> TechnicalAppraisal:
    """
    Appraises the technical performance of a minigrid system

    Inputs:
        - finance_inputs:
            Financial input information.
        - logger:
            The :class:`logging.Logger` for the run.
        - scenario:
            The :class:`Scenario` that was just run.
        - simulation_results:
            Outputs of Energy_System().simulation(...).
        - system_details:
            Details about the simulation outputs.

    Outputs:
        - Technical appraisal:
            A :class:`TechnicalAppraisal` containing key technical data e.g. energy
            used, unmet energy, blackout percentage, discounted energy.

    """

    # Calculate system blackouts
    system_blackouts: float = float(
        np.mean(simulation_results[ColumnHeader.BLACKOUTS.value].values)
    )

    # Electricity system.
    (
        discounted_electricity,
        electricity_consumed,
        renewable_electricity_used,
        renewables_fraction,
        storage_electricity_used,
        total_diesel_used,
        total_electricity_consumed,
        total_grid_used,
        total_pv_energy,
        total_pvt_energy,
        unmet_electricity,
        unmet_fraction,
    ) = _appraise_electric_system_tech(
        finance_inputs, logger, simulation_results, system_details
    )

    # Clean-water system.
    (
        clean_water_blackouts,
        clean_water_demand_covered,
        discounted_clean_water,
        renewable_clean_water_fraction,
        solar_thermal_cw_fraction,
        total_clean_water,
    ) = _appraise_clean_water_system_tech(
        finance_inputs, logger, renewables_fraction, simulation_results, system_details
    )

    # Hot-water system.
    (
        discounted_hot_water,
        hot_water_consumed,
        hot_water_demand_covered,
        renewable_hot_water_fraction,
        solar_thermal_hw_fraction,
        total_hot_water,
    ) = _appraise_hot_water_system_tech(
        finance_inputs,
        logger,
        renewables_fraction,
        scenario,
        simulation_results,
        system_details,
    )

    # Calculate the fraction of power used providing each resource.
    power_consumed_fraction = _calculate_power_consumed_fraction(
        simulation_results, total_electricity_consumed
    )

    # Calculate the total energy consumed by the system using the conversion factors
    # defined by the user.
    energy_consumed = electricity_consumed.copy()
    total_energy_consumed: float = total_electricity_consumed

    # Heating system.
    if hot_water_consumed is not None:
        heating_consumed: Optional[pd.DataFrame] = (
            hot_water_consumed  # [kg]
            * HEAT_CAPACITY_OF_WATER  # [J/kg*K]
            * simulation_results[ColumnHeader.HW_TEMPERATURE_GAIN.value]  # [K]
        ) / 1000  # + clean_water_system_heat + ...
        total_heating_consumed = np.sum(heating_consumed)

        # Append the energy consumption information.
        energy_consumed += scenario.reference_thermal_efficiency * heating_consumed
        total_energy_consumed += scenario.reference_thermal_efficiency * (
            total_heating_consumed
        )

        # Calculate discounted heating information.
        total_heating_consumed_daily: Optional[pd.Series] = hourly_profile_to_daily_sum(
            pd.DataFrame(heating_consumed)
        )
        discounted_heating: Optional[float] = finance.discounted_energy_total(
            finance_inputs,
            logger,
            total_heating_consumed_daily,
            start_year=system_details.start_year,
            end_year=system_details.end_year,
        )

    else:
        discounted_heating = None
        heating_consumed = None
        total_heating_consumed = None
        total_heating_consumed_daily = None

    # Calculate total discounted energy values
    total_energy_consumed_daily = hourly_profile_to_daily_sum(
        pd.DataFrame(energy_consumed)
    )
    discounted_energy = finance.discounted_energy_total(
        finance_inputs,
        logger,
        total_energy_consumed_daily,
        start_year=system_details.start_year,
        end_year=system_details.end_year,
    )

    # Calculate proportion of kerosene displaced (defaults to zero if kerosene is not
    # originally used
    if np.sum(simulation_results[ColumnHeader.KEROSENE_LAMPS.value]) > 0.0:  # type: ignore
        kerosene_displacement = (
            np.sum(
                simulation_results[ColumnHeader.KEROSENE_MITIGATION.value]  # type: ignore
            )
        ) / (
            np.sum(
                simulation_results[ColumnHeader.KEROSENE_MITIGATION.value]  # type: ignore
            )
            + np.sum(
                simulation_results[ColumnHeader.KEROSENE_LAMPS.value]  # type: ignore
            )
        )
    else:
        kerosene_displacement = 0.0

    # Calculate diesel fuel usage
    total_diesel_fuel = np.sum(
        simulation_results[ColumnHeader.DIESEL_FUEL_USAGE.value]  # type: ignore
    )

    # Return outputs
    return TechnicalAppraisal(
        round(system_blackouts, 3),
        round(clean_water_blackouts, 3) if clean_water_blackouts is not None else None,
        round(clean_water_demand_covered, 3)
        if clean_water_demand_covered is not None
        else None,
        round(total_diesel_used, 3),
        round(total_diesel_fuel, 3),
        round(discounted_clean_water, 3)
        if discounted_clean_water is not None
        else None,
        round(discounted_electricity, 3),
        round(discounted_energy, 3),
        round(discounted_heating, 3) if discounted_heating is not None else None,
        round(discounted_hot_water, 3) if discounted_hot_water is not None else None,
        round(total_grid_used, 3),
        round(hot_water_demand_covered, 3)
        if hot_water_demand_covered is not None
        else None,
        round(kerosene_displacement, 3),
        power_consumed_fraction,
        round(total_pv_energy, 3),
        round(total_pvt_energy, 3) if total_pvt_energy is not None else None,
        round(renewable_clean_water_fraction, 3)
        if renewable_clean_water_fraction is not None
        else None,
        round(renewables_fraction, 3),
        round(renewable_electricity_used, 3),
        round(renewable_hot_water_fraction, 3)
        if renewable_hot_water_fraction is not None
        else None,
        round(solar_thermal_cw_fraction, 3)
        if solar_thermal_cw_fraction is not None
        else None,
        round(solar_thermal_hw_fraction, 3)
        if solar_thermal_hw_fraction is not None
        else None,
        round(storage_electricity_used, 3),
        round(total_clean_water, 3) if total_clean_water is not None else None,
        round(total_hot_water, 3) if total_hot_water is not None else None,
        round(total_electricity_consumed, 3),
        round(total_energy_consumed, 3),
        round(total_heating_consumed, 3)
        if total_heating_consumed is not None
        else None,
        round(unmet_electricity, 3),
        round(unmet_fraction, 3),
    )


def appraise_system(  # pylint: disable=too-many-locals
    electric_yearly_load_statistics: pd.DataFrame,
    end_year: int,
    finance_inputs: Dict[str, Any],
    ghg_inputs: Dict[str, Any],
    location: Location,
    logger: Logger,
    previous_system: Optional[SystemAppraisal],
    scenario: Scenario,
    simulation_results: pd.DataFrame,
    start_year: int,
    system_details: SystemDetails,
) -> SystemAppraisal:
    """
    Appraises the total performance of a minigrid system for all performance metrics

    Inputs:
        - electric_yearly_load_statistics:
            The yearly electric load statistics.
        - end_year:
            The end year for the simulation that was just run.
        - finance_inputs:
            The finance input information.
        - location:
            The location currently being considered.
        - logger:
            The logger to use for the run.
        - previous_system:
            Report from previously installed system (not required if no system was
            previously deployed)
        - scenario:
            The scenario currently being considered.
        - simulation_results
            Outputs of Energy_System().simulation(...)
        - start_year:
            The start year for the simulation that was just run.
        - system_details:
            The system details about the system that was just simulated.

    Outputs:
        - system_outputs:
            :class:`pd.DataFrame` containing all key technical, performance,
            financial and environmental information.

    """

    if previous_system is None:
        previous_system = SystemAppraisal(
            CumulativeResults(),
            EnvironmentalAppraisal(),
            FinancialAppraisal(),
            SystemDetails(),
            TechnicalAppraisal(),
        )

    # Compute the additions made to the system.
    buffer_tank_addition: int = (
        system_details.initial_num_buffer_tanks
        - previous_system.system_details.final_num_buffer_tanks
        if system_details.initial_num_buffer_tanks is not None
        and previous_system.system_details.final_num_buffer_tanks is not None
        else 0
    )
    clean_water_tank_addition: int = (
        system_details.initial_num_clean_water_tanks
        - previous_system.system_details.final_num_clean_water_tanks
        if system_details.initial_num_clean_water_tanks is not None
        and previous_system.system_details.final_num_clean_water_tanks is not None
        else 0
    )
    if system_details.initial_converter_sizes is None:
        logger.error(
            "%sNo converter sizes on system details when calling system appraisal. "
            "Only systems that have been simulated can be appraised.%s",
            BColours.fail,
            BColours.endc,
        )
        raise InternalError("Misuse of system appraisal function.")
    converter_addition: Dict[Converter, int] = {
        converter: size
        - (
            previous_system.system_details.final_converter_sizes[converter]
            if previous_system.system_details.final_converter_sizes is not None
            else 0
        )
        for converter, size in system_details.initial_converter_sizes.items()
    }
    diesel_addition = (
        system_details.diesel_capacity - previous_system.system_details.diesel_capacity
    )
    heat_exchanger_addition: int = (
        system_details.initial_num_buffer_tanks
        - previous_system.system_details.final_num_buffer_tanks
        if system_details.initial_num_buffer_tanks is not None
        and previous_system.system_details.final_num_buffer_tanks is not None
        else 0
    )
    hot_water_tank_addition: int = (
        system_details.initial_num_hot_water_tanks
        - previous_system.system_details.final_num_hot_water_tanks
        if system_details.initial_num_hot_water_tanks is not None
        and previous_system.system_details.final_num_hot_water_tanks is not None
        else 0
    )
    pv_addition = (
        system_details.initial_pv_size - previous_system.system_details.final_pv_size
    )
    pvt_addition: float = (
        system_details.initial_pvt_size - previous_system.system_details.final_pvt_size
        if system_details.initial_pvt_size is not None
        and previous_system.system_details.final_pvt_size is not None
        else 0
    )
    storage_addition = (
        system_details.initial_storage_size
        - previous_system.system_details.final_storage_size
    )

    # Get results which will be carried forward into optimisation process
    technical_appraisal = _simulation_technical_appraisal(
        finance_inputs, logger, scenario, simulation_results, system_details
    )

    financial_appraisal = _simulation_financial_appraisal(
        buffer_tank_addition,
        clean_water_tank_addition,
        converter_addition,
        diesel_addition,
        finance_inputs,
        heat_exchanger_addition,
        hot_water_tank_addition,
        location,
        logger,
        pv_addition,
        pvt_addition,
        scenario,
        simulation_results,
        storage_addition,
        system_details,
        technical_appraisal,
        electric_yearly_load_statistics,
    )
    environmental_appraisal = _simulation_environmental_appraisal(
        buffer_tank_addition,
        clean_water_tank_addition,
        converter_addition,
        diesel_addition,
        electric_yearly_load_statistics,
        end_year,
        ghg_inputs,
        heat_exchanger_addition,
        hot_water_tank_addition,
        location,
        logger,
        pv_addition,
        pvt_addition,
        scenario,
        simulation_results,
        start_year,
        storage_addition,
        system_details,
        technical_appraisal,
    )

    # Get results that rely on metrics of different kinds and several different
    # iteration periods
    cumulative_results = _simulation_cumulative_results(
        environmental_appraisal,
        financial_appraisal,
        logger,
        previous_system,
        technical_appraisal,
    )

    # Compute the levilised costs of the system.
    lcu_electricity = float(
        cumulative_results.subsystem_costs[ResourceType.ELECTRIC]
        / cumulative_results.discounted_electricity
    )
    lcu_energy = float(
        cumulative_results.system_cost / cumulative_results.discounted_energy
    )
    lcu_h: Optional[float] = (
        float(
            cumulative_results.subsystem_costs[ResourceType.HOT_CLEAN_WATER]
            / cumulative_results.discounted_heating
        )
        if cumulative_results.discounted_heating > 0
        else None
    )
    lcu_w: Optional[float] = (
        float(
            cumulative_results.subsystem_costs[ResourceType.CLEAN_WATER]
            / cumulative_results.discounted_clean_water
        )
        if cumulative_results.discounted_clean_water > 0
        else None
    )

    # Compute the emissions intensity of the system.
    emissions_intensity = 1000.0 * float(
        cumulative_results.system_ghgs / cumulative_results.energy
    )

    criteria: Dict[Criterion, Optional[float]] = {
        Criterion.BLACKOUTS: technical_appraisal.blackouts,
        Criterion.CLEAN_WATER_BLACKOUTS: technical_appraisal.clean_water_blackouts,
        Criterion.CUMULATIVE_BRINE: cumulative_results.waste_produced[
            WasteProduct.BRINE
        ]
        if WasteProduct.BRINE in cumulative_results.waste_produced
        else None,
        Criterion.CUMULATIVE_COST: cumulative_results.cost,
        Criterion.CUMULATIVE_GHGS: cumulative_results.ghgs,
        Criterion.CUMULATIVE_SYSTEM_COST: cumulative_results.system_cost,
        Criterion.CUMULATIVE_SYSTEM_GHGS: cumulative_results.system_ghgs,
        Criterion.CW_DEMAND_COVERED: technical_appraisal.cw_demand_covered,
        Criterion.CW_RENEWABLES_FRACTION: technical_appraisal.renewable_clean_water_fraction,
        Criterion.CW_SOLAR_THERMAL_FRACTION: technical_appraisal.solar_thermal_cw_fraction,
        Criterion.EMISSIONS_INTENSITY: round(emissions_intensity, 3),
        Criterion.HW_DEMAND_COVERED: technical_appraisal.hw_demand_covered,
        Criterion.HW_RENEWABLES_FRACTION: technical_appraisal.renewable_hot_water_fraction,
        Criterion.HW_SOLAR_THERMAL_FRACTION: technical_appraisal.solar_thermal_hw_fraction,
        Criterion.KEROSENE_COST_MITIGATED: financial_appraisal.kerosene_cost_mitigated,
        Criterion.KEROSENE_DISPLACEMENT: technical_appraisal.kerosene_displacement,
        Criterion.KEROSENE_GHGS_MITIGATED: environmental_appraisal.kerosene_ghgs_mitigated,
        Criterion.LCU_ENERGY: round(lcu_energy, 6),
        Criterion.LCUE: round(lcu_electricity, 3),
        Criterion.LCUH: round(lcu_h, 6) if lcu_h is not None else None,
        Criterion.LCUW: round(lcu_w, 6) if lcu_w is not None else None,
        Criterion.RENEWABLES_ELECTRICITY_FRACTION: technical_appraisal.renewable_electricity_fraction,
        Criterion.TOTAL_BRINE: environmental_appraisal.total_brine,
        Criterion.TOTAL_COST: financial_appraisal.total_cost,
        Criterion.TOTAL_GHGS: environmental_appraisal.total_ghgs,
        Criterion.TOTAL_SYSTEM_COST: financial_appraisal.total_system_cost,
        Criterion.TOTAL_SYSTEM_GHGS: environmental_appraisal.total_system_ghgs,
        Criterion.UNMET_CLEAN_WATER_FRACTION: (
            1 - technical_appraisal.cw_demand_covered
        )
        if technical_appraisal.cw_demand_covered is not None
        else None,
        Criterion.UNMET_ELECTRICITY_FRACTION: technical_appraisal.unmet_energy_fraction,
        Criterion.UNMET_HOT_WATER_FRACTION: (1 - technical_appraisal.hw_demand_covered)
        if technical_appraisal.hw_demand_covered is not None
        else None,
    }

    if technical_appraisal.clean_water_blackouts is not None:
        criteria[Criterion.CLEAN_WATER_BLACKOUTS] = round(
            technical_appraisal.clean_water_blackouts, 3
        )

    # Combine the outputs into a single system appraisal instance.
    system_appraisal = SystemAppraisal(
        cumulative_results,
        environmental_appraisal,
        financial_appraisal,
        system_details,
        technical_appraisal,
        criteria=criteria,
    )

    return system_appraisal<|MERGE_RESOLUTION|>--- conflicted
+++ resolved
@@ -48,17 +48,12 @@
     SystemDetails,
     TechnicalAppraisal,
 )
-<<<<<<< HEAD
 from ..conversion.conversion import Converter
 from ..impact.__utils__ import ImpactingComponent, WasteProduct, update_diesel_costs
-=======
-from ..impact.__utils__ import ImpactingComponent
->>>>>>> 30e734cd
 
 __all__ = ("appraise_system",)
 
 
-<<<<<<< HEAD
 def _calculate_power_consumed_fraction(
     simulation_results: pd.DataFrame,
     total_electricity_consumed: float,
@@ -279,10 +274,7 @@
     )
 
 
-def _simulation_environmental_appraisal(
-=======
 def _simulation_environmental_appraisal(  # pylint: disable=too-many-locals
->>>>>>> 30e734cd
     buffer_tank_addition: int,
     clean_water_tank_addition: int,
     converter_addition: Dict[str, int],
@@ -722,11 +714,7 @@
     )
 
 
-<<<<<<< HEAD
-def _appraise_clean_water_system_tech(
-=======
-def _simulation_technical_appraisal(  # pylint: disable=too-many-locals
->>>>>>> 30e734cd
+def _appraise_clean_water_system_tech(  # pylint: disable=too-many-locals
     finance_inputs: Dict[str, Any],
     logger: Logger,
     renewables_fraction: float,
