--- conflicted
+++ resolved
@@ -38,13 +38,10 @@
     FinancialAppraisal,
     HEAT_CAPACITY_OF_WATER,
     InternalError,
-<<<<<<< HEAD
     ProgrammerJudgementFault,
     ResourceType,
     Scenario,
-=======
     Inverter,
->>>>>>> d5d1e865
     hourly_profile_to_daily_sum,
     Location,
     Scenario,
