--- conflicted
+++ resolved
@@ -513,11 +513,7 @@
         location,
         logger,
         previous_system,
-<<<<<<< HEAD
-        scenario,
-=======
         optimisation.scenario,
->>>>>>> 9ace519f
         simulation_results,
         start_year,
         system_details,
@@ -623,11 +619,7 @@
             location,
             logger,
             previous_system,
-<<<<<<< HEAD
-            scenario,
-=======
             optimisation.scenario,
->>>>>>> 9ace519f
             simulation_results,
             start_year,
             system_details,
