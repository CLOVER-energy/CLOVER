#!/usr/bin/python3
########################################################################################
# optimisation.py - Optimisation module.                                               #
#                                                                                      #
# Authors: Phil Sandwell                                                               #
# Copyright: Phil Sandwell, 2018                                                       #
# License: Open source                                                                 #
# Most recent update: 14/07/2021                                                       #
#                                                                                      #
# For more information, please email:                                                  #
#     philip.sandwell@gmail.com                                                        #
########################################################################################
"""
optimisation.py - The optimisation module of CLOVER.

This module carries out an optimisation of an energy system and exposes several
functions which can be used to carry out an optimisation:
    - simulation_iteration(...):
        Scans the defined range of systems and returns sufficient systems;
    - optimisation_step(...)
        Takes the sufficient systems and returns the optimum system;
    - single_line_simulation(...)
        An additional row of simulations if the optimum is an edge case;
    - find_optimum_system(...)
        Locates the optimum system including edge case considerations;
    - multiple_optimisation_step(...)
        Sequential optimisaiton steps over the entire optimisation period;
    - changing_parameter_optimisation(...)
        Allows a parameter to be changed to perform many optimisations.

"""

import datetime

from logging import Logger
from typing import Any, Dict, List, Optional, Tuple, Union

import json
import numpy as np  # pylint: disable=import-error
import pandas as pd  # pylint: disable=import-error

from tqdm import tqdm

from ..simulation.__utils__ import determine_available_converters
from ..simulation import energy_system

from ..__utils__ import (
    BColours,
    # ColumnHeader,
    DONE,
    InternalError,
    Location,
    RenewableEnergySource,
    ResourceType,
    Scenario,
    Simulation,
)
from ..conversion.conversion import Converter, WaterSource
from ..impact.finance import ImpactingComponent
from .appraisal import appraise_system, SystemAppraisal
from .single_line_simulation import single_line_simulation
from .__utils__ import (
    converters_from_sizing,
    ConverterSize,
    Criterion,
    CriterionMode,
    get_sufficient_appraisals,
    Optimisation,
    OptimisationParameters,
    recursive_iteration,
    SolarSystemSize,
    StorageSystemSize,
    TankSize,
    ThresholdMode,
)

__all__ = ("multiple_optimisation_step",)


def _fetch_optimum_system(
    optimisation: Optimisation, sufficient_systems: List[SystemAppraisal]
) -> Dict[Criterion, SystemAppraisal]:
    """
    Identifies the optimum system from a group of sufficient systems

    Inputs:
        - optimisation:
            The optimisation currently being carried out.
        - sufficient_systems:
            A `list` of sufficient system appraisals

    Outputs:
        - A mapping between the optimisation criterion and the corresponding optimum
          system as a :class:`SystemAppraisal`.

    """

    optimum_systems: Dict[Criterion, SystemAppraisal] = {}

    # Run through the various optimisation criteria.
    for (criterion, criterion_mode) in optimisation.optimisation_criteria.items():
        # Sort by the optimisation criterion.
        sufficient_systems.sort(
            key=lambda appraisal, crit=criterion: appraisal.criteria[crit],  # type: ignore
            reverse=(criterion_mode == CriterionMode.MAXIMISE),
        )

        # Add the optimum system, keyed by the optimisation criterion.
        optimum_systems[criterion] = sufficient_systems[0]

    return optimum_systems


def _find_optimum_system(
    conventional_cw_source_profiles: Optional[Dict[WaterSource, pd.DataFrame]],
<<<<<<< HEAD
    converters: List[Converter],
    disable_tqdm: bool,
=======
    converters: Dict[str, Converter],
>>>>>>> 7efbe71e
    end_year: int,
    finance_inputs: Dict[str, Any],
    ghg_inputs: Dict[str, Any],
    grid_profile: Optional[pd.DataFrame],
    irradiance_data: pd.Series,
    kerosene_usage: pd.DataFrame,
    largest_converter_sizes: Dict[Converter, ConverterSize],
    largest_cw_tank_size: TankSize,
    largest_cw_pvt_system_size: SolarSystemSize,
    largest_hw_tank_size: TankSize,
    largest_hw_pvt_system_size: SolarSystemSize,
    largest_pv_system_size: SolarSystemSize,
    largest_storage_system_size: StorageSystemSize,
    location: Location,
    logger: Logger,
    minigrid: energy_system.Minigrid,
    optimisation: Optimisation,
    previous_system: Optional[SystemAppraisal],
    start_year: int,
    system_appraisals: List[SystemAppraisal],
    temperature_data: pd.Series,
    total_loads: Dict[ResourceType, Optional[pd.DataFrame]],
    total_solar_pv_power_produced: pd.Series,
    wind_speed_data: Optional[pd.Series],
    yearly_electric_load_statistics: pd.DataFrame,
) -> Dict[Criterion, SystemAppraisal]:
    """
    Finds the optimum system from a group of sufficient systems.

    This function determines the optimum system from s group of sufficient systems. It
    contains functionality that enables it to increase the system size if necessary if
    the simulation is an edge case

    Inputs:
        - disable_tqdm:
            Whether to disable the tqdm progress bars (True) or display them (False).
        - end_year:
            The end year of the simulation run currently being considered.
        - largest_converter_sizes:
            The maximum size of each converter that was installed.
        - largest_cw_pvt_system_size:
            The maximum size of clean-water PV-T system installed.
        - largest_cw_tank_size:
            The maximum size of clean-water tanks installed.
        - largest_hw_pvt_system_size:
            The maximum size of hot-water PV-T system installed.
        - largest_hw_tank_size:
            The maximum size of hot-water tanks installed.
        - largest_pv_system_size:
            The maximum size of PV system installed.
        - largest_storage_system_size:
            The maximum size of storage installed.
        - previous_system:
            The previous system that was considered.
        - start_year:
            The start year for the simulation run.
        - system_appraisals:
            A `list` of :class:`SystemAppraisals` of sufficient systems.

    Outputs:
        optimum_system      Optimum system for the simulation period

    """

    # Check to find optimum system
    logger.info("Determining optimum system from %s systems.", len(system_appraisals))
    optimum_systems = _fetch_optimum_system(optimisation, system_appraisals)
    if any(system.criteria is None for system in optimum_systems.values()):
        logger.error(
            "%sNot all systems passed to `find_optimum_system` function contained "
            "optimisation criteria.%s",
            BColours.fail,
            BColours.endc,
        )
        raise InternalError(
            "{}Threshold criteria not set on system appraisal.{}".format(
                BColours.fail, BColours.endc
            )
        )

    logger.info(
        "Optimum system(s) determined: %s",
        "\n".join(
            [
                "criterion: {}, value: {}\nsystem_details: {}".format(
                    criterion,
                    system.criteria[criterion],  # type: ignore
                    system.system_details,
                )
                for criterion, system in optimum_systems.items()
            ]
        ),
    )

    for optimisation_criterion, optimum_system in tqdm(
        optimum_systems.items(),
        desc="checking upper bound",
        disable=disable_tqdm,
        leave=False,
        unit="system",
    ):
        # Check if optimum system was the largest system simulated
        while (
            any(
                optimum_system.system_details.initial_converter_sizes[converter.name]  # type: ignore
                == sizes.max
                for converter, sizes in largest_converter_sizes.items()
            )
            or (
                optimum_system.system_details.initial_cw_pvt_size
                == largest_cw_pvt_system_size.max
                and optimisation.scenario.desalination_scenario is not None
                and optimisation.scenario.pv_t
            )
            or (
                optimum_system.system_details.initial_num_clean_water_tanks
                == largest_cw_tank_size.max
                and optimisation.scenario.desalination_scenario is not None
            )
            or (
                optimum_system.system_details.initial_hw_pvt_size
                == largest_hw_pvt_system_size.max
                and optimisation.scenario.hot_water_scenario is not None
                and optimisation.scenario.pv_t
            )
            or (
                optimum_system.system_details.initial_num_hot_water_tanks
                == largest_hw_tank_size.max
                and optimisation.scenario.hot_water_scenario is not None
            )
            or (
                optimum_system.system_details.initial_pv_size
                == largest_pv_system_size.max
                and optimisation.scenario.pv
            )
            or (
                optimum_system.system_details.initial_storage_size
                == largest_storage_system_size.max
                and optimisation.scenario.battery
            )
        ):
            # Do single line optimisation to see if larger system is superior
            (
                largest_converter_sizes,
                largest_cw_pvt_system_size,
                largest_cw_tank_size,
                largest_hw_pvt_system_size,
                largest_hw_tank_size,
                largest_pv_system_size,
                largest_storage_system_size,
                new_system_appraisals,
            ) = single_line_simulation(
                conventional_cw_source_profiles,
                largest_converter_sizes,
                largest_cw_pvt_system_size,
                largest_cw_tank_size,
                converters,
                disable_tqdm,
                end_year,
                finance_inputs,
                ghg_inputs,
                grid_profile,
                largest_hw_pvt_system_size,
                largest_hw_tank_size,
                irradiance_data,
                kerosene_usage,
                location,
                logger,
                minigrid,
                optimisation,
                optimum_system,
                previous_system,
                largest_pv_system_size,
                start_year,
                largest_storage_system_size,
                temperature_data,
                total_loads,
                total_solar_pv_power_produced,
                wind_speed_data,
                yearly_electric_load_statistics,
            )

            # Determine the optimum system from the new systems simulated.
            if len(new_system_appraisals) > 0:
                logger.info(
                    "Determining optimum system from %s systems.",
                    len(new_system_appraisals),
                )
                potential_optimum_system = _fetch_optimum_system(
                    optimisation, new_system_appraisals
                )
                # Compare previous optimum system and new potential
                system_comparison = [
                    optimum_system,
                    list(potential_optimum_system.values())[0],
                ]
                logger.info(
                    "Determining optimum system from %s systems.",
                    len(system_comparison),
                )
                optimum_system = _fetch_optimum_system(optimisation, system_comparison)[
                    optimisation_criterion
                ]
            else:
                logger.info(
                    "None of the additional systems considered were sufficient."
                )

        optimum_systems[optimisation_criterion] = optimum_system

    # Return the confirmed optimum system
    return optimum_systems


def _simulation_iteration(
    conventional_cw_source_profiles: Optional[Dict[WaterSource, pd.DataFrame]],
    converter_sizes: Dict[Converter, ConverterSize],
    cw_pvt_system_size: SolarSystemSize,
    cw_tanks: TankSize,
<<<<<<< HEAD
    converters: List[Converter],
    disable_tqdm: bool,
=======
    converters: Dict[str, Converter],
>>>>>>> 7efbe71e
    finance_inputs: Dict[str, Any],
    ghg_inputs: Dict[str, Any],
    grid_profile: Optional[pd.DataFrame],
    hw_pvt_system_size: SolarSystemSize,
    hw_tanks: TankSize,
    irradiance_data: pd.Series,
    kerosene_usage: pd.DataFrame,
    location: Location,
    logger: Logger,
    minigrid: energy_system.Minigrid,
    optimisation: Optimisation,
    optimisation_parameters: OptimisationParameters,
    previous_system: Optional[SystemAppraisal],
    pv_sizes: SolarSystemSize,
    start_year: int,
    storage_sizes: StorageSystemSize,
    temperature_data: pd.Series,
    total_loads: Dict[ResourceType, Optional[pd.DataFrame]],
    total_solar_pv_power_produced: pd.Series,
    wind_speed_data: Optional[pd.Series],
    yearly_electric_load_statistics: pd.DataFrame,
) -> Tuple[
    int,
    Dict[Converter, ConverterSize],
    SolarSystemSize,
    TankSize,
    SolarSystemSize,
    TankSize,
    SolarSystemSize,
    StorageSystemSize,
    SystemAppraisal,
    Optional[SystemAppraisal],
    int,
    List[SystemAppraisal],
]:
    """
    Carries out a simulation iteration.

    New simulation iteration i.e. checks sufficiency and stops when criteria is not met,
    increases system size when no sufficient system exists.

    Inputs:
        - conventional_cw_source_profiles:
            A mapping between conventional water sources and their availability
            profiles.
        - cw_tanks:
            Range of clean-water tanks.
        - disable_tqdm:
            Whether to disable the tqdm progress bars (True) or display them (False).
        - finance_inputs:
            The financial input information.
        - ghg_inputs:
            The green-house-gas input information.
        - grid_profile:
            The grid-availability profile.
        - irradiance_data:
            The irradaince data series.
        - kerosene_usage:
            The kerosene-usage profile.
        - location:
            The location being considered.
        - logger:
            The logger to use for the run.
        - minigrid:
            The energy system being considered.
        - optimisation:
            The :class:`Optimisation` currently being run.
        - optimisation_parameters:
            A :class:`OptimisationParameters` instance outlining the optimisation bounds.
        - previous_system:
            Appraisal of the system already in place before this simulation period.
        - pv_sizes:
            Range of PV sizes.
        - pvt_sizes:
            Range of PV-T sizes.
        - solar_lifetime:
            The lifetime of the solar setup.
        - start_year:
            Start year of the initial optimisation step.
        - storage_sizes:
            Range of storage sizes.
        - temperature_data:
            The temperature data series.
        - total_loads:
            A mapping between the :class:`ResourceType` and its associated total load.
        - total_solar_pv_power_produced:
            The total solar power output over the time period.
        - wind_speed_data:
            The wind-speed data series.

    Outputs:
        - end_year:
            The end year of this step, used in the simulations;
        - largest_converter_size:
            A mapping between :class:`Converter` instances and the size associated with
            each for the largest system simulated;
        - largest_cw_pvt_size:
            The clean-water PV-T size of the largest system simulated;
        - largest_cw_tank_size:
            The clean-water tank size of the largest system simulated;
        - largest_hw_pvt_size:
            The hot-water PV-T size of the largest system simulated;
        - largest_hw_tank_size:
            The hot-water tank size of the largest system simulated;
        - largest_pv_system_size:
            The pv-system size of the largest system simulated;
        - largest_storage_system_size:
            The storage-system size of the largest system simulated;
        - largest_system_appraisal:
            The largest system that was considered;
        - previous_system:
            The previous system that was simulated;
        - start_year:
            The start year of this step, used in the simulations;
        - system_appraisals:
            The `list` of :class:`SystemAppraisal` instances which satisfied the
            threshold conditions for the systems simulated.

    """

    # Initialise
    system_appraisals: List[SystemAppraisal] = []
    end_year: int = start_year + int(optimisation_parameters.iteration_length)

    # Check if largest system is sufficient
    logger.info("Checking whether the largest system is sufficient.")
    tqdm.write(
        "Determining largest suitable system {}    ".format(
            "." * 27,
        ),
        end="\n",
    )

    # Determine the maximum sizes of each converter defined.
    max_converter_sizes: Dict[Converter, int] = {
        converter: size.max for converter, size in converter_sizes.items()
    }

    # Append converters defined elsewhere.
    available_converters: List[Converter] = determine_available_converters(
        converters, logger, minigrid, optimisation.scenario
    )
    static_converter_sizes: Dict[Converter, int] = {
        converter: available_converters.count(converter)
        for converter in available_converters
        if converter not in max_converter_sizes
    }
    simulation_converter_sizes: Dict[Converter, int] = {
        **max_converter_sizes,
        **static_converter_sizes,
    }

    _, simulation_results, system_details = energy_system.run_simulation(
        int(cw_pvt_system_size.max),
        conventional_cw_source_profiles,
        converters_from_sizing(simulation_converter_sizes),
        disable_tqdm,
        storage_sizes.max,
        grid_profile,
        int(hw_pvt_system_size.max),
        irradiance_data,
        kerosene_usage,
        location,
        logger,
        minigrid,
        cw_tanks.max,
        hw_tanks.max,
        total_solar_pv_power_produced,
        pv_sizes.max,
        optimisation.scenario,
        Simulation(end_year, start_year),
        temperature_data,
        total_loads,
        wind_speed_data,
    )

    largest_system_appraisal: SystemAppraisal = appraise_system(
        yearly_electric_load_statistics,
        end_year,
        finance_inputs,
        ghg_inputs,
        location,
        logger,
        previous_system,
        simulation_results,
        start_year,
        system_details,
    )

    # Instantiate in preparation of the while loop.
    cw_pvt_size_max = cw_pvt_system_size.max
    cw_tanks_max = cw_tanks.max
    hw_pvt_size_max = hw_pvt_system_size.max
    hw_tanks_max = hw_tanks.max
    pv_size_max = pv_sizes.max
    storage_size_max = storage_sizes.max

    # Increase system size until largest system is sufficient (if necessary)
    while get_sufficient_appraisals(optimisation, [largest_system_appraisal]) == []:
        if largest_system_appraisal.criteria is None:
            logger.error(
                "%sOptimisation failed to return threshold criteria.%s",
                BColours.fail,
                BColours.endc,
            )
            raise InternalError(
                "{}Threshold criteria not set on system appraisal.{}".format(
                    BColours.fail, BColours.endc
                )
            )

        logger.info(
            "The largest system was found to be insufficient. Threshold criteria: %s",
            json.dumps(
                {
                    str(key): value
                    for key, value in largest_system_appraisal.criteria.items()
                },
                indent=4,
            ),
        )

        # Round out the various variables.
        cw_pvt_size_max = float(
            np.ceil(cw_pvt_size_max / cw_pvt_system_size.step) * cw_pvt_system_size.step
        )
        hw_pvt_size_max = float(
            np.ceil(hw_pvt_size_max / hw_pvt_system_size.step) * hw_pvt_system_size.step
        )
        pv_size_max = float(np.ceil(pv_size_max / pv_sizes.step) * pv_sizes.step)
        storage_size_max = float(
            np.ceil(storage_size_max / storage_sizes.step) * storage_sizes.step
        )

        logger.info(
            "Probing system upper bounds: pv_size: %s, storage_size: %s%s%s%s%s%s",
            pv_size_max,
            storage_size_max,
            f", clean-water PV-T size: {cw_pvt_size_max}"
            if optimisation.scenario.desalination_scenario is not None
            and optimisation.scenario.pv_t
            else "",
            f", num clean-water tanks: {cw_tanks_max}"
            if optimisation.scenario.desalination_scenario is not None
            else "",
            f", hot-water PV-T size: {hw_pvt_size_max}"
            if optimisation.scenario.hot_water_scenario is not None
            and optimisation.scenario.pv_t
            else "",
            f", num hot-water tanks: {hw_tanks_max}"
            if optimisation.scenario.hot_water_scenario is not None
            else "",
            ", ".join(
                [
                    f"{converter.name} size: {size}"
                    for converter, size in max_converter_sizes.items()
                ]
            ),
        )

        # Run a simulation and appraise it.
        _, simulation_results, system_details = energy_system.run_simulation(
            int(cw_pvt_size_max),
            conventional_cw_source_profiles,
            converters_from_sizing(simulation_converter_sizes),
            disable_tqdm,
            storage_size_max,
            grid_profile,
            int(hw_pvt_size_max),
            irradiance_data,
            kerosene_usage,
            location,
            logger,
            minigrid,
            cw_tanks_max,
            hw_tanks_max,
            total_solar_pv_power_produced,
            pv_size_max,
            optimisation.scenario,
            Simulation(end_year, start_year),
            temperature_data,
            total_loads,
            wind_speed_data,
        )

        largest_system_appraisal = appraise_system(
            yearly_electric_load_statistics,
            end_year,
            finance_inputs,
            ghg_inputs,
            location,
            logger,
            previous_system,
            simulation_results,
            start_year,
            system_details,
        )

        if largest_system_appraisal.criteria is None:
            logger.error(
                "%sOptimisation failed to return threshold criteria.%s",
                BColours.fail,
                BColours.endc,
            )
            raise InternalError(
                "{}Threshold criteria not set on system appraisal.{}".format(
                    BColours.fail, BColours.endc
                )
            )

        # Increment the system sizes.
        cw_pvt_size_max += (
            cw_pvt_system_size.step
            if optimisation.scenario.desalination_scenario is not None
            and optimisation.scenario.pv_t
            else 0
        )
        cw_tanks_max += (
            cw_tanks.step
            if optimisation.scenario.desalination_scenario is not None
            else 0
        )
        hw_pvt_size_max += (
            hw_pvt_system_size.step
            if optimisation.scenario.hot_water_scenario is not None
            and optimisation.scenario.pv_t
            else 0
        )
        hw_tanks_max += (
            hw_tanks.step if optimisation.scenario.hot_water_scenario is not None else 0
        )
        max_converter_sizes = {
            converter: max_converter_sizes[converter] + size.step
            for converter, size in converter_sizes.items()
        }
        simulation_converter_sizes = {**max_converter_sizes, **static_converter_sizes}
        pv_size_max += pv_sizes.step if optimisation.scenario.pv else 0
        storage_size_max += storage_sizes.step if optimisation.scenario.battery else 0

    # Output that the search for the largest suitable system was successful.
    tqdm.write(
        "Determining largest suitable system {}    {}".format("." * 27, DONE),
        end="\n",
    )
    if largest_system_appraisal.criteria is None:
        logger.error(
            "%sOptimisation failed to return threshold criteria.%s",
            BColours.fail,
            BColours.endc,
        )
        raise InternalError(
            "{}Threshold criteria not set on system appraisal.{}".format(
                BColours.fail, BColours.endc
            )
        )

    logger.info(
        "System was found to be sufficient. Threshold criteria: %s",
        json.dumps(
            {
                str(key): value
                for key, value in largest_system_appraisal.criteria.items()
            },
            indent=4,
        ),
    )
    system_appraisals.append(largest_system_appraisal)

    # Round the maximum PV and storage sizes to be increments of the steps involved.
    cw_pvt_size_max = (
        float(np.ceil(cw_pvt_size_max / cw_pvt_system_size.step))
        * cw_pvt_system_size.step
    )
    hw_pvt_size_max = (
        float(np.ceil(hw_pvt_size_max / hw_pvt_system_size.step))
        * hw_pvt_system_size.step
    )
    pv_size_max = float(np.ceil(pv_size_max / pv_sizes.step)) * pv_sizes.step
    storage_size_max = float(
        np.ceil(storage_size_max / storage_sizes.step) * storage_sizes.step
    )
    logger.info(
        "Largest system size determined:\n- pv_size: %s\n%s%s%s%s- storage_size: %s",
        pv_size_max,
        f"- clean-water pvt-size: {cw_pvt_size_max}\n"
        if minigrid.pvt_panel is not None
        and optimisation.scenario.desalination_scenario is not None
        else "",
        f"- num clean-water tanks: {cw_tanks_max}\n"
        if minigrid.clean_water_tank is not None
        and optimisation.scenario.desalination_scenario is not None
        else "",
        f"- hot-water pvt-size: {hw_pvt_size_max}\n"
        if minigrid.pvt_panel is not None
        and optimisation.scenario.hot_water_scenario is not None
        else "",
        f"- num hot-water tanks: {hw_tanks_max}\n"
        if minigrid.hot_water_tank is not None
        and optimisation.scenario.hot_water_scenario is not None
        else "",
        storage_size_max,
    )

    # Set up the various variables ready for recursive iteration.
    component_sizes: Dict[
        Union[Converter, ImpactingComponent, RenewableEnergySource], float
    ] = {}
    parameter_space: List[
        Tuple[
            Union[Converter, ImpactingComponent, RenewableEnergySource],
            str,
            Union[List[float], List[int]],
        ]
    ] = []

    simulation_cw_pvt_system_size: List[int] = sorted(
        range(
            int(cw_pvt_system_size.min),
            int(cw_pvt_size_max + cw_pvt_system_size.step),
            int(cw_pvt_system_size.step),
        ),
        reverse=True,
    )
    simulation_cw_tanks: List[int] = sorted(
        range(
            cw_tanks.min,
            cw_tanks_max + cw_tanks.step,
            cw_tanks.step,
        ),
        reverse=True,
    )
    simulation_hw_pvt_system_size: List[int] = sorted(
        range(
            int(hw_pvt_system_size.min),
            int(hw_pvt_size_max + hw_pvt_system_size.step),
            int(hw_pvt_system_size.step),
        ),
        reverse=True,
    )
    simulation_hw_tanks: List[int] = sorted(
        range(
            hw_tanks.min,
            hw_tanks_max + hw_tanks.step,
            hw_tanks.step,
        ),
        reverse=True,
    )
    simulation_pv_sizes: List[int] = sorted(
        range(int(pv_sizes.min), int(pv_size_max + pv_sizes.step), int(pv_sizes.step)),
        reverse=True,
    )
    simulation_storage_sizes: List[int] = sorted(
        range(
            int(storage_sizes.min),
            int(storage_size_max + storage_sizes.step),
            int(storage_sizes.step),
        ),
        reverse=True,
    )

    # Set up the various iteration variables accordingly.
    # Add the iterable clean-water tank sizes if appropriate.
    if len(simulation_cw_tanks) > 1:
        parameter_space.append(
            (
                ImpactingComponent.CLEAN_WATER_TANK,
                "simulation",
                simulation_cw_tanks,
            )
        )
    else:
        component_sizes[ImpactingComponent.CLEAN_WATER_TANK] = simulation_cw_tanks[0]

    # Add the iterable clean-water PV-T sizes if appropriate.
    if len(simulation_cw_pvt_system_size) > 1:
        parameter_space.append(
            (
                RenewableEnergySource.CLEAN_WATER_PVT,
                "simulation" if len(parameter_space) == 0 else "cw pv-t size",
                simulation_cw_pvt_system_size,
            )
        )
    else:
        component_sizes[
            RenewableEnergySource.CLEAN_WATER_PVT
        ] = simulation_cw_pvt_system_size[0]

    # Add the iterable converter sizes.
    for converter, sizes in converter_sizes.items():
        # Construct the list of available sizes for the given converter.
        simulation_converter_size_list: List[int] = sorted(
            range(
                int(sizes.min),
                int(max_converter_sizes[converter] + sizes.step),
                int(sizes.step),
            ),
            reverse=True,
        )

        if len(simulation_converter_size_list) > 1:
            parameter_space.append(
                (
                    converter,
                    "simulation"
                    if len(parameter_space) == 0
                    else f"{converter.name} size",
                    simulation_converter_size_list,
                )
            )
        else:
            component_sizes[converter] = float(simulation_converter_sizes[0])  # type: ignore

    # Add the static converter sizes.
    for converter, size in static_converter_sizes.items():
        component_sizes[converter] = size

    # Add the iterable hot-water tank sizes if appropriate.
    if len(simulation_hw_tanks) > 1:
        parameter_space.append(
            (
                ImpactingComponent.HOT_WATER_TANK,
                "simulation" if len(parameter_space) == 0 else "hw tank size",
                simulation_hw_tanks,
            )
        )
    else:
        component_sizes[ImpactingComponent.HOT_WATER_TANK] = simulation_hw_tanks[0]

    # Add the iterable hot-water PV-T sizes if appropriate.
    if len(simulation_hw_pvt_system_size) > 1:
        parameter_space.append(
            (
                RenewableEnergySource.HOT_WATER_PVT,
                "simulation" if len(parameter_space) == 0 else "hw pv-t size",
                simulation_hw_pvt_system_size,
            )
        )
    else:
        component_sizes[
            RenewableEnergySource.HOT_WATER_PVT
        ] = simulation_hw_pvt_system_size[0]

    # Add the iterable PV sizes if appropriate.
    if len(simulation_pv_sizes) > 1:
        parameter_space.append(
            (
                RenewableEnergySource.PV,
                "simulation" if len(parameter_space) == 0 else "pv size",
                simulation_pv_sizes,
            )
        )
    else:
        component_sizes[RenewableEnergySource.PV] = simulation_pv_sizes[0]

    # Add the iterable storage sizes if appropriate.
    if len(simulation_storage_sizes) > 1:
        parameter_space.append(
            (
                ImpactingComponent.STORAGE,
                "simulation" if len(parameter_space) == 0 else "storage size",
                simulation_storage_sizes,
            )
        )
    else:
        component_sizes[ImpactingComponent.STORAGE] = simulation_storage_sizes[0]

    # Call the recursive simulation with these parameter and component sets of
    # information.
    _ = recursive_iteration(
        conventional_cw_source_profiles,
        disable_tqdm,
        end_year,
        finance_inputs,
        ghg_inputs,
        grid_profile,
        irradiance_data,
        kerosene_usage,
        location,
        logger,
        minigrid,
        optimisation,
        previous_system,
        start_year,
        temperature_data,
        total_loads,
        total_solar_pv_power_produced,
        wind_speed_data,
        yearly_electric_load_statistics,
        component_sizes=component_sizes,
        parameter_space=parameter_space,
        system_appraisals=system_appraisals,
    )

    logger.info("Optimisation bounds explored.")
    return (
        end_year,
        {
            converter: ConverterSize(
                max_size,
                converter_sizes[converter].min,
                converter_sizes[converter].step,
            )
            for converter, max_size in max_converter_sizes.items()
        },
        SolarSystemSize(
            cw_pvt_size_max, cw_pvt_system_size.min, cw_pvt_system_size.step
        ),
        TankSize(cw_tanks_max, cw_tanks.min, cw_tanks.step),
        SolarSystemSize(
            hw_pvt_size_max, hw_pvt_system_size.min, hw_pvt_system_size.step
        ),
        TankSize(hw_tanks_max, hw_tanks.min, hw_tanks.step),
        SolarSystemSize(pv_size_max, pv_sizes.min, pv_sizes.step),
        StorageSystemSize(storage_size_max, storage_sizes.min, storage_sizes.step),
        largest_system_appraisal,
        previous_system,
        start_year,
        system_appraisals,
    )


def _optimisation_step(
    conventional_cw_source_profiles: Optional[Dict[WaterSource, pd.DataFrame]],
    converter_sizes: Dict[Converter, ConverterSize],
    cw_pvt_system_size: SolarSystemSize,
    cw_tanks: TankSize,
<<<<<<< HEAD
    converters: List[Converter],
    disable_tqdm: bool,
=======
    converters: Dict[str, Converter],
>>>>>>> 7efbe71e
    finance_inputs: Dict[str, Any],
    ghg_inputs: Dict[str, Any],
    grid_profile: Optional[pd.DataFrame],
    hw_pvt_system_size: SolarSystemSize,
    hw_tanks: TankSize,
    irradiance_data: pd.Series,
    kerosene_usage: pd.DataFrame,
    location: Location,
    logger: Logger,
    minigrid: energy_system.Minigrid,
    optimisation: Optimisation,
    optimisation_parameters: OptimisationParameters,
    previous_system: Optional[SystemAppraisal],
    pv_sizes: SolarSystemSize,
    start_year: int,
    storage_sizes: StorageSystemSize,
    temperature_data: pd.Series,
    total_loads: Dict[ResourceType, Optional[pd.DataFrame]],
    total_solar_pv_power_produced: pd.Series,
    wind_speed_data: Optional[pd.Series],
    yearly_electric_load_statistics: pd.DataFrame,
) -> SystemAppraisal:
    """
    One optimisation step of the continuous lifetime optimisation

    Inputs:
        - conventional_cw_source_profiles:
            Mapping between :class:`WaterSource` instances and their availability
            proviles.
        - converter_sizes:
            Mapping between :class:`Converter` instances and the range of associated
            sizes.
        - cw_pvt_system_size:
            Range of clean-water PV-T sizes.
        - cw_tanks:
            Range of clean-water tank sizes.
        - converters:
            The `list` of converters available to the system.
        - disable_tqdm:
            Whether to disable the tqdm progress bars (True) or display them (False).
        - finance_inputs:
            The finance input information.
        - grid_profile:
            The grid-availability profile.
        - irradiance_data:
            The total irradiance throughout the period of the simulation.
        - hw_pvt_system_size:
            Range of hot-water PV-T sizes.
        - hw_tanks:
            Range of hot-water tank sizes.
        - kerosene_usage:
            The kerosene-usage profile.
        - location:
            The location being considered.
        - minigrid:
            The energy system being considered.
        - optimisation:
            The optimisation currently being considered.
        - optimisation_parameters:
            A :class:`OptimisationParameters` instance outlining the optimisation bounds.
        - previous_system:
            Appraisal of the system already in place before this simulation period.
        - pv_sizes:
            Range of PV sizes.
        - solar_lifetime:
            The lifetime of the solar setup.
        - start_year:
            Start year of the initial optimisation step.
        - storage_sizes:
            Range of storage sizes.
        - temperature_data:
            The temperature data throughout the period of the simulation.
        - total_loads:
            A mapping between the :class:`ResourceType` and its associated total load.
        - total_solar_pv_power_produced:
            The total solar power output over the time period.
        - wind_speed_data:
            The wind-speed data throughout the period of the simulation.
        - yearly_electric_load_statistics:
            The yearly electric load statistic information.

    Outputs:
        - optimum_system:
            The optimum systems for the group of simulated systems

    """

    # Run a simulation iteration to probe the various systems available.
    logger.info("Optimisation step called.")
    (
        end_year,
        converter_sizes,
        cw_pvt_system_size,
        cw_tanks,
        hw_pvt_system_size,
        hw_tanks,
        pv_system_size,
        storage_system_size,
        _,
        previous_system,
        start_year,
        sufficient_systems,
    ) = _simulation_iteration(
        conventional_cw_source_profiles,
        converter_sizes,
        cw_pvt_system_size,
        cw_tanks,
        converters,
        disable_tqdm,
        finance_inputs,
        ghg_inputs,
        grid_profile,
        hw_pvt_system_size,
        hw_tanks,
        irradiance_data,
        kerosene_usage,
        location,
        logger,
        minigrid,
        optimisation,
        optimisation_parameters,
        previous_system,
        pv_sizes,
        start_year,
        storage_sizes,
        temperature_data,
        total_loads,
        total_solar_pv_power_produced,
        wind_speed_data,
        yearly_electric_load_statistics,
    )
    logger.info("Simulation iterations executed successfully.")

    # Determine the optimum systems that fulfil each of the optimisation criteria.
    optimum_systems = _find_optimum_system(
        conventional_cw_source_profiles,
        converters,
        disable_tqdm,
        end_year,
        finance_inputs,
        ghg_inputs,
        grid_profile,
        irradiance_data,
        kerosene_usage,
        converter_sizes,
        cw_tanks,
        cw_pvt_system_size,
        hw_tanks,
        hw_pvt_system_size,
        pv_system_size,
        storage_system_size,
        location,
        logger,
        minigrid,
        optimisation,
        previous_system,
        start_year,
        sufficient_systems,
        temperature_data,
        total_loads,
        total_solar_pv_power_produced,
        wind_speed_data,
        yearly_electric_load_statistics,
    )
    logger.info("Optimum systems determined.")

    # @@@ For now, the optimum system for a single threshold criterion will be returned.
    optimum_system_appraisal: SystemAppraisal = list(optimum_systems.values())[0]
    return optimum_system_appraisal


def multiple_optimisation_step(
    conventional_cw_source_profiles: Optional[Dict[WaterSource, pd.DataFrame]],
<<<<<<< HEAD
    converters: List[Converter],
    disable_tqdm: bool,
=======
    converters: Dict[str, Converter],
>>>>>>> 7efbe71e
    finance_inputs: Dict[str, Any],
    ghg_inputs: Dict[str, Any],
    grid_profile: Optional[pd.DataFrame],
    irradiance_data: pd.Series,
    kerosene_usage: pd.DataFrame,
    location: Location,
    logger: Logger,
    minigrid: energy_system.Minigrid,
    optimisation: Optimisation,
    optimisation_parameters: OptimisationParameters,
    temperature_data: pd.Series,
    total_loads: Dict[ResourceType, Optional[pd.DataFrame]],
    total_solar_pv_power_produced: pd.Series,
    wind_speed_data: Optional[pd.Series],
    yearly_electric_load_statistics: pd.DataFrame,
    *,
    input_converter_sizes: Optional[Dict[Converter, ConverterSize]] = None,
    input_cw_pvt_system_size: Optional[SolarSystemSize] = None,
    input_cw_tanks: Optional[TankSize] = None,
    input_hw_pvt_system_size: Optional[SolarSystemSize] = None,
    input_hw_tanks: Optional[TankSize] = None,
    input_pv_sizes: Optional[SolarSystemSize] = None,
    input_storage_sizes: Optional[StorageSystemSize] = None,
    previous_system: Optional[SystemAppraisal] = None,
    start_year: int = 0,
) -> Tuple[datetime.timedelta, List[SystemAppraisal]]:
    """
    Carries out multiple optimisation steps of the continuous lifetime optimisation.

    Inputs:
        - converters:
            The `list` of converters available to the system;
        - disable_tqdm:
            Whether to disable the tqdm progress bars (True) or display them (False).
        - grid_profile:
            The grid-availability profile;
        - irradiance_data:
            The total irradiance throughout the period of the simulation.
        - kerosene_usage:
            The kerosene-usage profile;
        - location:
            The location being considered;
        - minigrid:
            The energy system being considered;
        - optimisation:
            The optimisation currently being carried out;
        - optimisation_parameters:
            A :class:`OptimisationParameters` instance outlining the optimisation
            bounds;
        - solar_lifetime:
            The lifetime of the solar setup;
        - temperature_data:
            The temperature data throughout the period of the simulation;
        - total_loads:
            A mapping between :class:`ResourceType` and the associated total load placed
            of that resource type on the system;
        - total_solar_pv_power_produced:
            The total solar power output over the time period per unit PV installed;
        - wind_speed_data:
            The wind-speed data throughout the period of the simulation.
        - yearly_electric_load_statistics:
            The yearly electric load statistic information;
        - input_converter_sizes:
            Mapping between :class:`Converter` instances and the :class:`ConverterSize`
            range available.
        - input_cw_tanks:
            Range of clean-water tank sizes as a :class:`TankSize` instance;
        - input_cw_pvt_system_size:
            Range of clean-water PV-T sizes as a :class:`SolarSystemSize` instance;
        - input_hw_tanks:
            Range of hot-water tank sizes as a :class:`TankSize` instance;
        - input_hw_pvt_system_size:
            Range of hot-water PV-T sizes as a :class:`SolarSystemSize` instance;
        - input_pv_sizes:
            Range of PV sizes as a :class:`SolarSystemSize` instance;
        - input_storage_sizes:
            Range of storage sizes as a :class:`StorageSystemSize` instance;
        - previous_system:
            Appraisal of the system already in place before this simulation period;
        - start_year:
            Start year of the initial optimisation step.

    Outputs:
        - time_delta:
            The time taken for the optimisation run;
        - results:
            The results of each Optimisation().optimisation_step(...)

    """

    # Start timer to see how long simulation will take
    timer_start = datetime.datetime.now()
    logger.info("Multiple optimisation step process begun.")

    # Initialise
    results: List[SystemAppraisal] = []

    # Set up the input converter sizes for the first loop.
    if (
        input_converter_sizes is None
        and len(converters) > 0
        and len(optimisation_parameters.converter_sizes) > 0
    ):
        logger.info(
            "No converter sizes passed in, using default optimisation parameters."
        )
        input_converter_sizes = optimisation_parameters.converter_sizes.copy()
    else:
        input_converter_sizes = {}

    # Set up the clean-water PV-T sizes for the first loop.
    if (
        input_cw_pvt_system_size is None
        and optimisation.scenario.desalination_scenario is not None
        and minigrid.pvt_panel is not None
    ):
        if optimisation_parameters.cw_pvt_size is None:
            raise InternalError(
                "{}Optimisation parameters do not have hot-water PV-T params ".format(
                    BColours.fail
                )
                + "despite hot-water being specified in the scenario.{}".format(
                    BColours.endc
                )
            )
        logger.info(
            "No clean-water PV-T sizes passed in, using default optimisation parameters."
        )
        input_cw_pvt_system_size = SolarSystemSize(
            optimisation_parameters.cw_pvt_size.max,
            optimisation_parameters.cw_pvt_size.min,
            optimisation_parameters.cw_pvt_size.step,
        )
    else:
        input_cw_pvt_system_size = SolarSystemSize()

    # Set up the clean-water tank sizes for the first loop.
    if (
        input_cw_tanks is None
        and optimisation.scenario.desalination_scenario is not None
        and minigrid.clean_water_tank is not None
    ):
        if optimisation_parameters.clean_water_tanks is None:
            raise InternalError(
                "{}Optimisation parameters do not have clean-water tank params ".format(
                    BColours.fail
                )
                + "despite clean-water being specified in the scenario.{}".format(
                    BColours.endc
                )
            )
        logger.info(
            "No clean-water tank sizes passed in, using default optimisation parameters."
        )
        input_cw_tanks = TankSize(
            optimisation_parameters.clean_water_tanks.max,
            optimisation_parameters.clean_water_tanks.min,
            optimisation_parameters.clean_water_tanks.step,
        )
    else:
        input_cw_tanks = TankSize()

    # Set up the hot-water PV-T sizes for the first loop.
    if (
        input_hw_pvt_system_size is None
        and optimisation.scenario.hot_water_scenario is not None
        and minigrid.pvt_panel is not None
    ):
        if optimisation_parameters.hw_pvt_size is None:
            raise InternalError(
                "{}Optimisation parameters do not have hot-water PV-T params ".format(
                    BColours.fail
                )
                + "despite hot-water being specified in the scenario.{}".format(
                    BColours.endc
                )
            )
        logger.info(
            "No hot-water PV-T sizes passed in, using default optimisation parameters."
        )
        input_hw_pvt_system_size = SolarSystemSize(
            optimisation_parameters.hw_pvt_size.max,
            optimisation_parameters.hw_pvt_size.min,
            optimisation_parameters.hw_pvt_size.step,
        )
    else:
        input_hw_pvt_system_size = SolarSystemSize()

    # Set up the hot-water tank sizes for the first loop
    if (
        input_hw_tanks is None
        and optimisation.scenario.hot_water_scenario is not None
        and minigrid.hot_water_tank is not None
    ):
        if optimisation_parameters.hot_water_tanks is None:
            raise InternalError(
                "{}Optimisation parameters do not have hot-water tank params ".format(
                    BColours.fail
                )
                + "despite hot-water being specified in the scenario.{}".format(
                    BColours.endc
                )
            )
        logger.info(
            "No hot-water tank sizes passed in, using default optimisation parameters."
        )
        input_hw_tanks = TankSize(
            optimisation_parameters.hot_water_tanks.max,
            optimisation_parameters.hot_water_tanks.min,
            optimisation_parameters.hot_water_tanks.step,
        )
    else:
        input_hw_tanks = TankSize()

    if input_pv_sizes is None:
        if optimisation.scenario.pv:
            logger.info("No pv sizes passed in, using default optimisation parameters.")
            input_pv_sizes = SolarSystemSize(
                optimisation_parameters.pv_size.max,
                optimisation_parameters.pv_size.min,
                optimisation_parameters.pv_size.step,
            )
        else:
            logger.info(
                "No pv sizes passed in, %sPV is disabled%s so no PV sizes will be "
                "considered.",
                BColours.fail,
                BColours.endc,
            )
            input_pv_sizes = SolarSystemSize()

    if input_storage_sizes is None:
        if optimisation.scenario.battery:
            logger.info(
                "No storage sizes passed in, using default optimisation parameters."
            )
            input_storage_sizes = StorageSystemSize(
                optimisation_parameters.storage_size.max,
                optimisation_parameters.storage_size.min,
                optimisation_parameters.storage_size.step,
            )
        else:
            logger.info(
                "No storage sizes passed in, %sPV is disabled%s so no PV sizes will be "
                "considered.",
                BColours.fail,
                BColours.endc,
            )
            input_storage_sizes = StorageSystemSize()

    # Iterate over each optimisation step
    for _ in tqdm(
        range(int(optimisation_parameters.number_of_iterations)),
        desc="optimisation steps",
        disable=disable_tqdm,
        leave=False,
        unit="step",
    ):
        logger.info("Beginning optimisation step.")

        # Fetch the optimum systems for this step.
        optimum_system = _optimisation_step(
            conventional_cw_source_profiles,
            input_converter_sizes.copy() if input_converter_sizes is not None else None,
            SolarSystemSize(
                input_cw_pvt_system_size.max,
                input_cw_pvt_system_size.min,
                input_cw_pvt_system_size.step,
            ),
            TankSize(
                input_cw_tanks.max,
                input_cw_tanks.min,
                input_cw_tanks.step,
            ),
            converters,
            disable_tqdm,
            finance_inputs,
            ghg_inputs,
            grid_profile,
            SolarSystemSize(
                input_hw_pvt_system_size.max,
                input_hw_pvt_system_size.min,
                input_hw_pvt_system_size.step,
            ),
            TankSize(
                input_hw_tanks.max,
                input_hw_tanks.min,
                input_hw_tanks.step,
            ),
            irradiance_data,
            kerosene_usage,
            location,
            logger,
            minigrid,
            optimisation,
            optimisation_parameters,
            previous_system,
            SolarSystemSize(
                input_pv_sizes.max, input_pv_sizes.min, input_pv_sizes.step
            ),
            start_year,
            StorageSystemSize(
                input_storage_sizes.max,
                input_storage_sizes.min,
                input_storage_sizes.step,
            ),
            temperature_data,
            total_loads,
            total_solar_pv_power_produced,
            wind_speed_data,
            yearly_electric_load_statistics,
        )

        logger.info(
            "Optimisation step complete, optimum system determined: %s",
            optimum_system.system_details,
        )

        results.append(optimum_system)

        # Prepare inputs for next optimisation step
        start_year += optimisation_parameters.iteration_length
        previous_system = optimum_system

        # Prepare the clean-water PV-T parameters
        cw_pvt_size_min = (
            optimum_system.system_details.final_cw_pvt_size
            if optimum_system.system_details.final_cw_pvt_size is not None
            else optimisation_parameters.cw_pvt_size.min
        )
        cw_pvt_size_max = float(
            optimisation_parameters.cw_pvt_size.max
            + (
                optimum_system.system_details.final_cw_pvt_size
                if optimum_system.system_details.final_cw_pvt_size is not None
                else 0
            )
            if optimisation.scenario.pv_t
            and optimisation.scenario.desalination_scenario is not None
            else 0
        )
        input_cw_pvt_system_size = SolarSystemSize(
            int(cw_pvt_size_max),
            int(cw_pvt_size_min),
            int(optimisation_parameters.cw_pvt_size.step),
        )

        # Prepare the clean-water tank parameters
        cw_tanks_min = (
            optimum_system.system_details.final_num_clean_water_tanks
            if optimum_system.system_details.final_num_clean_water_tanks is not None
            else optimisation_parameters.clean_water_tanks.min
        )
        cw_tanks_max = float(
            optimisation_parameters.clean_water_tanks.max
            + (
                optimum_system.system_details.final_num_clean_water_tanks
                if optimum_system.system_details.final_num_clean_water_tanks is not None
                else 0
            )
            if optimisation.scenario.desalination_scenario is not None
            else 0
        )
        input_cw_tanks = TankSize(
            int(cw_tanks_max),
            int(cw_tanks_min),
            int(optimisation_parameters.clean_water_tanks.step),
        )

        # Prepare the hot-water PV-T parameters
        hw_pvt_size_min = (
            optimum_system.system_details.final_hw_pvt_size
            if optimum_system.system_details.final_hw_pvt_size is not None
            else optimisation_parameters.hw_pvt_size.min
        )
        hw_pvt_size_max = float(
            optimisation_parameters.hw_pvt_size.max
            + (
                optimum_system.system_details.final_hw_pvt_size
                if optimum_system.system_details.final_hw_pvt_size is not None
                else 0
            )
            if optimisation.scenario.pv_t
            and optimisation.scenario.hot_water_scenario is not None
            else 0
        )
        input_hw_pvt_system_size = SolarSystemSize(
            int(hw_pvt_size_max),
            int(hw_pvt_size_min),
            int(optimisation_parameters.hw_pvt_size.step),
        )

        # Prepare the hot-water tank parameters
        hw_tanks_min = (
            optimum_system.system_details.final_num_hot_water_tanks
            if optimum_system.system_details.final_num_hot_water_tanks is not None
            else optimisation_parameters.hot_water_tanks.min
        )
        hw_tanks_max = float(
            optimisation_parameters.hot_water_tanks.max
            + (
                optimum_system.system_details.final_num_hot_water_tanks
                if optimum_system.system_details.final_num_hot_water_tanks is not None
                else 0
            )
            if optimisation.scenario.pv_t
            and optimisation.scenario.hot_water_scenario is not None
            else 0
        )
        input_hw_tanks = TankSize(
            int(hw_tanks_max),
            int(hw_tanks_min),
            int(optimisation_parameters.hot_water_tanks.step),
        )

        # Prepare the pv-size parameters
        pv_size_min = (
            optimum_system.system_details.final_pv_size
            if optimum_system.system_details.final_pv_size is not None
            else optimisation_parameters.pv_size.min
        )
        pv_size_max = float(
            optimisation_parameters.pv_size.max
            + (
                optimum_system.system_details.final_pv_size
                if optimum_system.system_details.final_pv_size is not None
                else 0
            )
            if optimisation.scenario.pv
            else 0
        )
        input_pv_sizes = SolarSystemSize(
            int(pv_size_max),
            int(pv_size_min),
            int(optimisation_parameters.pv_size.step),
        )

        # Prepare the storage-size parameters
        storage_size_min = (
            optimum_system.system_details.final_storage_size
            if optimum_system.system_details.final_storage_size is not None
            else optimisation_parameters.storage_size.min
        )
        storage_size_max = float(
            optimisation_parameters.storage_size.max
            + (
                optimum_system.system_details.final_storage_size
                if optimum_system.system_details.final_storage_size is not None
                else 0
            )
            if optimisation.scenario.battery
            else 0
        )
        input_storage_sizes = StorageSystemSize(
            int(storage_size_max),
            int(storage_size_min),
            int(optimisation_parameters.storage_size.step),
        )

    # End simulation timer
    timer_end = datetime.datetime.now()
    time_delta = timer_end - timer_start

    # Return the results along with the time taken.
    return time_delta, results


#     def summarise_optimisation_results(self, optimisation_results):
#         """
#         Summarises the optimisation step results into a output for the system lifetime

#         Inputs:
#             - optimisation_results:
#                 Results of Optimisation().multiple_optimisation_step(...)

#         Outputs:
#             - result:
#                 Aggregated results for the lifetime of the system

#         """

#         # Data where the inital and/or final entries are most relevant
#         start_year = int(optimisation_results["Start year"].iloc[0])
#         end_year = int(optimisation_results["End year"].iloc[-1])
#         step_length = int(
#             optimisation_results["End year"].iloc[0]
#             - optimisation_results["Start year"].iloc[0]
#         )
#         optimisation_length = end_year - start_year
#         max_PV = optimisation_results["Initial PV size"].iloc[-1]
#         max_storage = optimisation_results["Initial storage size"].iloc[-1]
#         max_diesel = optimisation_results["Diesel capacity"].iloc[-1]
#         LCUE = optimisation_results["LCUE ($/kWh)"].iloc[-1]
#         emissions_intensity = optimisation_results[
#             "Emissions intensity (gCO2/kWh)"
#         ].iloc[-1]
#         total_GHGs = optimisation_results["Cumulative GHGs (kgCO2eq)"].iloc[-1]
#         total_system_GHGs = optimisation_results[
#             "Cumulative system GHGs (kgCO2eq)"
#         ].iloc[-1]
#         #   Data where the mean is most relevant
#         blackouts = np.mean(optimisation_results[ColumnHeader.BLACKOUTS.value])
#         kerosene_displacement = np.mean(optimisation_results["Kerosene displacement"])
#         #   Data where the sum is most relevant
#         total_energy = np.sum(optimisation_results["Total energy (kWh)"])
#         unmet_energy = np.sum(optimisation_results[ColumnHeader.UNMET_ELECTRICITY.value])
#         renewable_energy = np.sum(optimisation_results["Renewable energy (kWh)"])
#         storage_energy = np.sum(optimisation_results["Storage energy (kWh)"])
#         grid_energy = np.sum(optimisation_results[ColumnHeader.GRID_ENERGY.value])
#         diesel_energy = np.sum(optimisation_results[ColumnHeader.DIESEL_ENERGY_SUPPLIED.value])
#         discounted_energy = np.sum(optimisation_results["Discounted energy (kWh)"])
#         diesel_fuel_usage = np.sum(optimisation_results[ColumnHeader.DIESEL_FUEL_USAGE.value])
#         total_cost = np.sum(optimisation_results["Total cost ($)"])
#         total_system_cost = np.sum(optimisation_results["Total system cost ($)"])
#         new_equipment_cost = np.sum(optimisation_results["New equipment cost ($)"])
#         new_connection_cost = np.sum(optimisation_results["New connection cost ($)"])
#         OM_cost = np.sum(optimisation_results["O&M cost ($)"])
#         diesel_cost = np.sum(optimisation_results["Diesel cost ($)"])
#         grid_cost = np.sum(optimisation_results["Grid cost ($)"])
#         kerosene_cost = np.sum(optimisation_results["Kerosene cost ($)"])
#         kerosene_cost_mitigated = np.sum(
#             optimisation_results["Kerosene cost mitigated ($)"]
#         )
#         OM_GHGs = np.sum(optimisation_results["O&M GHGs (kgCO2eq)"])
#         diesel_GHGs = np.sum(optimisation_results["Diesel GHGs (kgCO2eq)"])
#         grid_GHGs = np.sum(optimisation_results["Grid GHGs (kgCO2eq)"])
#         kerosene_GHGs = np.sum(optimisation_results["Kerosene GHGs (kgCO2eq)"])
#         kerosene_mitigated_GHGs = np.sum(
#             optimisation_results["Kerosene GHGs mitigated (kgCO2eq)"]
#         )

#         #   Data which requires combinations of summary results
#         unmet_fraction = round(unmet_energy / total_energy, 3)
#         renewables_fraction = round(renewable_energy / total_energy, 3)
#         storage_fraction = round(storage_energy / total_energy, 3)
#         diesel_fraction = round(diesel_energy / total_energy, 3)
#         grid_fraction = round(grid_energy / total_energy, 3)
#         #   Combine results into output
#         results = pd.DataFrame(
#             {
#                 "Start year": start_year,
#                 "End year": end_year,
#                 "Step length": step_length,
#                 "Optimisation length": optimisation_length,
#                 "Maximum PV size": max_PV,
#                 "Maximum storage size": max_storage,
#                 "Maximum diesel capacity": max_diesel,
#                 "LCUE ($/kWh)": LCUE,
#                 "Emissions intensity (gCO2/kWh)": emissions_intensity,
#                 ColumnHeader.BLACKOUTS.value: blackouts,
#                 "Unmet fraction": unmet_fraction,
#                 "Renewables fraction": renewables_fraction,
#                 "Storage fraction": storage_fraction,
#                 "Diesel fraction": diesel_fraction,
#                 "Grid fraction": grid_fraction,
#                 "Total energy (kWh)": total_energy,
#                 ColumnHeader.UNMET_ELECTRICITY.value: unmet_energy,
#                 "Renewable energy (kWh)": renewable_energy,
#                 "Storage energy (kWh)": storage_energy,
#                 ColumnHeader.GRID_ENERGY.value: grid_energy,
#                 ColumnHeader.DIESEL_ENERGY_SUPPLIED.value: diesel_energy,
#                 "Discounted energy (kWh)": discounted_energy,
#                 "Total cost ($)": total_cost,
#                 "Total system cost ($)": total_system_cost,
#                 "New equipment cost ($)": new_equipment_cost,
#                 "New connection cost ($)": new_connection_cost,
#                 "O&M cost ($)": OM_cost,
#                 "Diesel cost ($)": diesel_cost,
#                 "Grid cost ($)": grid_cost,
#                 "Kerosene cost ($)": kerosene_cost,
#                 "Kerosene cost mitigated ($)": kerosene_cost_mitigated,
#                 "Kerosene displacement": kerosene_displacement,
#                 ColumnHeader.DIESEL_FUEL_USAGE.value: diesel_fuel_usage,
#                 "Total GHGs (kgCO2eq)": total_GHGs,
#                 "Total system GHGs (kgCO2eq)": total_system_GHGs,
#                 "Total GHGs (kgCO2eq)": total_GHGs,
#                 "O&M GHGs (kgCO2eq)": OM_GHGs,
#                 "Diesel GHGs (kgCO2eq)": diesel_GHGs,
#                 "Grid GHGs (kgCO2eq)": grid_GHGs,
#                 "Kerosene GHGs (kgCO2eq)": kerosene_GHGs,
#                 "Kerosene GHGs mitigated (kgCO2eq)": kerosene_mitigated_GHGs,
#             },
#             index=["Lifetime results"],
#         )
#         return results<|MERGE_RESOLUTION|>--- conflicted
+++ resolved
@@ -113,12 +113,8 @@
 
 def _find_optimum_system(
     conventional_cw_source_profiles: Optional[Dict[WaterSource, pd.DataFrame]],
-<<<<<<< HEAD
-    converters: List[Converter],
+    converters: Dict[str, Converter],
     disable_tqdm: bool,
-=======
-    converters: Dict[str, Converter],
->>>>>>> 7efbe71e
     end_year: int,
     finance_inputs: Dict[str, Any],
     ghg_inputs: Dict[str, Any],
@@ -338,12 +334,8 @@
     converter_sizes: Dict[Converter, ConverterSize],
     cw_pvt_system_size: SolarSystemSize,
     cw_tanks: TankSize,
-<<<<<<< HEAD
-    converters: List[Converter],
+    converters: Dict[str, Converter],
     disable_tqdm: bool,
-=======
-    converters: Dict[str, Converter],
->>>>>>> 7efbe71e
     finance_inputs: Dict[str, Any],
     ghg_inputs: Dict[str, Any],
     grid_profile: Optional[pd.DataFrame],
@@ -970,12 +962,8 @@
     converter_sizes: Dict[Converter, ConverterSize],
     cw_pvt_system_size: SolarSystemSize,
     cw_tanks: TankSize,
-<<<<<<< HEAD
-    converters: List[Converter],
+    converters: Dict[str, Converter],
     disable_tqdm: bool,
-=======
-    converters: Dict[str, Converter],
->>>>>>> 7efbe71e
     finance_inputs: Dict[str, Any],
     ghg_inputs: Dict[str, Any],
     grid_profile: Optional[pd.DataFrame],
@@ -1149,12 +1137,8 @@
 
 def multiple_optimisation_step(
     conventional_cw_source_profiles: Optional[Dict[WaterSource, pd.DataFrame]],
-<<<<<<< HEAD
-    converters: List[Converter],
+    converters: Dict[str, Converter],
     disable_tqdm: bool,
-=======
-    converters: Dict[str, Converter],
->>>>>>> 7efbe71e
     finance_inputs: Dict[str, Any],
     ghg_inputs: Dict[str, Any],
     grid_profile: Optional[pd.DataFrame],
