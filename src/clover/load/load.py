#!/usr/bin/python3
########################################################################################
# load.py - Load-profile generation module.                                            #
#                                                                                      #
# Authors: Phil Sandwell, Ben Winchester                                               #
# Copyright: Phil Sandwell, 2018                                                       #
# License: Open source                                                                 #
# Most recent update: 14/07/2021                                                       #
#                                                                                      #
# For more information, please email:                                                  #
#     philip.sandwell@gmail.com                                                        #
########################################################################################
"""
load.py - The load-profile generation module of CLOVER.

This module generates load profiles for CLOVER based on the device information passed
in.

"""

import dataclasses
import math
import os

from logging import Logger
from typing import Any, Dict, Optional, Set, Tuple

import numpy as np  # pylint: disable=import-error
import pandas as pd  # pylint: disable=import-error

from tqdm import tqdm  # pylint: disable=import-error

from ..__utils__ import (
    BColours,
    CUT_OFF_TIME,
    ColumnHeader,
    DemandType,
    ELECTRIC_POWER,
    InputFileError,
    InternalError,
    KEROSENE_DEVICE_NAME,
    ResourceType,
    Location,
    Scenario,
    monthly_times_to_daily_times,
)

__all__ = (
    "compute_total_hourly_load",
    "compute_processed_load_profile",
    "DEFAULT_KEROSENE_DEVICE",
    "Device",
    "LOAD_LOGGER_NAME",
    "ResourceType",
    "population_hourly",
    "process_device_hourly_power",
    "process_device_hourly_usage",
    "process_device_ownership",
    "process_device_utilisation",
    "process_load_profiles",
)


# Available:
#   Keyword used for parsing whether a device is available.
AVAILABLE: str = "available"

# Clean-water usage:
#   Keyword used for parsing the clean-water usage of a device.
CLEAN_WATER_USAGE: str = "clean_water_usage"

# Device:
#   Keyword used for parsing the name of a device.
DEVICE: str = "device"

# Final ownership:
#   Keyword used for parsing the final ownership of a device.
FINAL_OWNERSHIP: str = "final_ownership"

# Hot-water usage:
#   Keyword used for parsing the hot-water usage of a device.
HOT_WATER_USAGE: str = "hot_water_usage"

# Initial ownership:
#   Keyword used for parsing the initial ownership of a device.
INITIAL_OWNERSHIP: str = "initial_ownership"

# Innovation:
#   Keyword used for parsing the innovation of a device.
INNOVATION: str = "innovation"

# Imitation:
#   Keyword used for parsing the imitation of a device.
IMITATION: str = "imitation"

# Load logger name:
#   The name to use for the load module logger.
LOAD_LOGGER_NAME: str = "load"

# Mean column name:
#   The name to use for the "mean" column in the yearly-load statistics.
MEAN: str = "Mean"

# Median column name:
#   The name to use for the "median" column in the yearly-load statistics.
MEDIAN: str = "Median"


@dataclasses.dataclass
class Device:
    """
    Represents a device being modelled.

    .. attribute:: available
        Whether the device is available.

    .. attribute:: demand_type
        The type of demand with which the device is associated.

    .. attribute:: electric_power
        The electric power consumption of the device, measured in Watts.

    .. attribute:: final_ownership
        The average ownership of the device per household at the end of the time period
        being modelled.

    .. attribute:: initial_ownership
        The initial average ownership of the device per household.

    .. attribute:: innovation
        The rate of innovation for the device: the rate at which new households acquire
        the device.

    .. attribute:: imitation
        The rate of imitation for the device: the rate at which households copy others
        and acquire the device.

    .. attribute:: name
        The name of the device.

    .. attribute:: clean_water_usage
        The clean-water usage of the device, measured in litres per hour.

    .. attribute:: hot_water_usage
        The hot-water usage of the device, measured in litres per hour.

    """

    available: bool
    demand_type: DemandType
    electric_power: Optional[float]
    final_ownership: float
    initial_ownership: float
    innovation: float
    imitation: float
    name: str
    clean_water_usage: Optional[float]
    hot_water_usage: Optional[float]

    def __hash__(self) -> int:
        """
        Return a unique identifier for the device.

        Outputs:
            A unique identifier for the device.

        """

        return hash(self.__str__())

    def __str__(self) -> str:
        """
        Return a nice-looking output for the device.

        Outputs:
            - A nice-looking string representation for the device.

        """

        representation_string = (
            "Device("
            + f"name={self.name}, "
            + ("available, " if self.available else "unavailable, ")
            + f"electric_power={self.electric_power} W, "
            + f"final_ownership={self.final_ownership}, "
            + f"initial_ownership={self.initial_ownership}, "
            + f"innovation={self.innovation}, "
            + f"imitation={self.imitation}, "
            + f"clean_water_usage={self.clean_water_usage} litres/hour, "
            + f"hot_water_usage={self.hot_water_usage} litres/hour"
            + ")"
        )

        return representation_string

    @classmethod
    def from_dict(cls, device_input: Dict[str, Any]) -> Any:
        """
        Processes input data to generate a :class:`Device` instance.

        Inputs:
            - device_input:
                The device input data extracted from the devices input file.

        Outputs:
            - The :class:`Device` instancce based on the input data.

        """

        demand_type = DemandType(device_input["type"])

        if ELECTRIC_POWER not in device_input:
            raise InputFileError(
                "device inputs",
                "All devices must specify an electric power value explicitly, even if "
                "this is set to zero. "
                "The device, {}, does not specify such a value.".format(
                    device_input["device"]
                ),
            )

        return cls(
            device_input[AVAILABLE],
            demand_type,
            device_input[ELECTRIC_POWER],
            device_input[FINAL_OWNERSHIP],
            device_input[INITIAL_OWNERSHIP],
            device_input[INNOVATION],
            device_input[IMITATION],
            device_input[DEVICE],
            device_input[CLEAN_WATER_USAGE]
            if CLEAN_WATER_USAGE in device_input
            else None,
            device_input[HOT_WATER_USAGE] if HOT_WATER_USAGE in device_input else None,
        )


# Default kerosene device:
#   The default kerosene device to use in the event that no kerosene information is
#   provided.
DEFAULT_KEROSENE_DEVICE = Device(
    False, DemandType.DOMESTIC, 1, 0, 0, 0, 0, KEROSENE_DEVICE_NAME, 0, 0
)


def _cumulative_sales_daily(
    current_market_proportion: float,
    maximum_market_proportion: float,
    innovation: float,
    imitation: float,
    years: int,
) -> pd.DataFrame:
    """
    Return the ownership (sales) of devices in the community.

    Computes and returns the sales (ownership) of devices in the community over the
    lifetime of the simulation.

    Inputs:
        - current_market_proportion:
            The current proportion of potential owners who own the device.
        - maximum_market_proportion:
            The maximum saturation of ownership within the market.
        - innovation:
            The rate of innovation, i.e., new customers spontaneously purchasing the
            device.
        - imitation:
            The rate of customers copying those around them and purchasing the device.
        - years:
            The number of years for which the simulation is being run.

    Outputs:
        - A dataframe of the ownership of that device type for each day.

    Notes:
        Uses the Bass diffusion model

    """

    maximisation_ratio = maximum_market_proportion - current_market_proportion
    daily_innovation = innovation / 365
    daily_imitation = imitation / 365
    cum_sales = {}
    for day in range(0, 365 * years):
        num = 1 - math.exp(-1 * (daily_innovation + daily_imitation) * day)
        den = 1 + (daily_imitation / daily_innovation) * math.exp(
            -1 * (daily_innovation + daily_imitation) * day
        )
        cum_sales[day] = maximisation_ratio * num / den + current_market_proportion
    return pd.DataFrame(list(cum_sales.values()))


def _population_growth_daily(
    community_growth_rate: float, community_size: int, num_years: int
) -> pd.DataFrame:
    """
    Calculates the growth in the number of households in the community

    Inputs:
        Takes inputs from "Location inputs.csv" in the "Location data" folder

    Outputs:
        Gives a DataFrame of the number of households in the community for each day

    Notes:
        Simple compound interest-style growth rate

    """

    population = []
    growth_rate_daily = (1 + community_growth_rate) ** (1 / 365.0) - 1
    for day in range(0, 365 * num_years):
        population.append(math.floor(community_size * (1 + growth_rate_daily) ** day))
    return pd.DataFrame(population)


def _yearly_load_statistics(total_load: pd.DataFrame, years: int) -> pd.DataFrame:
    """
    Calculates the load statistics for each year on an hourly basis.

    Inputs:
        - total_load:
            Hourly total load of the system.
        - years:
            The number of years for which the simulation is being run.

    Outputs:
        - A dataframe containing the maximum, mean and median hourly loads.

    """

    total_load_yearly = pd.DataFrame(
        np.reshape(
            pd.DataFrame(total_load.sum(axis=1)).values,
            (years, 365 * 24),
        )
    )

    yearly_maximum: pd.DataFrame = pd.DataFrame(total_load_yearly.max(axis=1))  # type: ignore
    yearly_maximum.columns = pd.Index([ColumnHeader.MAXIMUM.value])
    yearly_mean: pd.DataFrame = pd.DataFrame(total_load_yearly.mean(axis=1).round(0))  # type: ignore
    yearly_mean.columns = pd.Index([MEAN])
    yearly_median: pd.DataFrame = pd.DataFrame(np.percentile(total_load_yearly, 50, axis=1))  # type: ignore
    yearly_median.columns = pd.Index([MEDIAN])
    yearly_load_statistics = pd.concat(
        [yearly_maximum, yearly_mean, yearly_median], axis=1
    )

    return yearly_load_statistics


def _number_of_devices_daily(
    device: Device,
    location: Location,
    logger: Logger,
) -> pd.DataFrame:
    """
    Calculates the number of devices owned by the community on each day

    Inputs:
        - device:
            The device currently being considered.
        - location:
            The location currently being considered.
        - logger:
            The logger to use for the run.
    Outputs:
        - daily_ownership:
            Returns the number of devives that are owned by the community on a given
            day. Devices which are not permitted by "Devices.csv" should return a list
            composed entirely of zeroes.

    """

    if device.available:
        logger.info(
            "Calculating ownership for device %s.",
            device.name,
        )
        population_growth_rate = _population_growth_daily(
            location.community_growth_rate,
            location.community_size,
            location.max_years,
        )
        if device.final_ownership != device.initial_ownership:
            logger.info(
                "%s ownership changes over time, calculating.",
                device.name,
            )
            cum_sales = _cumulative_sales_daily(
                device.initial_ownership,
                device.final_ownership,
                device.innovation,
                device.imitation,
                location.max_years,
            )
            daily_ownership = pd.DataFrame(
                np.floor(cum_sales.values * population_growth_rate.values)
            )

        else:
            logger.info(
                "%s ownership remains constant.",
                device.name,
            )
            daily_ownership = pd.DataFrame(
<<<<<<< HEAD
                np.floor(  # type: ignore
                    population_growth_rate * device.initial_ownership
                )
=======
                np.floor(population_growth_rate * device.initial_ownership)  # type: ignore
>>>>>>> 338e0403
            )
        logger.info(
            "Ownership for device %s calculated.",
            device.name,
        )

    else:
        logger.info(
            "Device %s was marked as unavailable, setting ownership to zero.",
            device.name,
        )
        daily_ownership = pd.DataFrame(np.zeros((location.max_years * 365, 1)))

    return daily_ownership


def compute_total_hourly_load(
    *,
    device_hourly_loads: Dict[str, pd.DataFrame],
    devices: Set[Device],
    generated_device_load_filepath: str,
    logger: Logger,
    years: int,
) -> Tuple[pd.DataFrame, pd.DataFrame]:
    """
    Calculates the aggregated load of all devices.

    Inputs:
        - device_hourly_loads:
            A mapping between device name and the hourly load profile of the device.
        - devices:
            The set of devices included in the system.
        - generated_device_load_filepath:
            The directory in which to store the generated hourly load profiles for the
            device.
        - logger:
            The logger to use for the run.
        - regenerate:
            Whether to force regenerate the profiles.
        - years:
            The nbumber of years for which the simulation is being run.

    Outputs:
        - The total load of all devices;
        - The yearly-load statistics.

    """

    # If the files already exist, simply read the data and quit.
    total_load_filepath = os.path.join(generated_device_load_filepath, "total_load.csv")
    yearly_load_statistics_filepath = os.path.join(
        generated_device_load_filepath, "yearly_load_statistics.csv"
    )

    logger.info("Total load data must be recomputed, calculating total load data.")

    # Instantiate empty dataframes.
    domestic_load = pd.DataFrame(np.zeros((years * 365 * 24, 1)))
    commercial_load = pd.DataFrame(np.zeros((years * 365 * 24, 1)))
    public_load = pd.DataFrame(np.zeros((years * 365 * 24, 1)))

    # Sum over the device loads.
    for device in tqdm(devices, desc="total load profile", leave=True, unit="device"):
        # Skip the device if it is not available in the community.
        if not device.available:
            continue

        if device.demand_type == DemandType.DOMESTIC:
            domestic_load = pd.DataFrame(
                domestic_load.values + device_hourly_loads[device.name].values
            )
        elif device.demand_type == DemandType.COMMERCIAL:
            commercial_load = pd.DataFrame(
                commercial_load.values + device_hourly_loads[device.name].values
            )
        elif device.demand_type == DemandType.PUBLIC:
            public_load = pd.DataFrame(
                public_load.values + device_hourly_loads[device.name].values
            )
        else:
            logger.error(
                "Demand type of device %s is unknown. Type: %s.",
                device.name,
                device.demand_type,
            )

    logger.info("Total load for all devices successfully computed.")
    total_load = pd.concat([domestic_load, commercial_load, public_load], axis=1)
    total_load.columns = pd.Index(
        [
            DemandType.DOMESTIC.value,
            DemandType.COMMERCIAL.value,
            DemandType.PUBLIC.value,
        ]
    )

    logger.info("Saving total load.")
    with open(total_load_filepath, "w") as f:
        total_load.to_csv(f, line_terminator="")  # type: ignore
    logger.info("Total device load successfully saved to %s.", total_load_filepath)

    # Attempt to read the yearly load statistics from a file and compute if it doesn't
    # exist.
    logger.info(
        "Yearly load statistics must be recomputed, calculating yearly load statistics."
    )
    yearly_load_statistics = _yearly_load_statistics(total_load, years)

    logger.info("Saving yearly load statistics.")
    with open(yearly_load_statistics_filepath, "w") as f:
        yearly_load_statistics.to_csv(
            f, index=False, line_terminator=""  # type: ignore
        )
    logger.info("Yearly load statistics successfully saved.")

    return total_load, yearly_load_statistics


def population_hourly(location: Location) -> pd.DataFrame:
    """
    Calculates the growth in the number of households in the community for each hour

    Inputs:
        - location:
            The location being considered.

    Outputs:
        - A DataFrame of the number of households in the community for each hour.

    Notes:
        Simple compound interest-style growth rate.

    """

    growth_rate_hourly = (1 + location.community_growth_rate) ** (
        1 / (24.0 * 365.0)
    ) - 1
    population = [
        math.floor(location.community_size * (1 + growth_rate_hourly) ** hour)
        for hour in range(0, 365 * 24 * location.max_years)
    ]

    return pd.DataFrame(population)


def process_device_hourly_power(
    device: Device,
    *,
    generated_device_load_filepath: str,
    hourly_device_usage: pd.DataFrame,
    resource_type: ResourceType,
    logger: Logger,
    regenerate: bool,
) -> pd.DataFrame:
    """
    Calculate the hourly power consumption of the device.

    Inputs:
        - device:
            The device to be processed.
        - generated_device_load_filepath:
            The directory in which to store the generated hourly load profiles for the
            device.
        - hourly_device_usage:
            The hourly usage profile for the device.
        - logger:
            The logger to use for the run.
        - power_type:
            The type of power being investigated, e.g., "electric_power".
        - regenerate:
            Whether to force-regenerate the various profiles.

    Outputs:
        - The hourly load of the device as a :class:`pandas.DataFrame`.

    """

    filename = f"{device.name}_load.csv"
    hourly_usage_filepath = os.path.join(generated_device_load_filepath, filename)

    # If the hourly power usage file already exists, load the data in.
    logger.info("Processing hourly power profile for %s.", device.name)
    if os.path.isfile(hourly_usage_filepath) and not regenerate:
        with open(hourly_usage_filepath, "r") as f:
            device_load: pd.DataFrame = pd.read_csv(f, header=None)
        logger.info(
            "Hourly power profile for %s successfully read from file %s.",
            device.name,
            hourly_usage_filepath,
        )
    else:
        # Compute the hourly load profile.
        logger.info("Computing hourly power usage for %s.", device.name)
        if resource_type == ResourceType.ELECTRIC:
            if device.electric_power is None:
                raise Exception(
                    f"{BColours.fail}Internal error processing device "
                    + f"'{device.name}', electric power unexpectedly `None`.{BColours.endc}",
                )
            device_load = hourly_device_usage * device.electric_power
            logger.info(
                "Electric hourly power usage for %s successfully computed.", device.name
            )
        elif resource_type == ResourceType.CLEAN_WATER:
            if device.clean_water_usage is None:
                raise InternalError(
                    f"{BColours.fail}Internal error processing device "
                    + f"'{device.name}', clean-water usage unexpectedly `None`."
                    + f"{BColours.endc}",
                )

            device_load = hourly_device_usage * device.clean_water_usage
            logger.info("Water usage for %s successfully computed.", device.name)
        elif resource_type == ResourceType.HOT_CLEAN_WATER:
            if device.hot_water_usage is None:
                raise InternalError(
                    f"{BColours.fail}Internal error processing device "
                    + f"'{device.name}', hot-water usage unexpectedly `None`."
                    + f"{BColours.endc}",
                )

            device_load = hourly_device_usage * device.hot_water_usage
        else:
            logger.error(
                "%sUnsuported load type used: %s%s",
                BColours.fail,
                resource_type.value,
                BColours.endc,
            )

        # Reset the index on the device load.
        try:
            device_load = device_load.reset_index(drop=True)
        except UnboundLocalError:
            logger.error(
                "%sHandling of resource load failed due to unknown load type: %s%s",
                BColours.fail,
                resource_type.value,
                BColours.endc,
            )
            raise

        # Save the hourly power profile.
        logger.info("Saving hourly power usage for %s.", device.name)

        with open(
            hourly_usage_filepath,
            "w",
        ) as f:
            device_load.to_csv(
                f, header=None, index=False, line_terminator=""  # type: ignore
            )

        logger.info(
            "Hourly power proifle for %s successfully saved to %s.",
            device.name,
            hourly_usage_filepath,
        )

    return device_load


def process_device_hourly_usage(
    device: Device,
    *,
    daily_device_ownership: pd.DataFrame,
    daily_device_utilisation: pd.DataFrame,
    generated_device_usage_filepath: str,
    logger: Logger,
    regenerate: bool,
    years: int,
) -> pd.DataFrame:
    """
    Calculate the number of devices in use by the community.

    Inputs:
        - device:
            The data for the device to be processed.
        - daily_device_ownership:
            The ownership data for the device.
        - daily_device_utilisation:
            The utilisation data for the device.
        - generated_device_usage_filepath:
            The directory in which to store the generated hourly device-usage profiles.
        - logger:
            The logger to use for the run.
        - regenerate:
            Whether to force-regenerate the profiles.
        - years:
            The number of years for which the simulation is being run.

    Outputs:
        - The hourly usage of the device specified as a :class:`pandas.DataFrame`.

    """

    filename = f"{device.name}_in_use.csv"
    filepath = os.path.join(generated_device_usage_filepath, filename)

    # If the device hourly usage already exists, then read the data in from the file.
    if os.path.isfile(filepath) and not regenerate:
        with open(filepath, "r") as f:
            hourly_device_usage = pd.read_csv(f, header=None)
        logger.info(
            "Hourly device usage for %s successfully read from file: %s",
            device.name,
            filepath,
        )

    else:
        daily_device_utilisation = daily_device_utilisation.reset_index(drop=True)
        daily_device_ownership = daily_device_ownership.reset_index(drop=True)

        hourly_device_usage = pd.DataFrame()

        # Calculate the hourly-usage profile.
        # This processes a random distribution for usage based on the device ownership and
        # utilisation on any given day for all days within the simulation range.
        #

        logger.info("Calculating number of %ss in use", device.name)
        try:
            hourly_device_usage = pd.concat(
                [
                    pd.DataFrame(
                        np.random.binomial(
                            float(daily_device_ownership.iloc[day, 0]),
                            daily_device_utilisation.iloc[day, :],
                        )
                    )
                    for day in range(0, 365 * years)
                ]
            )
        except ValueError as e:
            logger.error(
                "%sError computing device hourly usage profile for %s: type error in "
                "variables: %s%s",
                BColours.fail,
                device.name,
                str(e),
                BColours.endc,
            )
            raise

        logger.info("Hourly usage profile for %s successfully calculated.", device.name)

        # Save the hourly-usage profile.
        logger.info("Saving hourly usage profile for %s.", device.name)

        with open(
            filepath,
            "w",
        ) as f:
            hourly_device_usage.to_csv(
                f, header=None, index=False, line_terminator=""  # type: ignore
            )

        logger.info(
            "Hourly usage proifle for %s successfully saved to %s.",
            device.name,
            filename,
        )

    return hourly_device_usage


def process_device_ownership(
    device: Device,
    *,
    generated_device_ownership_directory: str,
    location: Location,
    logger: Logger,
    regenerate: bool,
) -> pd.DataFrame:
    """
    Process device-data files.

    Processes the device files, including device ownership and utilisation, for a given
    device.

    Inputs:
        - device:
            The device to be processed.
        - generated_device_ownership_directory:
            The directory in which to store the generated device-ownership profiles.
        - location:
            The location currently being considered.
        - logger:
            The logger to use for the run.
        - regenerate:
            Whether to force-regenerate the profiles.

    Outputs:
        - The daily ownership of the device.

    """

    logger.info("Load ownership process instantiated for device %s.", device.name)

    daily_ownership_filename = f"{device.name}_daily_ownership.csv"
    daily_ownership_filepath = os.path.join(
        generated_device_ownership_directory,
        daily_ownership_filename,
    )

    # If the daily ownership file already exists, then read the data from the file.
    if os.path.isfile(daily_ownership_filepath) and not regenerate:
        with open(daily_ownership_filepath, "r") as f:
            daily_ownership = pd.read_csv(f, header=None)
        logger.info(
            "Monthly device-ownership profile for %s successfully read from %s.",
            device.name,
            daily_ownership_filepath,
        )

    else:
        # Compute the device-ownership profiles.
        logger.info("Computing device ownership for %s.", device.name)

        # Compute the daily device usage.
        daily_ownership = _number_of_devices_daily(
            device,
            location,
            logger,
        )
        logger.info(
            "Monthly device ownership profile for %s successfully computed.",
            device.name,
        )

        # Save the usage to the output file.
        with open(
            daily_ownership_filepath,
            "w",
        ) as f:
            daily_ownership.to_csv(
                f, header=None, index=False, line_terminator=""  # type: ignore
            )
        logger.info(
            "Monthly deivice-ownership profile for %s successfully saved to %s.",
            device.name,
            daily_ownership_filename,
        )

    return daily_ownership


def process_device_utilisation(
    device: Device,
    *,
    device_utilisations: Dict[Device, pd.DataFrame],
    generated_device_utilisation_directory: str,
    location: Location,
    logger: Logger,
    regenerate: bool,
) -> pd.DataFrame:
    """
    Process device-data files.

    Processes the device files, including device ownership and utilisation, for a given
    device.

    Inputs:
        - device:
            The data for the device to be processed.
        - device_uilisations:
            The set of device utilisations to process.
        - generated_device_utilisation_directory:
            The directory in which to store the generated device-utilisation profiles.
        - location:
            The location currently being considered.
        - logger:
            The logger to use for the run.
        - regenerate:
            Whether to force-regenerate the profiles.

    Outputs:
        - The interpolated daily utilisation profile.

    """

    logger.info("Load utilisation process instantiated for device %s.", device.name)

    daily_times_filename = f"{device.name}_daily_times.csv"
    filepath = os.path.join(
        generated_device_utilisation_directory, daily_times_filename
    )

    # If the file already exists, simply read in the data.
    if os.path.isfile(filepath) and not regenerate:
        with open(filepath, "r") as f:
            interpolated_daily_profile = pd.read_csv(f, header=None)
        logger.info(
            "Daily device-utilisation profile for %s successfully read from file %s.",
            device.name,
            filepath,
        )

    else:
        logger.info("Computing device-utilisation profile for %s.", device.name)
        interpolated_daily_profile = monthly_times_to_daily_times(
            device_utilisations[device],
            location.max_years,
        )
        logger.info(
            "Daily device-utilisation profile for %s successfully computed.",
            device.name,
        )

        # Save this to the output file.
        with open(filepath, "w") as f:
            interpolated_daily_profile.to_csv(
                f, header=None, index=False, line_terminator=""  # type: ignore
            )
        logger.info(
            "Daily deivice-utilisation profile for %s successfully saved to %s.",
            device.name,
            daily_times_filename,
        )

    return interpolated_daily_profile


def process_load_profiles(
    auto_generated_files_directory: str,
    device_utilisations: Dict[Device, pd.DataFrame],
    resource_type: ResourceType,
    location: Location,
    logger: Logger,
    regenerate: bool,
) -> Tuple[Dict[str, pd.DataFrame], pd.DataFrame, pd.DataFrame]:
    """
    Process all the load information and profiles to generate the total load.

    This function runs through the processing of all the various load profiles and
    is the default access point for this module.

    Inputs:
        - auto_generated_files_directory:
            The directory in which auto-generated files should be saved.
        - device_utilisations:
            The processed device utilisation information.
        - resource_type:
            The type of load being investigated.
        - location:
            The location currently being considered.
        - logger:
            The logger to use for the run.
        - regenerate:
            Whether to force-regenerate the various profiles.

    Outputs:
        - A mapping between the device and the load demand that it generates for the
          first few cycles;
        - The total load use for all devices;
        - The yearly load statistics.

    """

    device_hourly_loads: Dict[str, pd.DataFrame] = {}
    if resource_type == ResourceType.ELECTRIC:
        resource_name: str = "electric"
        relevant_device_utilisations: Dict[Device, pd.DataFrame] = {
            device: device_utilisation
            for device, device_utilisation in device_utilisations.items()
            if device.electric_power is not None
        }
    elif resource_type == ResourceType.CLEAN_WATER:
        resource_name = "clean_water"
        relevant_device_utilisations = {
            device: device_utilisation
            for device, device_utilisation in device_utilisations.items()
            if device.clean_water_usage is not None
        }
    elif resource_type == ResourceType.HOT_CLEAN_WATER:
        resource_name = "hot_water"
        relevant_device_utilisations = {
            device: device_utilisation
            for device, device_utilisation in device_utilisations.items()
            if device.hot_water_usage is not None
        }

    else:
        logger.error(
            "%sUnknown load type when calling the load module to generate profiles: %s%s",
            BColours.fail,
            resource_type.value,
            BColours.endc,
        )
        raise Exception(
            "{}Unknown load type: {}{}".format(
                BColours.fail, resource_type.value, BColours.endc
            )
        )

    for device in tqdm(
        relevant_device_utilisations,
        desc=f"{resource_name.replace('_', ' ')} load profiles",
        leave=True,
        unit="device",
    ):
        # If the device is not available, then skip it.
        if not device.available:
            continue

        # Compute the device ownership.
        daily_device_ownership = process_device_ownership(
            device,
            generated_device_ownership_directory=os.path.join(
                auto_generated_files_directory,
                "load",
                "device_ownership",
            ),
            location=location,
            logger=logger,
            regenerate=regenerate,
        )
        logger.info(
            "Device ownership information for %s successfully computed.",
            device.name,
        )

        # Compute the device utilisation.
        daily_device_utilisaion = process_device_utilisation(
            device,
            device_utilisations=relevant_device_utilisations,
            generated_device_utilisation_directory=os.path.join(
                auto_generated_files_directory,
                "load",
                "device_utilisation",
            ),
            location=location,
            logger=logger,
            regenerate=regenerate,
        )
        logger.info(
            "Device utilisation information for %s successfully computed.",
            device.name,
        )

        # Compute the device usage.
        hourly_device_usage = process_device_hourly_usage(
            device,
            daily_device_ownership=daily_device_ownership,
            daily_device_utilisation=daily_device_utilisaion,
            generated_device_usage_filepath=os.path.join(
                auto_generated_files_directory, "load", "device_usage"
            ),
            logger=logger,
            years=location.max_years,
            regenerate=regenerate,
        )
        logger.info(
            "Device hourly usage information for %s successfully computed.",
            device.name,
        )

        # Compute the load profile based on this usage.
        device_hourly_loads[device.name] = process_device_hourly_power(
            device,
            generated_device_load_filepath=os.path.join(
                auto_generated_files_directory, "load", resource_name, "device_load"
            ),
            hourly_device_usage=hourly_device_usage,
            resource_type=resource_type,
            logger=logger,
            regenerate=regenerate,
        )
        logger.info(
            "Device hourly load information for %s successfully computed.",
            device.name,
        )

    logger.info("Computing the total device hourly load.")
    total_load, yearly_statistics = compute_total_hourly_load(
        device_hourly_loads=device_hourly_loads,
        devices=set(relevant_device_utilisations.keys()),
        generated_device_load_filepath=os.path.join(
            auto_generated_files_directory, "load", resource_name, "device_load"
        ),
        logger=logger,
        years=location.max_years,
    )
    logger.info("Total load and yearly statistics successfully computed.")

    return (
        {
            device_name: load.iloc[0:CUT_OFF_TIME, :]
            for device_name, load in device_hourly_loads.items()
        },
        total_load,
        yearly_statistics,
    )


def compute_processed_load_profile(
    scenario: Scenario, total_load: pd.DataFrame
) -> pd.DataFrame:
    """
    Gets the total community load over 20 years in kW

    Inputs:
        - scenario:
            Information about the scenario currently being run.
        - total_load:
            The total load as a :class:`pandas.DataFrame`.

    Outputs:
        - A :class:`pandas.DataFrame` with columns for the load of domestic,
            commercial and public devices.

    """

    processed_total_load: Optional[pd.Series] = None

    if scenario.demands.domestic:
        processed_total_load = pd.DataFrame(
            total_load[DemandType.DOMESTIC.value].values
        )

    if scenario.demands.commercial:
        if processed_total_load is not None:
            processed_total_load += pd.DataFrame(  # type: ignore
                total_load[DemandType.COMMERCIAL.value].values
            )
        else:
            processed_total_load = pd.DataFrame(total_load[DemandType.COMMERCIAL.value])

    if scenario.demands.public:
        if processed_total_load is not None:
            processed_total_load += pd.DataFrame(  # type: ignore
                total_load[DemandType.PUBLIC.value].values
            )
        else:
            processed_total_load = pd.DataFrame(total_load[DemandType.PUBLIC.value])

    if processed_total_load is None:
        raise Exception("At least one load type must be specified.")

    return processed_total_load<|MERGE_RESOLUTION|>--- conflicted
+++ resolved
@@ -404,13 +404,9 @@
                 device.name,
             )
             daily_ownership = pd.DataFrame(
-<<<<<<< HEAD
                 np.floor(  # type: ignore
                     population_growth_rate * device.initial_ownership
                 )
-=======
-                np.floor(population_growth_rate * device.initial_ownership)  # type: ignore
->>>>>>> 338e0403
             )
         logger.info(
             "Ownership for device %s calculated.",
