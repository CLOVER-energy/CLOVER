#!/usr/bin/python3
########################################################################################
# load.py - Load-profile generation module.                                            #
#                                                                                      #
# Authors: Phil Sandwell, Ben Winchester                                               #
# Copyright: Phil Sandwell, 2018                                                       #
# License: Open source                                                                 #
# Most recent update: 14/07/2021                                                       #
#                                                                                      #
# For more information, please email:                                                  #
#     philip.sandwell@gmail.com                                                        #
########################################################################################
"""
load.py - The load-profile generation module of CLOVER.

This module generates load profiles for CLOVER based on the device information passed
in.

"""

import dataclasses
import math
import os

from logging import Logger
from typing import Any, Dict, Optional, Set, Tuple

import numpy as np  # pylint: disable=import-error
import pandas as pd  # pylint: disable=import-error

from tqdm import tqdm  # pylint: disable=import-error

from ..__utils__ import (
    BColours,
    CUT_OFF_TIME,
    ColumnHeader,
    DemandType,
    ELECTRIC_POWER,
    InputFileError,
    InternalError,
    KEROSENE_DEVICE_NAME,
    ResourceType,
    Location,
    Scenario,
    monthly_times_to_daily_times,
)

__all__ = (
    "compute_total_hourly_load",
    "compute_processed_load_profile",
    "DEFAULT_KEROSENE_DEVICE",
    "Device",
    "LOAD_LOGGER_NAME",
    "ResourceType",
    "population_hourly",
    "process_device_hourly_power",
    "process_device_hourly_usage",
    "process_device_ownership",
    "process_device_utilisation",
    "process_load_profiles",
)


# Available:
#   Keyword used for parsing whether a device is available.
AVAILABLE: str = "available"

# Clean-water usage:
#   Keyword used for parsing the clean-water usage of a device.
CLEAN_WATER_USAGE: str = "clean_water_usage"

# Device:
#   Keyword used for parsing the name of a device.
DEVICE: str = "device"

# Final ownership:
#   Keyword used for parsing the final ownership of a device.
FINAL_OWNERSHIP: str = "final_ownership"

# Hot-water usage:
#   Keyword used for parsing the hot-water usage of a device.
HOT_WATER_USAGE: str = "hot_water_usage"

# Initial ownership:
#   Keyword used for parsing the initial ownership of a device.
INITIAL_OWNERSHIP: str = "initial_ownership"

# Innovation:
#   Keyword used for parsing the innovation of a device.
INNOVATION: str = "innovation"

# Imitation:
#   Keyword used for parsing the imitation of a device.
IMITATION: str = "imitation"

# Load logger name:
#   The name to use for the load module logger.
LOAD_LOGGER_NAME: str = "load"

# Mean column name:
#   The name to use for the "mean" column in the yearly-load statistics.
MEAN: str = "Mean"

# Median column name:
#   The name to use for the "median" column in the yearly-load statistics.
MEDIAN: str = "Median"


@dataclasses.dataclass
class Device:
    """
    Represents a device being modelled.

    .. attribute:: available
        Whether the device is available.

    .. attribute:: demand_type
        The type of demand with which the device is associated.

    .. attribute:: electric_power
        The electric power consumption of the device, measured in Watts.

    .. attribute:: final_ownership
        The average ownership of the device per household at the end of the time period
        being modelled.

    .. attribute:: initial_ownership
        The initial average ownership of the device per household.

    .. attribute:: innovation
        The rate of innovation for the device: the rate at which new households acquire
        the device.

    .. attribute:: imitation
        The rate of imitation for the device: the rate at which households copy others
        and acquire the device.

    .. attribute:: name
        The name of the device.

    .. attribute:: clean_water_usage
        The clean-water usage of the device, measured in litres per hour.

    .. attribute:: hot_water_usage
        The hot-water usage of the device, measured in litres per hour.

    """

    available: bool
    demand_type: DemandType
    electric_power: Optional[float]
    final_ownership: float
    initial_ownership: float
    innovation: float
    imitation: float
    name: str
    clean_water_usage: Optional[float]
    hot_water_usage: Optional[float]

    def __hash__(self) -> int:
        """
        Return a unique identifier for the device.

        Outputs:
            A unique identifier for the device.

        """

        return hash(self.__str__())

    def __str__(self) -> str:
        """
        Return a nice-looking output for the device.

        Outputs:
            - A nice-looking string representation for the device.

        """

        representation_string = (
            "Device("
            + f"name={self.name}, "
            + ("available, " if self.available else "unavailable, ")
            + f"electric_power={self.electric_power} W, "
            + f"final_ownership={self.final_ownership}, "
            + f"initial_ownership={self.initial_ownership}, "
            + f"innovation={self.innovation}, "
            + f"imitation={self.imitation}, "
            + f"clean_water_usage={self.clean_water_usage} litres/hour, "
            + f"hot_water_usage={self.hot_water_usage} litres/hour"
            + ")"
        )

        return representation_string

    @classmethod
    def from_dict(cls, device_input: Dict[str, Any]) -> Any:
        """
        Processes input data to generate a :class:`Device` instance.

        Inputs:
            - device_input:
                The device input data extracted from the devices input file.

        Outputs:
            - The :class:`Device` instancce based on the input data.

        """

        demand_type = DemandType(device_input["type"])

        if ELECTRIC_POWER not in device_input:
            raise InputFileError(
                "device inputs",
                "All devices must specify an electric power value explicitly, even if "
                "this is set to zero. "
                f"The device, {device_input['device']}, does not specify such a value.",
            )

        return cls(
            device_input[AVAILABLE],
            demand_type,
            device_input[ELECTRIC_POWER],
            device_input[FINAL_OWNERSHIP],
            device_input[INITIAL_OWNERSHIP],
            device_input[INNOVATION],
            device_input[IMITATION],
            device_input[DEVICE],
            (
                device_input[CLEAN_WATER_USAGE]
                if CLEAN_WATER_USAGE in device_input
                else None
            ),
            device_input[HOT_WATER_USAGE] if HOT_WATER_USAGE in device_input else None,
        )


# Default kerosene device:
#   The default kerosene device to use in the event that no kerosene information is
#   provided.
DEFAULT_KEROSENE_DEVICE = Device(
    False, DemandType.DOMESTIC, 1, 0, 0, 0, 0, KEROSENE_DEVICE_NAME, 0, 0
)


def _cumulative_sales_daily(
    current_market_proportion: float,
    maximum_market_proportion: float,
    innovation: float,
    imitation: float,
    years: int,
) -> pd.DataFrame:
    """
    Return the ownership (sales) of devices in the community.

    Computes and returns the sales (ownership) of devices in the community over the
    lifetime of the simulation.

    Inputs:
        - current_market_proportion:
            The current proportion of potential owners who own the device.
        - maximum_market_proportion:
            The maximum saturation of ownership within the market.
        - innovation:
            The rate of innovation, i.e., new customers spontaneously purchasing the
            device.
        - imitation:
            The rate of customers copying those around them and purchasing the device.
        - years:
            The number of years for which the simulation is being run.

    Outputs:
        - A dataframe of the ownership of that device type for each day.

    Notes:
        Uses the Bass diffusion model

    """

    maximisation_ratio = maximum_market_proportion - current_market_proportion
    daily_innovation = innovation / 365
    daily_imitation = imitation / 365
    cum_sales = {}
    for day in range(0, 365 * years):
        num = 1 - math.exp(-1 * (daily_innovation + daily_imitation) * day)
        den = 1 + (daily_imitation / daily_innovation) * math.exp(
            -1 * (daily_innovation + daily_imitation) * day
        )
        cum_sales[day] = maximisation_ratio * num / den + current_market_proportion
    return pd.DataFrame(list(cum_sales.values()))


def _population_growth_daily(
    community_growth_rate: float, community_size: int, num_years: int
) -> pd.DataFrame:
    """
    Calculates the growth in the number of households in the community

    Inputs:
        Takes inputs from "Location inputs.csv" in the "Location data" folder

    Outputs:
        Gives a DataFrame of the number of households in the community for each day

    Notes:
        Simple compound interest-style growth rate

    """

    growth_rate_daily = (1 + community_growth_rate) ** (1 / 365.0) - 1
    population: list[float] = [
        math.floor(community_size * (1 + growth_rate_daily) ** day)
        for day in range(0, 365 * num_years)
    ]

    return pd.DataFrame(population)


def _yearly_load_statistics(total_load: pd.DataFrame, years: int) -> pd.DataFrame:
    """
    Calculates the load statistics for each year on an hourly basis.

    Inputs:
        - total_load:
            Hourly total load of the system.
        - years:
            The number of years for which the simulation is being run.

    Outputs:
        - A dataframe containing the maximum, mean and median hourly loads.

    """

    total_load_yearly = pd.DataFrame(
        np.reshape(
            pd.DataFrame(total_load.sum(axis=1)).values,
            (years, 365 * 24),
        )
    )

    yearly_maximum: pd.DataFrame = pd.DataFrame(
        total_load_yearly.max(axis=1)  # type: ignore
    )
    yearly_maximum.columns = pd.Index([ColumnHeader.MAXIMUM.value])
    yearly_mean: pd.DataFrame = pd.DataFrame(
        total_load_yearly.mean(axis=1).round(0)  # type: ignore
    )
    yearly_mean.columns = pd.Index([MEAN])
    yearly_median: pd.DataFrame = pd.DataFrame(
        np.percentile(total_load_yearly, 50, axis=1)  # type: ignore
    )
    yearly_median.columns = pd.Index([MEDIAN])
    yearly_load_statistics = pd.concat(
        [yearly_maximum, yearly_mean, yearly_median], axis=1
    )

    return yearly_load_statistics


def _number_of_devices_daily(
    device: Device,
    location: Location,
    logger: Logger,
) -> pd.DataFrame:
    """
    Calculates the number of devices owned by the community on each day

    Inputs:
        - device:
            The device currently being considered.
        - location:
            The location currently being considered.
        - logger:
            The logger to use for the run.
    Outputs:
        - daily_ownership:
            Returns the number of devives that are owned by the community on a given
            day. Devices which are not permitted by "Devices.csv" should return a list
            composed entirely of zeroes.

    """

    if device.available:
        logger.info(
            "Calculating ownership for device %s.",
            device.name,
        )
        population_growth_rate = _population_growth_daily(
            location.community_growth_rate,
            location.community_size,
            location.max_years,
        )
        if device.final_ownership != device.initial_ownership:
            logger.info(
                "%s ownership changes over time, calculating.",
                device.name,
            )
            cum_sales = _cumulative_sales_daily(
                device.initial_ownership,
                device.final_ownership,
                device.innovation,
                device.imitation,
                location.max_years,
            )
            daily_ownership = pd.DataFrame(
                np.floor(cum_sales.values * population_growth_rate.values)
            )

        else:
            logger.info(
                "%s ownership remains constant.",
                device.name,
            )
            daily_ownership = pd.DataFrame(
                np.floor(  # type: ignore
                    population_growth_rate * device.initial_ownership
                )
            )
        logger.info(
            "Ownership for device %s calculated.",
            device.name,
        )

    else:
        logger.info(
            "Device %s was marked as unavailable, setting ownership to zero.",
            device.name,
        )
        daily_ownership = pd.DataFrame(np.zeros((location.max_years * 365, 1)))

    return daily_ownership


def compute_total_hourly_load(  # pylint: disable=too-many-locals
    *,
    device_hourly_loads: Dict[str, pd.DataFrame],
    devices: Set[Device],
    disable_tqdm: bool,
    generated_device_load_filepath: str,
    logger: Logger,
    total_load_profile: Optional[pd.DataFrame],
    years: int,
) -> Tuple[pd.DataFrame, pd.DataFrame]:
    """
    Calculates the aggregated load of all devices.

    Inputs:
        - device_hourly_loads:
            A mapping between device name and the hourly load profile of the device.
        - devices:
            The set of devices included in the system.
        - disable_tqdm:
            Whether to disable the tqdm progress bars (True) or display them (False).
        - generated_device_load_filepath:
            The directory in which to store the generated hourly load profiles for the
            device.
        - logger:
            The logger to use for the run.
        - regenerate:
            Whether to force regenerate the profiles.
        - total_load_profile:
            The total load profile to use in lieu of profile generation if specified.
        - years:
            The nbumber of years for which the simulation is being run.

    Outputs:
        - The total load of all devices;
        - The yearly-load statistics.

    """

    # If the files already exist, simply read the data and quit.
    total_load_filepath = os.path.join(generated_device_load_filepath, "total_load.csv")
    yearly_load_statistics_filepath = os.path.join(
        generated_device_load_filepath, "yearly_load_statistics.csv"
    )

    if total_load_profile is None:
        logger.info(
            "Total load data must be recomputed each run unless an override profile is "
            "specified. Calculating total load data."
        )

        # Instantiate empty dataframes.
        domestic_load = pd.DataFrame(np.zeros((years * 365 * 24, 1)))
        commercial_load = pd.DataFrame(np.zeros((years * 365 * 24, 1)))
        public_load = pd.DataFrame(np.zeros((years * 365 * 24, 1)))

        # Sum over the device loads.
        for device in tqdm(
            devices,
            desc="total load profile",
            disable=disable_tqdm,
            leave=True,
            unit="device",
        ):
            # Skip the device if it is not available in the community.
            if not device.available:
                continue

            if device.demand_type == DemandType.DOMESTIC:
                domestic_load = pd.DataFrame(
                    domestic_load.values + device_hourly_loads[device.name].values
                )
            elif device.demand_type == DemandType.COMMERCIAL:
                commercial_load = pd.DataFrame(
                    commercial_load.values + device_hourly_loads[device.name].values
                )
            elif device.demand_type == DemandType.PUBLIC:
                public_load = pd.DataFrame(
                    public_load.values + device_hourly_loads[device.name].values
                )
            else:
                logger.error(
                    "Demand type of device %s is unknown. Type: %s.",
                    device.name,
                    device.demand_type,
                )

        logger.info("Total load for all devices successfully computed.")
        total_load = pd.concat([domestic_load, commercial_load, public_load], axis=1)
        total_load.columns = pd.Index(
            [
                DemandType.DOMESTIC.value,
                DemandType.COMMERCIAL.value,
                DemandType.PUBLIC.value,
            ]
        )

        logger.info("Saving total load.")
        with open(total_load_filepath, "w") as f:
            total_load.to_csv(f, lineterminator="")  # type: ignore
        logger.info("Total device load successfully saved to %s.", total_load_filepath)

    else:
        total_load = total_load_profile
        if not all(
            total_load.columns
            == pd.Index(
                [
                    DemandType.DOMESTIC.value,
                    DemandType.COMMERCIAL.value,
                    DemandType.PUBLIC.value,
                ]
            )
        ):
            logger.error(
                "%sThe total load profile specified is not of the right format. See "
                "logs for details.%s",
                BColours.fail,
                BColours.endc,
            )
            logger.info(
                "The total load file given must have columns which match %s.",
                ", ".join(f"'{e.value}'" for e in DemandType),
            )
            raise InputFileError(
                "total-load file",
                "The total load profile is not of the correct format.",
            )

    # Attempt to read the yearly load statistics from a file and compute if it doesn't
    # exist.
    logger.info(
        "Yearly load statistics must be recomputed, calculating yearly load statistics."
    )
    yearly_load_statistics = _yearly_load_statistics(total_load, years)

    logger.info("Saving yearly load statistics.")
    with open(yearly_load_statistics_filepath, "w") as f:
        yearly_load_statistics.to_csv(f, index=False, lineterminator="")  # type: ignore
    logger.info("Yearly load statistics successfully saved.")

    return total_load, yearly_load_statistics


def population_hourly(location: Location) -> pd.DataFrame:
    """
    Calculates the growth in the number of households in the community for each hour

    Inputs:
        - location:
            The location being considered.

    Outputs:
        - A DataFrame of the number of households in the community for each hour.

    Notes:
        Simple compound interest-style growth rate.

    """

    growth_rate_hourly = (1 + location.community_growth_rate) ** (
        1 / (24.0 * 365.0)
    ) - 1
    population = [
        math.floor(location.community_size * (1 + growth_rate_hourly) ** hour)
        for hour in range(0, 365 * 24 * location.max_years)
    ]

    return pd.DataFrame(population)


def process_device_hourly_power(
    device: Device,
    *,
    generated_device_load_filepath: str,
    hourly_device_usage: pd.DataFrame,
    resource_type: ResourceType,
    logger: Logger,
    regenerate: bool,
) -> pd.DataFrame:
    """
    Calculate the hourly power consumption of the device.

    Inputs:
        - device:
            The device to be processed.
        - generated_device_load_filepath:
            The directory in which to store the generated hourly load profiles for the
            device.
        - hourly_device_usage:
            The hourly usage profile for the device.
        - logger:
            The logger to use for the run.
        - power_type:
            The type of power being investigated, e.g., "electric_power".
        - regenerate:
            Whether to force-regenerate the various profiles.

    Outputs:
        - The hourly load of the device as a :class:`pandas.DataFrame`.

    """

    filename = f"{device.name}_load.csv"
    hourly_usage_filepath = os.path.join(generated_device_load_filepath, filename)

    # If the hourly power usage file already exists, load the data in.
    logger.info("Processing hourly power profile for %s.", device.name)
    if os.path.isfile(hourly_usage_filepath) and not regenerate:
        with open(hourly_usage_filepath, "r") as f:
            device_load: pd.DataFrame = pd.read_csv(f, header=None)
        logger.info(
            "Hourly power profile for %s successfully read from file %s.",
            device.name,
            hourly_usage_filepath,
        )
    else:
        # Compute the hourly load profile.
        logger.info("Computing hourly power usage for %s.", device.name)
        if resource_type == ResourceType.ELECTRIC:
            if device.electric_power is None:
                raise Exception(
                    f"{BColours.fail}Internal error processing device "
                    + f"'{device.name}', electric power unexpectedly `None`.{BColours.endc}",
                )
            device_load = hourly_device_usage * device.electric_power
            logger.info(
                "Electric hourly power usage for %s successfully computed.", device.name
            )
        elif resource_type == ResourceType.CLEAN_WATER:
            if device.clean_water_usage is None:
                raise InternalError(
                    f"{BColours.fail}Internal error processing device "
                    + f"'{device.name}', clean-water usage unexpectedly `None`."
                    + f"{BColours.endc}",
                )

            device_load = hourly_device_usage * device.clean_water_usage
            logger.info("Water usage for %s successfully computed.", device.name)
        elif resource_type == ResourceType.HOT_CLEAN_WATER:
            if device.hot_water_usage is None:
                raise InternalError(
                    f"{BColours.fail}Internal error processing device "
                    + f"'{device.name}', hot-water usage unexpectedly `None`."
                    + f"{BColours.endc}",
                )

            device_load = hourly_device_usage * device.hot_water_usage
        else:
            logger.error(
                "%sUnsuported load type used: %s%s",
                BColours.fail,
                resource_type.value,
                BColours.endc,
            )

        # Reset the index on the device load.
        try:
            device_load = device_load.reset_index(drop=True)
        except UnboundLocalError:
            logger.error(
                "%sHandling of resource load failed due to unknown load type: %s%s",
                BColours.fail,
                resource_type.value,
                BColours.endc,
            )
            raise

        # Save the hourly power profile.
        logger.info("Saving hourly power usage for %s.", device.name)

        with open(
            hourly_usage_filepath,
            "w",
        ) as f:
            device_load.to_csv(
                f, header=None, index=False, lineterminator=""  # type: ignore
            )

        logger.info(
            "Hourly power proifle for %s successfully saved to %s.",
            device.name,
            hourly_usage_filepath,
        )

    return device_load


def process_device_hourly_usage(
    device: Device,
    *,
    daily_device_ownership: pd.DataFrame,
    daily_device_utilisation: pd.DataFrame,
    generated_device_usage_filepath: str,
    logger: Logger,
    regenerate: bool,
    years: int,
) -> pd.DataFrame:
    """
    Calculate the number of devices in use by the community.

    Inputs:
        - device:
            The data for the device to be processed.
        - daily_device_ownership:
            The ownership data for the device.
        - daily_device_utilisation:
            The utilisation data for the device.
        - generated_device_usage_filepath:
            The directory in which to store the generated hourly device-usage profiles.
        - logger:
            The logger to use for the run.
        - regenerate:
            Whether to force-regenerate the profiles.
        - years:
            The number of years for which the simulation is being run.

    Outputs:
        - The hourly usage of the device specified as a :class:`pandas.DataFrame`.

    """

    filename = f"{device.name}_in_use.csv"
    filepath = os.path.join(generated_device_usage_filepath, filename)

    # If the device hourly usage already exists, then read the data in from the file.
    if os.path.isfile(filepath) and not regenerate:
        with open(filepath, "r") as f:
            hourly_device_usage = pd.read_csv(f, header=None)
        logger.info(
            "Hourly device usage for %s successfully read from file: %s",
            device.name,
            filepath,
        )

    else:
        daily_device_utilisation = daily_device_utilisation.reset_index(drop=True)
        daily_device_ownership = daily_device_ownership.reset_index(drop=True)

        hourly_device_usage = pd.DataFrame()

        # Calculate the hourly-usage profile.
        # This processes a random distribution for usage based on the device ownership and
        # utilisation on any given day for all days within the simulation range.
        #

        logger.info("Calculating number of %ss in use", device.name)
        try:
            hourly_device_usage = pd.concat(  # type: ignore
                [
                    pd.DataFrame(  # type: ignore
                        np.random.binomial(  # type: ignore
                            float(daily_device_ownership.iloc[day, 0]),
                            daily_device_utilisation.iloc[day, :],
                        )
                    )
                    for day in range(0, 365 * years)
                ]
            )
        except ValueError as e:
            logger.error(
                "%sError computing device hourly usage profile for %s: type error in "
                "variables: %s%s",
                BColours.fail,
                device.name,
                str(e),
                BColours.endc,
            )
            raise

        logger.info("Hourly usage profile for %s successfully calculated.", device.name)

        # Save the hourly-usage profile.
        logger.info("Saving hourly usage profile for %s.", device.name)

        with open(
            filepath,
            "w",
        ) as f:
            hourly_device_usage.to_csv(
                f, header=None, index=False, lineterminator=""  # type: ignore
            )

        logger.info(
            "Hourly usage proifle for %s successfully saved to %s.",
            device.name,
            filename,
        )

    return hourly_device_usage


def process_device_ownership(
    device: Device,
    *,
    generated_device_ownership_directory: str,
    location: Location,
    logger: Logger,
    regenerate: bool,
) -> pd.DataFrame:
    """
    Process device-data files.

    Processes the device files, including device ownership and utilisation, for a given
    device.

    Inputs:
        - device:
            The device to be processed.
        - generated_device_ownership_directory:
            The directory in which to store the generated device-ownership profiles.
        - location:
            The location currently being considered.
        - logger:
            The logger to use for the run.
        - regenerate:
            Whether to force-regenerate the profiles.

    Outputs:
        - The daily ownership of the device.

    """

    logger.info("Load ownership process instantiated for device %s.", device.name)

    daily_ownership_filename = f"{device.name}_daily_ownership.csv"
    daily_ownership_filepath = os.path.join(
        generated_device_ownership_directory,
        daily_ownership_filename,
    )

    # If the daily ownership file already exists, then read the data from the file.
    if os.path.isfile(daily_ownership_filepath) and not regenerate:
        with open(daily_ownership_filepath, "r") as f:
            daily_ownership = pd.read_csv(f, header=None)
        logger.info(
            "Monthly device-ownership profile for %s successfully read from %s.",
            device.name,
            daily_ownership_filepath,
        )

    else:
        # Compute the device-ownership profiles.
        logger.info("Computing device ownership for %s.", device.name)

        # Compute the daily device usage.
        daily_ownership = _number_of_devices_daily(
            device,
            location,
            logger,
        )
        logger.info(
            "Monthly device ownership profile for %s successfully computed.",
            device.name,
        )

        # Save the usage to the output file.
        with open(
            daily_ownership_filepath,
            "w",
        ) as f:
            daily_ownership.to_csv(
<<<<<<< HEAD
                f, header=None, index=False, lineterminator=""  # type: ignore
=======
                f, header=None, index=False, lineterminator="\n"  # type: ignore
>>>>>>> a5b126e5
            )
        logger.info(
            "Monthly deivice-ownership profile for %s successfully saved to %s.",
            device.name,
            daily_ownership_filename,
        )

    return daily_ownership


def process_device_utilisation(
    device: Device,
    *,
    device_utilisations: Dict[Device, pd.DataFrame],
    generated_device_utilisation_directory: str,
    location: Location,
    logger: Logger,
    regenerate: bool,
) -> pd.DataFrame:
    """
    Process device-data files.

    Processes the device files, including device ownership and utilisation, for a given
    device.

    Inputs:
        - device:
            The data for the device to be processed.
        - device_uilisations:
            The set of device utilisations to process.
        - generated_device_utilisation_directory:
            The directory in which to store the generated device-utilisation profiles.
        - location:
            The location currently being considered.
        - logger:
            The logger to use for the run.
        - regenerate:
            Whether to force-regenerate the profiles.

    Outputs:
        - The interpolated daily utilisation profile.

    """

    logger.info("Load utilisation process instantiated for device %s.", device.name)

    daily_times_filename = f"{device.name}_daily_times.csv"
    filepath = os.path.join(
        generated_device_utilisation_directory, daily_times_filename
    )

    # If the file already exists, simply read in the data.
    if os.path.isfile(filepath) and not regenerate:
        with open(filepath, "r") as f:
            interpolated_daily_profile = pd.read_csv(f, header=None)
        logger.info(
            "Daily device-utilisation profile for %s successfully read from file %s.",
            device.name,
            filepath,
        )

    else:
        logger.info("Computing device-utilisation profile for %s.", device.name)
        interpolated_daily_profile = monthly_times_to_daily_times(
            device_utilisations[device],
            location.max_years,
        )
        logger.info(
            "Daily device-utilisation profile for %s successfully computed.",
            device.name,
        )

        # Save this to the output file.
        with open(filepath, "w") as f:
            interpolated_daily_profile.to_csv(
                f, header=None, index=False, lineterminator=""  # type: ignore
            )
        logger.info(
            "Daily deivice-utilisation profile for %s successfully saved to %s.",
            device.name,
            daily_times_filename,
        )

    return interpolated_daily_profile


def process_load_profiles(  # pylint: disable=too-many-locals
    auto_generated_files_directory: str,
    device_utilisations: Dict[Device, pd.DataFrame],
    disable_tqdm: bool,
    location: Location,
    logger: Logger,
    regenerate: bool,
    resource_type: ResourceType,
    total_load_profile: Optional[pd.DataFrame] = None,
) -> Tuple[Dict[str, pd.DataFrame], pd.DataFrame, pd.DataFrame]:
    """
    Process all the load information and profiles to generate the total load.

    This function runs through the processing of all the various load profiles and
    is the default access point for this module.

    Inputs:
        - auto_generated_files_directory:
            The directory in which auto-generated files should be saved.
        - device_utilisations:
            The processed device utilisation information.
        - disable_tqdm:
            Whether to disable the tqdm progress bars (True) or display them (False).
        - resource_type:
            The type of load being investigated.
        - location:
            The location currently being considered.
        - logger:
            The logger to use for the run.
        - regenerate:
            Whether to force-regenerate the various profiles.
        - total_load_profile:
            The total load profile to use in lieu of profile generation if specified.

    Outputs:
        - A mapping between the device and the load demand that it generates for the
          first few cycles;
        - The total load use for all devices;
        - The yearly load statistics.

    """

    device_hourly_loads: Dict[str, pd.DataFrame] = {}
    if resource_type == ResourceType.ELECTRIC:
        resource_name: str = "electric"
        relevant_device_utilisations: Dict[Device, pd.DataFrame] = {
            device: device_utilisation
            for device, device_utilisation in device_utilisations.items()
            if device.electric_power is not None
        }
    elif resource_type == ResourceType.CLEAN_WATER:
        resource_name = "clean_water"
        relevant_device_utilisations = {
            device: device_utilisation
            for device, device_utilisation in device_utilisations.items()
            if device.clean_water_usage is not None
        }
    elif resource_type == ResourceType.HOT_CLEAN_WATER:
        resource_name = "hot_water"
        relevant_device_utilisations = {
            device: device_utilisation
            for device, device_utilisation in device_utilisations.items()
            if device.hot_water_usage is not None
        }

    else:
        logger.error(
            "%sUnknown load type when calling the load module to generate profiles: %s%s",
            BColours.fail,
            resource_type.value,
            BColours.endc,
        )
        raise Exception(
            f"{BColours.fail}Unknown load type: {resource_type.value}{BColours.endc}"
        )

    for device in tqdm(
        relevant_device_utilisations,
        desc=f"{resource_name.replace('_', ' ')} load profiles",
        disable=disable_tqdm,
        leave=True,
        unit="device",
    ):
        # If the device is not available, then skip it.
        if not device.available and not device.name == KEROSENE_DEVICE_NAME:
            continue

        # Compute the device ownership.
        daily_device_ownership = process_device_ownership(
            device,
            generated_device_ownership_directory=os.path.join(
                auto_generated_files_directory,
                "load",
                "device_ownership",
            ),
            location=location,
            logger=logger,
            regenerate=regenerate,
        )
        logger.info(
            "Device ownership information for %s successfully computed.",
            device.name,
        )

        # Compute the device utilisation.
        daily_device_utilisaion = process_device_utilisation(
            device,
            device_utilisations=relevant_device_utilisations,
            generated_device_utilisation_directory=os.path.join(
                auto_generated_files_directory,
                "load",
                "device_utilisation",
            ),
            location=location,
            logger=logger,
            regenerate=regenerate,
        )
        logger.info(
            "Device utilisation information for %s successfully computed.",
            device.name,
        )

        # Compute the device usage.
        hourly_device_usage = process_device_hourly_usage(
            device,
            daily_device_ownership=daily_device_ownership,
            daily_device_utilisation=daily_device_utilisaion,
            generated_device_usage_filepath=os.path.join(
                auto_generated_files_directory, "load", "device_usage"
            ),
            logger=logger,
            years=location.max_years,
            regenerate=regenerate,
        )
        logger.info(
            "Device hourly usage information for %s successfully computed.",
            device.name,
        )

        # Compute the load profile based on this usage.
        device_hourly_loads[device.name] = process_device_hourly_power(
            device,
            generated_device_load_filepath=os.path.join(
                auto_generated_files_directory, "load", resource_name, "device_load"
            ),
            hourly_device_usage=hourly_device_usage,
            resource_type=resource_type,
            logger=logger,
            regenerate=regenerate,
        )
        logger.info(
            "Device hourly load information for %s successfully computed.",
            device.name,
        )

    logger.info("Computing the total device hourly load and yearly load statistics.")
    total_load, yearly_statistics = compute_total_hourly_load(
        device_hourly_loads=device_hourly_loads,
        devices=set(relevant_device_utilisations),
        disable_tqdm=disable_tqdm,
        generated_device_load_filepath=os.path.join(
            auto_generated_files_directory, "load", resource_name, "device_load"
        ),
        logger=logger,
        total_load_profile=total_load_profile,
        years=location.max_years,
    )
    logger.info("Total load and yearly statistics successfully computed.")

    return (
        {
            device_name: load.iloc[0:CUT_OFF_TIME, :]
            for device_name, load in device_hourly_loads.items()
        },
        total_load,
        yearly_statistics,
    )


def compute_processed_load_profile(
    scenario: Scenario, total_load: pd.DataFrame
) -> pd.DataFrame:
    """
    Gets the total community load over 20 years in kW

    Inputs:
        - scenario:
            Information about the scenario currently being run.
        - total_load:
            The total load as a :class:`pandas.DataFrame`.

    Outputs:
        - A :class:`pandas.DataFrame` with columns for the load of domestic,
            commercial and public devices.

    """

    processed_total_load: Optional[pd.DataFrame] = None

    if scenario.demands.domestic:
        processed_total_load = pd.DataFrame(
            total_load[DemandType.DOMESTIC.value].values
        )

    if scenario.demands.commercial:
        if processed_total_load is not None:
            processed_total_load += pd.DataFrame(  # type: ignore
                total_load[DemandType.COMMERCIAL.value].values
            )
        else:
            processed_total_load = pd.DataFrame(total_load[DemandType.COMMERCIAL.value])

    if scenario.demands.public:
        if processed_total_load is not None:
            processed_total_load += pd.DataFrame(  # type: ignore
                total_load[DemandType.PUBLIC.value].values
            )
        else:
            processed_total_load = pd.DataFrame(total_load[DemandType.PUBLIC.value])

    if processed_total_load is None:
        raise Exception("At least one load type must be specified.")

    return processed_total_load<|MERGE_RESOLUTION|>--- conflicted
+++ resolved
@@ -892,11 +892,7 @@
             "w",
         ) as f:
             daily_ownership.to_csv(
-<<<<<<< HEAD
-                f, header=None, index=False, lineterminator=""  # type: ignore
-=======
                 f, header=None, index=False, lineterminator="\n"  # type: ignore
->>>>>>> a5b126e5
             )
         logger.info(
             "Monthly deivice-ownership profile for %s successfully saved to %s.",
