--- conflicted
+++ resolved
@@ -312,11 +312,7 @@
             diesel_water_heater,
             electric_water_heater,
             heat_exchanger,
-<<<<<<< HEAD
-            hot_water_tank,
-=======
             hot_water_tank,  # type: ignore
->>>>>>> dc8828ba
             pv_panel,
             pvt_panel,
             water_pump,
