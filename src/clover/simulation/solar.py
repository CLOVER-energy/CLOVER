--- conflicted
+++ resolved
@@ -264,12 +264,8 @@
     return tank_supply_on, volume_supplied
 
 
-<<<<<<< HEAD
-def calculate_pvt_output(
+def calculate_pvt_output(  # pylint: disable=too-many-locals, too-many-statements
     disable_tqdm: bool,
-=======
-def calculate_pvt_output(  # pylint: disable=too-many-locals, too-many-statements
->>>>>>> 30e734cd
     end_hour: int,
     irradiances: pd.Series,
     logger: Logger,
