#!/usr/bin/python3
########################################################################################
# storage.py - Storage module.                                                         #
#                                                                                      #
# Author: Ben Winchester                                                               #
# Copyright: Ben Winchester, 2020                                                      #
# Date created: 16/07/2021                                                             #
# License: Open source                                                                 #
# Most recent update: 16/07/2021                                                       #
########################################################################################
"""
storage.py - The storage module for CLOVER.

CLOVER considers several storage media for various forms of energy. The various
calculations associated with these storage media are carried out in this module.

"""

from logging import Logger
<<<<<<< HEAD
from typing import DefaultDict, Dict, Optional, Tuple
=======
from typing import Dict, Optional, Tuple, Union
>>>>>>> d5d1e865

import pandas as pd
import numpy as np

from ..__utils__ import (
    BColours,
    CleanWaterMode,
    ColumnHeader,
    DistributionNetwork,
    InputFileError,
    InternalError,
    Location,
    RenewableEnergySource,
    Scenario,
    WasteProduct,
)
from .__utils__ import Minigrid
from ..conversion.conversion import WaterSource
from ..generation.solar import solar_degradation

__all__ = (
    "battery_iteration_step",
    "cw_tank_iteration_step",
    "get_electric_battery_storage_profile",
    "get_water_storage_profile",
)


def battery_iteration_step(
    battery_storage_profile: pd.DataFrame,
    hourly_battery_storage: Dict[int, float],
    initial_battery_storage: float,
    logger: Logger,
    maximum_battery_storage: float,
    minigrid: Minigrid,
    minimum_battery_storage: float,
    *,
    time_index: int,
) -> Tuple[float, float, float]:
    """
    Carries out an iteration calculation for the battery.

    Inputs:
        - battery_storage_profile:
            The battery storage profile, as a :class:`pandas.DataFrame`, giving the net
            flow into and out of the battery due to renewable electricity generation.
        - hourly_battery_storage:
            The mapping between time and computed battery storage.
        - initial_battery_storage:
            The initial amount of energy stored in the batteries.
        - logger:
            The :class:`logging.Logger` to use for the run.
        - maximum_battery_storage:
            The maximum amount of energy that can be stored in the batteries.
        - minigrid:
            The :class:`Minigrid` representing the system being considered.
        - minimum_battery_storage:
            The minimum amount of energy that can be stored in the batteries.
        - time_index:
            The current time (hour) being considered.

    Outputs:
        - battery_energy_flow:
            The net flow into or out of the battery.
        - excess_energy:
            The energy surplus generated which could not be stored in the batteries.
        - new_hourly_battery_storage;
            The computed level of energy stored in the batteries at this time step.

    """

    if minigrid.battery is None:
        logger.error(
            "%sNo battery was defined on the minigrid despite the iteration "
            "calculation being called to compute the energy stored within the "
            "batteries. Either define a valid battery for the energy system, or adjust "
            "the scenario to no longer consider battery inputs.%s",
            BColours.fail,
            BColours.endc,
        )
        raise InputFileError(
            "energy system inputs",
            "Battery undefined despite an itteration step being called.",
        )

    battery_energy_flow = battery_storage_profile.iloc[time_index, 0]
    if time_index == 0:
        new_hourly_battery_storage = initial_battery_storage + battery_energy_flow
    else:
        # Battery charging
        if battery_energy_flow >= 0.0:
            new_hourly_battery_storage = hourly_battery_storage[time_index - 1] * (
                1.0 - minigrid.battery.leakage
            ) + minigrid.battery.conversion_in * min(
                battery_energy_flow,
                minigrid.battery.charge_rate
                * (maximum_battery_storage - minimum_battery_storage),
            )
        # Battery discharging
        else:
            new_hourly_battery_storage = hourly_battery_storage[time_index - 1] * (
                1.0 - minigrid.battery.leakage
            ) + (1.0 / minigrid.battery.conversion_out) * max(
                battery_energy_flow,
                (-1.0)
                * minigrid.battery.discharge_rate
                * (maximum_battery_storage - minimum_battery_storage),
            )

    excess_energy = max(new_hourly_battery_storage - maximum_battery_storage, 0.0)

    return battery_energy_flow, excess_energy, new_hourly_battery_storage


def cw_tank_iteration_step(  # pylint: disable=too-many-locals
    backup_desalinator_water_supplied: Dict[int, float],
    brine_per_desalinated_litre: float,
    clean_water_power_consumed_mapping: Dict[int, float],
    clean_water_demand_met_by_excess_energy: Dict[int, float],
    clean_water_supplied_by_excess_energy: Dict[int, float],
    conventional_cw_source_profiles: Optional[Dict[WaterSource, pd.DataFrame]],
    conventional_water_supplied: Dict[int, float],
    energy_per_desalinated_litre: float,
    excess_energy: float,
    excess_energy_used_desalinating: Dict[int, float],
    hourly_cw_tank_storage: Dict[int, float],
    initial_cw_tank_storage: float,
    logger: Logger,
    maximum_battery_storage: float,
    maximum_cw_tank_storage: float,
    maximum_water_throughput: float,
    minigrid: Minigrid,
    minimum_cw_tank_storage: float,
    new_hourly_battery_storage: float,
    scenario: Scenario,
    storage_water_supplied: Dict[int, float],
    tank_storage_profile: pd.DataFrame,
    total_waste_produced: Dict[WasteProduct, DefaultDict[int, float]],
    *,
    time_index: int,
) -> Tuple[float, Dict[WasteProduct, DefaultDict[int, float]]]:
    """
    Caries out an iteration calculation for the clean-water tanks.

    Inputs:
        - backup_desalinator_water_supplied:
            The water supplied by the backup (electric) desalination.
        - clean_water_power_consumed_mapping:
            The power consumed in providing clean water.
        - clean_water_demand_met_by_excess_energy:
            The clean-water demand that was met through excess energy from the renewable
            system.
        - clean_water_supplied_by_excess_energy:
            The clean water that was supplied by the excess energy from the renewable
            system.
        - conventioanl_cw_source_profiles:
            A mapping between :class:`WaterSource` instances, corresponding to
            conventional sources of drinking water within the system, and their
            associated maximum output throughout the duration of the simulation.
        - conventional_water_supplied:
            A mapping between time index and the amount of clean water supplied through
            conventional sources available to the system.
        - energy_per_desalinated_litre:
            The electrical energy required to desalinate a single litre.
        - excess_energy:
            The excess electrical energy from the renewable system.
        - excess_energy_used_desalinating:
            The amount of excess electrical energy that was used desalinating.
        - hourly_cw_tank_storage:
            A mapping between time index and the amount of clean water stored in the
            system.
        - initial_cw_tank_storage:
            The initial level of the clean water tanks.
        - maximum_battery_storage:
            The maximum amount of energy that can be stored in the batteries.
        - maximum_cw_tank_storage:
            The maximum storage of the clean-water tanks.
        - maximum_water_throughput:
            The maximum amount of water that can be desalinated electrically.
        - minigrid:
            The :class:`Minigrid` being used for the run.
        - minimum_cw_tank_storage:
            The minimum amount of water that must be held in the clean-water tanks.
        - new_hourly_battery_storage:
            The level of electricity stored in the batteries at the time step being
            considered.
        - scenario:
            The :class:`Scenario` for the run being carried out.
        - storage_water_supplied:
            The amount of clean water, in litres, that was supplied by the clean-water
            storage tanks.
        - tank_storage_profile:
            The tank storage profile of the clean-water tanks.
        - total_waste_produced:
            A mapping to keep track of the total waste produced by the system.
        - time_index:
            The current index being considered.

    Outputs:
        - excess_energy:
            The excess electrical energy, generated by the renewables, after what can be
            used for desalination has been used for electrical desalination.
        - total_waste_produced:
            The updated total waste produced by the system.

    """

    if scenario.desalination_scenario is not None:
        tank_water_flow = tank_storage_profile.iloc[time_index, 0]

        # Raise an error if there is no clean-water tank defined.
        if minigrid.clean_water_tank is None:
            logger.error(
                "%sNo clean-water tank defined despite desalination being carried out"
                ".%s",
                BColours.fail,
                BColours.endc,
            )
            raise InputFileError(
                "minigrid inputs",
                "No clean-water tank defined despite desalination being modelled.",
            )

        # Compute the new tank level based on the previous level and the flow.
        if time_index == 0:
            current_net_water_flow = initial_cw_tank_storage + tank_water_flow
        else:
            current_net_water_flow = (
                hourly_cw_tank_storage[time_index - 1]
                * (1.0 - minigrid.clean_water_tank.leakage)  # type: ignore
                + tank_water_flow
            )

        # Use the excess energy to desalinate if there is space.
        if (
            excess_energy > 0
            and scenario.desalination_scenario is not None
            and scenario.desalination_scenario.clean_water_scenario.mode
            == CleanWaterMode.BACKUP
        ):
            # Compute the maximum amount of water that can be desalinated.
            maximum_desalinated_water = min(
                excess_energy / energy_per_desalinated_litre,
                maximum_water_throughput,
            )

            # Add this to the tank and fulfil the demand if relevant.
            current_hourly_cw_tank_storage = (
                current_net_water_flow + maximum_desalinated_water
            )

            # Compute the amount of water that was actually desalinated.
            desalinated_water = min(
                maximum_desalinated_water,
                maximum_cw_tank_storage - current_net_water_flow,
            )

            # Compute the remaining excess energy and the energy used in
            # desalination along with the waste brine produced.
            brine_produced = brine_per_desalinated_litre * desalinated_water
            energy_consumed = energy_per_desalinated_litre * desalinated_water
            new_hourly_battery_storage -= energy_consumed

            # Ensure that the excess energy is normalised correctly.
            excess_energy = max(
                new_hourly_battery_storage - maximum_battery_storage, 0.0
            )

            # Store this as water and electricity supplied using excess power.
            total_waste_produced[WasteProduct.BRINE][time_index] += brine_produced
            excess_energy_used_desalinating[time_index] = energy_consumed
            clean_water_demand_met_by_excess_energy[time_index] = max(
                0, -current_net_water_flow
            )
            clean_water_supplied_by_excess_energy[time_index] = desalinated_water
        else:
            excess_energy_used_desalinating[time_index] = 0
            clean_water_demand_met_by_excess_energy[time_index] = 0
            clean_water_supplied_by_excess_energy[time_index] = 0
            current_hourly_cw_tank_storage = current_net_water_flow

        # If there is still unmet water demand, then carry out desalination and
        # pumping to fulfil the demand.
        current_unmet_water_demand: float = -current_hourly_cw_tank_storage
        if (
            current_unmet_water_demand > 0
            and scenario.desalination_scenario is not None
            and scenario.desalination_scenario.clean_water_scenario.mode
            == CleanWaterMode.PRIORITISE
        ):
            # Compute the electricity consumed meeting this demand.
            energy_consumed = energy_per_desalinated_litre * current_unmet_water_demand

            # Withdraw this energy from the batteries.
            new_hourly_battery_storage -= (
                1.0 / minigrid.battery.conversion_out  # type: ignore
            ) * energy_consumed

            # Ensure that the excess energy is normalised correctly.
            excess_energy = max(
                new_hourly_battery_storage - maximum_battery_storage, 0.0
            )

            # Store this as water and electricity supplied by backup.
            clean_water_power_consumed_mapping[time_index] += energy_consumed
            backup_desalinator_water_supplied[time_index] = current_unmet_water_demand
        else:
            clean_water_power_consumed_mapping[time_index] = 0
            backup_desalinator_water_supplied[time_index] = 0

        # Any remaining unmet water demand should be met using conventional clean-water
        # sources if available.
        if current_unmet_water_demand > 0:
            # Compute the clean water supplied using convnetional sources.
            conventional_cw_available: float = 0
            if conventional_cw_source_profiles is not None:
                conventional_cw_available = float(
                    sum(  # type: ignore [arg-type]
                        entry.iloc[time_index]
                        for entry in conventional_cw_source_profiles.values()
                    )
                )
            conventional_cw_supplied = min(
                conventional_cw_available, current_unmet_water_demand
            )
            current_unmet_water_demand -= conventional_cw_supplied

            # Store this as water supplied through conventional means.
            conventional_water_supplied[time_index] = conventional_cw_supplied
        else:
            conventional_water_supplied[time_index] = 0

        current_hourly_cw_tank_storage = min(
            current_hourly_cw_tank_storage,
            maximum_cw_tank_storage,
        )
        current_hourly_cw_tank_storage = max(
            current_hourly_cw_tank_storage,
            minimum_cw_tank_storage,
        )

        hourly_cw_tank_storage[time_index] = current_hourly_cw_tank_storage

        if time_index == 0:
            storage_water_supplied[time_index] = 0.0 - tank_water_flow
        else:
            storage_water_supplied[time_index] = max(
                hourly_cw_tank_storage[time_index - 1]
                * (1.0 - minigrid.clean_water_tank.leakage)  # type: ignore
                - hourly_cw_tank_storage[time_index],
                0.0,
            )

    return excess_energy, total_waste_produced


def get_electric_battery_storage_profile(  # pylint: disable=too-many-locals, too-many-statements
    *,
    grid_profile: pd.Series,
    kerosene_usage: pd.Series,
    location: Location,
    logger: Logger,
    minigrid: Minigrid,
    processed_total_electric_load: pd.DataFrame,
    pv_sizes: Optional[Dict[str, float]] = None,
    renewables_power_produced: Dict[
        RenewableEnergySource, Union[pd.DataFrame, Dict[str, pd.Series]]
    ],
    scenario: Scenario,
    clean_water_pvt_size: int = 0,
    end_hour: int = 4,
    hot_water_pvt_size: int = 0,
    start_hour: int = 0,
) -> Tuple[
    pd.DataFrame,
    pd.DataFrame,
    pd.Series,
    pd.DataFrame,
    pd.DataFrame,
    Dict[RenewableEnergySource, pd.DataFrame],
    pd.DataFrame,
]:
    """
    Gets the storage profile (energy in/out the battery) and other system energies.

    Inputs:
        - grid_profile:
            The relevant grid profile, based on the scenario, for the simulation.
        - kerosene_usage:
            The kerosene usage.
        - logger:
            The logger to use for the run.
        - minigrid:
            The energy system being modelled.
        - processed_total_electric_load:
            The total electric load for the system.
        - renewables_power_produced:
            The total electric power produced, per renewable type, as a mapping between
            :class:`SolarPanelType` and :class:`pandas.DataFrame` instances, with units
            of technology size.
        - scenario:
            The scenatio being considered.
        - clean_water_pvt_size:
            Amount of PV-T in units of PV-T associated with the clean-water system.
        - end_year:
            End year of this simulation period.
        - hot_water_pvt_size:
            Amount of PV-T in units of PV-T associated with the hot-water system.
        - pv_sizes:
            Amount of PV in units of PV.
        - start_year:
            Start year of this simulation period.

    Outputs:
        - battery_storage_profile:
            Amount of energy (kWh) into (+ve) and out of (-ve) the battery.
        - grid_energy:
            Amount of energy (kWh) supplied by the grid.
        - kerosene_usage:
            Number of kerosene lamps in use (if no power available).
        - load_energy:
            Amount of energy (kWh) required to satisfy the loads.
        - pvt_energy:
            Amount of energy (kWh) provided by PV to the system.
        - pvt_energy:
            Amount of electric energy (kWh) provided by PV-T to the system.
        - renewables_energy:
            Amount of energy (kWh) provided by renewables to the system.
        - renewables_energy_map:
            A mapping between :class:`RenewableEnergySource` and the associated
            electrical energy produced.
        - renewables_energy_used_directly:
            Amount of energy (kWh) from renewables used directly to satisfy load (kWh).

    """

    # Determine the PV power from the panels installed.
    pv_generation: pd.DataFrame = pd.DataFrame([0] * (end_hour - start_hour))

    if pv_sizes is not None:
        # Attempt to determine the power produced by PV panels installed.
        try:
            pv_power_produced = renewables_power_produced[RenewableEnergySource.PV]
        except KeyError:
            logger.critical(
                "%sCould not determine PV power produced from renewables production.%s",
                BColours.fail,
                BColours.endc,
            )
            raise InternalError(
                "No PV power in renewables_power_produced mapping, fatal."
            ) from None

        # Cycle through the panels and append their performances.
        for pv_panel in minigrid.pv_panels:
            # Initialise power generation, including degradation of PV, for each PV panel being
            # considered.
            pv_generation_array = (
                pv_power_produced[pv_panel.name] * pv_sizes[pv_panel.name]
            )
            solar_degradation_array = solar_degradation(
                pv_panel.lifetime, location.max_years
            ).iloc[start_hour:end_hour, 0]
            pv_generation_frame = pd.DataFrame(
                np.asarray(pv_generation_array.iloc[start_hour:end_hour])
                * np.asarray(solar_degradation_array)
            )
            if pv_generation is None:
                pv_generation = pv_generation_frame
            else:
                pv_generation += pv_generation_frame

    # Initialise PV-T power generation, including degradation of PV
    if minigrid.pvt_panel is not None:
        # Determine the PV-T degredation.
        pvt_degradation_array = solar_degradation(  # type: ignore
            minigrid.pvt_panel.lifetime, location.max_years
        )[0 : (end_hour - start_hour)]

        if (
            RenewableEnergySource.CLEAN_WATER_PVT not in renewables_power_produced
            and RenewableEnergySource.HOT_WATER_PVT not in renewables_power_produced
        ):
            logger.error(
                "%sA PV-T panel was defined on the system but no clean-water PV-T or "
                "hot-water PV-T electricity was generated.%s",
                BColours.fail,
                BColours.endc,
            )
            raise InternalError(
                "No PV-T electric power produced despite a PV-T panel being defined "
                "for the system.."
            )

        # Compute the clean-water PV-T electricity generated.
        if RenewableEnergySource.CLEAN_WATER_PVT in renewables_power_produced:
            try:
                clean_water_pvt_electric_power_produced: pd.DataFrame = pd.DataFrame(
                    renewables_power_produced[RenewableEnergySource.CLEAN_WATER_PVT]
                )
            except KeyError:
                logger.error(
                    "%sCould not determine clean-water PV-T power produced from "
                    "renewables production despite a PV-T panel being defined on the "
                    "system.%s",
                    BColours.fail,
                    BColours.endc,
                )
                raise InternalError(
                    "No PV-T power in renewables_power_produced mapping despite a PV-T "
                    "panel being specified."
                ) from None
            clean_water_pvt_electric_generation_array = (
                clean_water_pvt_electric_power_produced * clean_water_pvt_size
            )
            clean_water_pvt_electric_generation: pd.DataFrame = pd.DataFrame(
                np.asarray(clean_water_pvt_electric_generation_array)
                * np.asarray(pvt_degradation_array)
            )
        else:
            clean_water_pvt_electric_generation = pd.DataFrame(
                [0] * (end_hour - start_hour)
            )

        # Compute the clean-water source.
        if RenewableEnergySource.HOT_WATER_PVT in renewables_power_produced:
            try:
                hot_water_pvt_electric_power_produced: pd.DataFrame = pd.DataFrame(
                    renewables_power_produced[RenewableEnergySource.HOT_WATER_PVT]
                )
            except KeyError:
                logger.error(
                    "%sCould not determine PV-T power produced from renewables "
                    "production despite a PV-T panel being defined on the system.%s",
                    BColours.fail,
                    BColours.endc,
                )
                raise InternalError(
                    "No PV-T power in renewables_power_produced mapping despite a PV-T "
                    "panel being specified."
                ) from None
            hot_water_pvt_electric_generation_array = (
                hot_water_pvt_electric_power_produced * hot_water_pvt_size
            )
            hot_water_pvt_electric_generation: pd.DataFrame = pd.DataFrame(
                np.asarray(hot_water_pvt_electric_generation_array)
                * np.asarray(pvt_degradation_array)
            )
        else:
            hot_water_pvt_electric_generation = pd.DataFrame(
                [0] * (end_hour - start_hour)
            )

    else:
        clean_water_pvt_electric_generation = pd.DataFrame(
            [0] * (end_hour - start_hour)
        )
        hot_water_pvt_electric_generation = pd.DataFrame([0] * (end_hour - start_hour))

    # Consider power distribution network
    if scenario.distribution_network == DistributionNetwork.DC:
        generation_efficiency = minigrid.dc_to_dc_conversion_efficiency
        transmission_efficiency = minigrid.dc_transmission_efficiency
        # grid_conversion_eff = minigrid.ac_to_dc_conversion

    else:
        generation_efficiency = minigrid.dc_to_ac_conversion_efficiency
        transmission_efficiency = minigrid.ac_transmission_efficiency
        # grid_conversion_efficiency = minigrid.ac_to_ac_conversion

    pv_generation = pv_generation.mul(generation_efficiency)  # type: ignore
    clean_water_pvt_electric_generation = clean_water_pvt_electric_generation.mul(  # type: ignore
        generation_efficiency
    )
    hot_water_pvt_electric_generation = clean_water_pvt_electric_generation.mul(  # type: ignore
        generation_efficiency
    )

    if transmission_efficiency is None:
        logger.error(
            "%sNo valid transmission efficiency was determined based on the energy "
            "system inputs. Check this before continuing.%s",
            BColours.fail,
            BColours.endc,
        )
        raise InputFileError(
            "energy system inputs",
            "No valid transmission efficiency was determined based on the energy "
            "system inputs. Check this before continuing.",
        )

    # Consider transmission efficiency
    load_energy: pd.DataFrame = (
        processed_total_electric_load / transmission_efficiency  # type: ignore
    )
    pv_energy = pv_generation * transmission_efficiency

    if clean_water_pvt_electric_generation is not None:
        pvt_cw_electric_energy: pd.DataFrame = (
            clean_water_pvt_electric_generation * transmission_efficiency
        )
    else:
        pvt_cw_electric_energy = pd.DataFrame([0] * pv_energy.size)

    if hot_water_pvt_electric_generation is not None:
        pvt_hw_electric_energy: pd.DataFrame = (
            hot_water_pvt_electric_generation * transmission_efficiency
        )
    else:
        pvt_hw_electric_energy = pd.DataFrame([0] * pv_energy.size)

    # Combine energy from all renewables sources
    renewables_energy_map: Dict[RenewableEnergySource, pd.DataFrame] = {
        RenewableEnergySource.PV: pv_energy,
        RenewableEnergySource.CLEAN_WATER_PVT: pvt_cw_electric_energy,
        RenewableEnergySource.HOT_WATER_PVT: pvt_hw_electric_energy,
        # RenewableGenerationSource.WIND: wind_energy, etc.
    }

    # Add more renewable sources here as required
    renewables_energy: pd.DataFrame = pd.DataFrame(
        sum(renewables_energy_map.values())  # type: ignore
    )

    # Check for self-generation prioritisation
    if scenario.prioritise_self_generation:
        # Take energy from PV first
        remaining_profile = pd.DataFrame(renewables_energy.values - load_energy.values)
        renewables_energy_used_directly: pd.DataFrame = pd.DataFrame(
            (remaining_profile > 0) * load_energy.values
            + (remaining_profile < 0) * renewables_energy.values
        )

        # Then take energy from grid if available
        if scenario.grid:
            grid_energy: pd.DataFrame = pd.DataFrame(
                ((remaining_profile < 0) * remaining_profile)[0]  # type: ignore
                * -1.0
                * grid_profile.values
            )
        else:
            grid_energy = pd.DataFrame([0] * (end_hour - start_hour))
        battery_storage_profile: pd.DataFrame = pd.DataFrame(
            remaining_profile.values + grid_energy.values
        )

    else:
        # Take energy from grid first if available
        if scenario.grid:
            grid_energy = pd.DataFrame(  # type: ignore
                grid_profile.mul(load_energy[0].values).values
            )
        else:
            grid_energy = pd.DataFrame([0] * (end_hour - start_hour))
        # as needed for load
        remaining_profile = (grid_energy[0] <= 0).mul(load_energy[0])  # type: ignore
        logger.debug(
            "Remainig profile: %s kWh",
            round(float(np.sum(remaining_profile)), 2),  # type: ignore [arg-type]
        )

        # Then take energy from PV if generated
        logger.debug(
            "Renewables profile: %s kWh",
            f"{round(float(np.sum(renewables_energy)), 2)}",  # type: ignore [arg-type]
        )
        battery_storage_profile = pd.DataFrame(
            renewables_energy[0].values - remaining_profile.values  # type: ignore
        )
        logger.debug(
            "Storage profile: %s kWh",
            f"{round(float(np.sum(battery_storage_profile)), 2)}",  # type: ignore [arg-type]
        )

        renewables_energy_used_directly = pd.DataFrame(
            ((renewables_energy[0] > 0) * (remaining_profile > 0))  # type: ignore [call-overload]
            * pd.concat(  # type: ignore [call-overload]
                [renewables_energy[0], remaining_profile], axis=1  # type: ignore [call-overload]
            ).min(axis=1)
        )

        logger.debug(
            "Grid energy: %s kWh",
            f"{round(float(np.sum(grid_energy)), 2)}",  # type: ignore [arg-type]
        )
        renewables_direct_rounded: float = round(
            float(np.sum(renewables_energy_used_directly)), 2  # type: ignore [arg-type]
        )
        logger.debug(
            "Renewables direct: %s kWh",
            round(float(np.sum(renewables_energy_used_directly)), 2),  # type: ignore [arg-type]
        )
        logger.debug("Renewables direct: %s kWh", renewables_direct_rounded)

    battery_storage_profile.columns = pd.Index([ColumnHeader.STORAGE_PROFILE.value])
    grid_energy.columns = pd.Index([ColumnHeader.GRID_ENERGY.value])
    load_energy.columns = pd.Index([ColumnHeader.LOAD_ENERGY.value])
    renewables_energy.columns = pd.Index(
        [ColumnHeader.RENEWABLE_ELECTRICITY_SUPPLIED.value]
    )
    renewables_energy_map[RenewableEnergySource.PV].columns = pd.Index(
        [ColumnHeader.PV_ELECTRICITY_SUPPLIED.value]
    )
    renewables_energy_map[RenewableEnergySource.CLEAN_WATER_PVT].columns = pd.Index(
        [ColumnHeader.CW_PVT_ELECTRICITY_SUPPLIED.value]
    )
    renewables_energy_map[RenewableEnergySource.HOT_WATER_PVT].columns = pd.Index(
        [ColumnHeader.HW_PVT_ELECTRICITY_SUPPLIED.value]
    )
    renewables_energy_used_directly.columns = pd.Index(
        [ColumnHeader.RENEWABLE_ELECTRICITY_USED_DIRECTLY.value]
    )

    return (
        battery_storage_profile,
        grid_energy,
        kerosene_usage,
        load_energy,
        renewables_energy,
        renewables_energy_map,
        renewables_energy_used_directly,
    )


def get_water_storage_profile(
    processed_total_cw_load: pd.DataFrame,
    renewable_cw_produced: pd.DataFrame,
) -> Tuple[pd.DataFrame, pd.DataFrame, pd.DataFrame]:
    """
    Gets the storage profile for the clean-water system.

    Inputs:
        - minigrid:
            The minigrid being modelled.
        - processed_total_cw_load:
            The total clean-water load placed on the system.
        - renewable_cw_produced:
            The total clean water produced directly from renewables, i.e., solar-based
            or solar-thermal-based desalination technologies.
        - scenario:
            The scenario being considered.

    Outputs:
        - power_consumed:
            The electric power consumed in providing the water demand.
        - renewable_cw_used_directly:
            The renewable clean water which was directly consumed.
        - tank_storage_profile:
            The amount of water (litres) into (+ve) and out of (-ve) the clean-water
            tanks.

    """

    # Clean water is either produced directly or drawn from the storage tanks.
    remaining_profile = pd.DataFrame(
        renewable_cw_produced.values - processed_total_cw_load.values
    )
    renewable_cw_used_directly: pd.DataFrame = pd.DataFrame(
        (remaining_profile > 0) * processed_total_cw_load.values
        + (remaining_profile < 0) * renewable_cw_produced.values
    )

    tank_storage_profile: pd.DataFrame = pd.DataFrame(remaining_profile.values)

    electric_power_consumed: pd.DataFrame = 0.001 * pd.DataFrame(  # type: ignore
        [0] * processed_total_cw_load.size
    )

    return (
        electric_power_consumed,
        renewable_cw_used_directly,
        tank_storage_profile,
    )<|MERGE_RESOLUTION|>--- conflicted
+++ resolved
@@ -17,11 +17,7 @@
 """
 
 from logging import Logger
-<<<<<<< HEAD
-from typing import DefaultDict, Dict, Optional, Tuple
-=======
-from typing import Dict, Optional, Tuple, Union
->>>>>>> d5d1e865
+from typing import DefaultDict, Dict, Optional, Tuple, Union
 
 import pandas as pd
 import numpy as np
