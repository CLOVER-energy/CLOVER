--- conflicted
+++ resolved
@@ -325,11 +325,7 @@
             if conventional_cw_source_profiles is not None:
                 conventional_cw_available = float(
                     sum(  # type: ignore [arg-type]
-<<<<<<< HEAD
-                        entry.iloc[time_index]  # type: ignore
-=======
                         entry.iloc[time_index]
->>>>>>> 273f8bc0
                         for entry in conventional_cw_source_profiles.values()
                     )
                 )
