--- conflicted
+++ resolved
@@ -35,12 +35,8 @@
 )
 from .__utils__ import Minigrid
 from ..conversion.conversion import WaterSource
-<<<<<<< HEAD
-from ..generation.solar import SolarPanelType, solar_degradation
+from ..generation.solar import solar_degradation
 from ..impact.__utils__ import WasteProduct
-=======
-from ..generation.solar import solar_degradation
->>>>>>> 30e734cd
 
 __all__ = (
     "battery_iteration_step",
