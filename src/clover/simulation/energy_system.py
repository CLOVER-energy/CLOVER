#!/usr/bin/python3
########################################################################################
# minigrid.py - Energy-system main module for CLOVER.                                  #
#                                                                                      #
# Authors: Phil Sandwell, Ben Winchester                                               #
# Copyright: Phil Sandwell, 2018                                                       #
# Date created: 13/07/2021                                                             #
# License: Open source                                                                 #
#                                                                                      #
# For more information, please email:                                                  #
#   philip.sandwell@gmail.com                                                          #
########################################################################################
"""
minigrid.py - The energy-system module for CLOVER.

This module carries out a simulation for an energy system based on the various inputs
and profile files that have been parsed/generated.

"""

from collections import defaultdict
import datetime
import math

from logging import Logger
from typing import DefaultDict, Dict, List, Optional, Tuple, Union

import json
import numpy as np  # pylint: disable=import-error
import pandas as pd  # pylint: disable=import-error

from tqdm import tqdm

from ..__utils__ import (
    AuxiliaryHeaterType,
    BColours,
    CleanWaterMode,
    ColdWaterSupply,
    ColumnHeader,
    DieselMode,
    HOURS_PER_YEAR,
    HTFMode,
    InputFileError,
    InternalError,
    RenewableEnergySource,
    ResourceType,
    Location,
    Scenario,
    Simulation,
    SystemDetails,
    dict_to_dataframe,
)
from ..conversion.conversion import Converter, ThermalDesalinationPlant, WaterSource
from ..generation.solar import SolarPanelType, solar_degradation
from ..load.load import (
    compute_processed_load_profile,
    HOT_WATER_USAGE,
    population_hourly,
)
from ..impact.__utils__ import WasteProduct
from .__utils__ import determine_available_converters, Minigrid
from .diesel import (
    DieselWaterHeater,
    get_diesel_energy_and_times,
    get_diesel_fuel_usage,
)
from .solar import calculate_pvt_output
from .storage import (
    battery_iteration_step,
    cw_tank_iteration_step,
    get_electric_battery_storage_profile,
)
from .storage_utils import CleanWaterTank

__all__ = (
    "Minigrid",
    "run_simulation",
)


def _calculate_backup_diesel_generator_usage(
    blackout_times: pd.DataFrame,
    minigrid: Minigrid,
    scenario: Scenario,
    unmet_energy: pd.DataFrame,
) -> Tuple[float, pd.DataFrame, pd.DataFrame, pd.DataFrame, pd.DataFrame]:
    """
    Calculates the backup diesel generator usage based on the scenario.

    Inputs:
        - blackout_times:
            The times for which the system experienced a blackout.
        - minigrid:
            The :class:`Minigrid` being considered.
        - scenario:
            The :class:`Scenario` being used for the run.
        - unmet_energy:
            The energy demand which went unmet through renewables.

    Outputs:
        - diesel_capacity:
            The capacity of diesel that needed to be installed to meet the demand.
        - diesel_energy:
            The total energy that was supplied by the diesel system.
        - diesel_fuel_usage:
            The total amount of fuel that was consumed byt he diesel generators.
        - diesel_times:
            The times forw hich the diesel generator was operating.
        - unmet_energy:
            The remaining energy demand which went uynmet after the diesel generator
            fulfilled demand to the :class:`Scenario`'s specification.

    """

    if scenario.diesel_scenario.backup_threshold is None:
        raise InputFileError(
            "diesel inputs",
            "Diesel mode `backup` was selected but no backup threshold was "
            "specified.",
        )
    if minigrid.diesel_generator is None:
        raise InputFileError(
            "energy system inputs",
            "No backup diesel generato was provided on the energy system despite "
            "the diesel mode `backup` being selected.",
        )
    diesel_energy, diesel_times = get_diesel_energy_and_times(
        unmet_energy,
        blackout_times,
        float(scenario.diesel_scenario.backup_threshold),
    )
    diesel_capacity: float = float(math.ceil(np.max(diesel_energy, axis=0)))
    diesel_fuel_usage = pd.DataFrame(
        get_diesel_fuel_usage(
            int(diesel_capacity),
            minigrid.diesel_generator,
            diesel_energy,
            diesel_times,
        ).values
    )
    unmet_energy = pd.DataFrame(unmet_energy.values - diesel_energy.values)
    diesel_energy = diesel_energy.abs()  # type: ignore

    return diesel_capacity, diesel_energy, diesel_fuel_usage, diesel_times, unmet_energy


def _calculate_electric_desalination_parameters(
    converters: List[Converter],
    feedwater_sources: List[Converter],
    logger: Logger,
    scenario: Scenario,
) -> Tuple[float, List[Converter], float, float]:
    """
    Calculates parameters needed for computing electric desalination.

    Inputs:
        - converters:
            The `list` of :class:`Converter` instances defined for the system.
        - feedwater_sources:
            The `list` of :class:`WaterSource` instances that produce feedwater as their
            outputs.
        - logger:
            The :class:`logging.Logger` to use for the run.
        - scenario:
            The :class:`Scenario` for the run.

    Outputs:
        - The brine that is produced per desalinated litre of water produced.
        - The `list` of electric desalinators :class:`Converter` instances defined on
          the system.
        - The electric energy consumed per desalinated litre of water produced.
        - The maximum throughput of the electric desalination system.

    """

    # If the mode is backup or prioritise.
    if (
        scenario.desalination_scenario is not None
        and scenario.desalination_scenario.clean_water_scenario.mode
        in {CleanWaterMode.BACKUP, CleanWaterMode.PRIORITISE}
    ):
        # Initialise deslination converters.
        electric_desalinators: List[Converter] = sorted(
            [
                converter
                for converter in converters
                if list(converter.input_resource_consumption)
                == [ResourceType.ELECTRIC, ResourceType.UNCLEAN_WATER]
                and converter.output_resource_type == ResourceType.CLEAN_WATER
            ]
        )

        # Raise an error if there were no electric desalinators defined.
        if len(electric_desalinators) == 0:
            logger.error(
                "%sNo electric desalinators defined despite the desalination mode being %s%s",
                BColours.fail,
                scenario.desalination_scenario.clean_water_scenario.mode.value,
                BColours.endc,
            )
            raise InputFileError(
                "desalination scenario",
                "No electric desalination devices defined but are required by the scenario.",
            )
        logger.debug(
            "Electric desalinators: %s",
            ", ".join(str(entry) for entry in electric_desalinators),
        )

        # Compute the amount of brine produced per litre desalinated.
        brine_per_desalinated_litre: float = np.mean(
            [
                desalinator.waste_production[WasteProduct.BRINE]
                / desalinator.maximum_output_capacity
                for desalinator in electric_desalinators
            ]
        )

        # Compute the amount of energy required per litre desalinated.
        energy_per_desalinated_litre: float = 0.001 * np.mean(
            [
                desalinator.input_resource_consumption[ResourceType.ELECTRIC]
                / desalinator.maximum_output_capacity
                + desalinator.input_resource_consumption[ResourceType.UNCLEAN_WATER]
                * feedwater_sources[0].input_resource_consumption[ResourceType.ELECTRIC]
                / desalinator.maximum_output_capacity
                for desalinator in electric_desalinators
            ]
        )

        # Compute the maximum throughput
        maximum_water_throughput: float = min(
            sum(
                [
                    desalinator.maximum_output_capacity
                    for desalinator in electric_desalinators
                ]
            ),
            sum([source.maximum_output_capacity for source in feedwater_sources]),
        )
    else:
        brine_per_desalinated_litre = 0
        electric_desalinators = []
        energy_per_desalinated_litre = 0
        maximum_water_throughput = 0

    return (
        brine_per_desalinated_litre,
        electric_desalinators,
        energy_per_desalinated_litre,
        maximum_water_throughput,
    )


def _calculate_renewable_cw_profiles(
    converters: List[Converter],
    end_hour: int,
    irradiance_data: pd.Series,
    logger: Logger,
    minigrid: Minigrid,
    number_of_cw_tanks: int,
    pvt_size: int,
    scenario: Scenario,
    start_hour: int,
    temperature_data: pd.Series,
    total_waste_produced: Dict[WasteProduct, DefaultDict[int, float]],
    wind_speed_data: Optional[pd.Series],
) -> Tuple[
    Optional[pd.DataFrame],
    pd.DataFrame,
    List[Converter],
    Optional[pd.DataFrame],
    pd.DataFrame,
    pd.DataFrame,
    List[Converter],
    pd.DataFrame,
    Dict[WasteProduct, DefaultDict[int, float]],
]:
    """
    Calculates PV-T related profiles.

    Inputs:
        - converters:
            The `list` of :class:`Converter` instances available to be used.
        - end_hour:
            The final hour for which the simulation will be carried out.
        - irradiance_data:
            The total solar irradiance data.
        - logger:
            The :class:`logging.Logger` to use for the run.
        - minigrid:
            The energy system being considered.
        - number_of_cw_tanks:
            The number of clean-water tanks installed within the system.
        - pvt_size:
            Amount of PV-T in PV-T units.
        - scenario:
            The scenario being considered.
        - start_hour:
            The first hour for which the simulation will be carried out.
        - temperature_data:
            The temperature data series.
        - total_waste_produced:
            A mapping between waste products and the total waste produced at each time
            step.
        - wind_speed_data:
            The wind-speed data series.

    Outputs:
        - buffer_tank_temperature:
            The temperature of the buffer tank, measured in degrees Celcius.
        - buffer_tank_volume_supplied:
            The volume of buffer solution outputted by the HTF buffer tanks.
        - feedwater_sources:
            The :class:`Converter` instances which are a source of feedwater to the PV-T
            system.
        - clean_water_pvt_collector_output_temperature:
            The output temperature of HTF from the PV-T collectors, measured in degrees
            Celcius.
        - clean_water_pvt_electric_power_per_unit:
            The electric power produced by the PV-T, in kWh, per unit of PV-T installed.
        - renewable_thermal_cw_produced:
            The amount of clean water produced renewably, measured in litres.
        - required_feedwater_sources:
            The `list` of feedwater sources required to supply the needs of the
            desalination system.
        - thermal_desalination_electric_power_consumed:
            The electric power consumed in operating the thermal desalination plant,
            measured in kWh.
        - total_waste_produced:
            The updated :class:`pd.DataFrame` containing the total amount of waste
            produced by the system.

    """

    if scenario.desalination_scenario is not None:
        # Determine the list of available feedwater sources.
        logger.info("Determining available feedwater sources.")
        feedwater_sources: List[Converter] = sorted(
            [
                converter
                for converter in converters
                if list(converter.input_resource_consumption) == [ResourceType.ELECTRIC]
                and converter.output_resource_type == ResourceType.UNCLEAN_WATER
            ]
        )
        logger.debug(
            "Available feedwater sources determined: %s",
            ", ".join([str(source) for source in feedwater_sources])
            if len(feedwater_sources) > 0
            else "",
        )
    else:
        feedwater_sources = []

    if scenario.pv_t and scenario.desalination_scenario is not None:
        logger.info("Calculating clean-water PV-T performance profiles.")
        if wind_speed_data is None:
            raise InternalError(
                "Wind speed data required in PV-T computation and not passed to the "
                "energy system module."
            )
        if minigrid.water_pump is None:
            logger.error(
                "%sNo water pump defined on the minigrid despite PV-T modelling being "
                "requested via the scenario files.%s",
                BColours.fail,
                BColours.endc,
            )
            raise InternalError(
                "No water pump defined as part of the energy system despite the PV-T "
                "modelling being requested."
            )

        # Determine the thermal desalination plant being used.
        logger.info("Determining desalination plant.")
        try:
            thermal_desalination_plant: ThermalDesalinationPlant = [
                converter
                for converter in converters
                if isinstance(converter, ThermalDesalinationPlant)
            ][0]
        except IndexError:
            logger.error(
                "%sNo valid thermal desalination plants specified despite PV-T being "
                "specified.%s",
                BColours.fail,
                BColours.endc,
            )
            raise InputFileError(
                "conversion inputs", "No valid thermal desalination plants specified."
            ) from None
        logger.info(
            "Desalination plant determined: %s", thermal_desalination_plant.name
        )

        # Determine whether the water pump is capable for supplying the PV-T panels with
        # enough throughput.
        if (
            scenario.desalination_scenario.pvt_scenario.mass_flow_rate * pvt_size
            > minigrid.water_pump.throughput
        ):
            logger.error(
                "%sThe water pump supplied, %s, is incapable of meeting the required "
                "PV-T flow rate of %s litres/hour. Max pump throughput: %s litres/hour."
                "%s",
                BColours.fail,
                minigrid.water_pump.name,
                scenario.desalination_scenario.pvt_scenario.mass_flow_rate * pvt_size,
                minigrid.water_pump.throughput,
                BColours.endc,
            )
            raise InputFileError(
                "transmission inputs",
                "The water pump defined is unable to meet PV-T flow requirements.",
            )

        if thermal_desalination_plant.htf_mode == HTFMode.CLOSED_HTF:
            thermal_desalination_plant_input_type: ResourceType = (
                ResourceType.UNCLEAN_WATER
            )
        if thermal_desalination_plant.htf_mode == HTFMode.FEEDWATER_HEATING:
            thermal_desalination_plant_input_type = ResourceType.HOT_UNCLEAN_WATER
        if thermal_desalination_plant.htf_mode == HTFMode.COLD_WATER_HEATING:
            logger.error(
                "%sCold-water heating thermal desalination plants are not supported.%s",
                BColours.fail,
                BColours.endc,
            )
            InputFileError(
                "converter inputs OR desalination scenario",
                f"The htf mode '{HTFMode.COLD_WATER_HEATING.value}' is not currently "
                "supported.",
            )

        thermal_desalination_plant_input_flow_rate = (
            thermal_desalination_plant.input_resource_consumption[
                thermal_desalination_plant_input_type
            ]
        )

        if (
            sum(
                [
                    feedwater_source.maximum_output_capacity
                    for feedwater_source in feedwater_sources
                ]
            )
            < thermal_desalination_plant_input_flow_rate
        ):
            logger.error(
                "%sThe feedwater sources are unable to supply enough throughput to "
                "facilitate the thermal desalination plant. If you are running a "
                "simulation, consider using a smaller desalination plant or a larger "
                "number of feedwater sources. If you are running an optimisation, "
                "consider using a greater number of feedwater sources as your initial "
                "maximum point. Or, it is possible that no feedwater sources have been "
                "defined within your optimisation inputs file.%s",
                BColours.fail,
                BColours.endc,
            )
            logger.info(
                "Feedwater sources: %s",
                ", ".join([str(source) for source in feedwater_sources]),
            )
            logger.info("Desalination plant: %s", thermal_desalination_plant)
            raise InputFileError(
                "desalination scenario",
                "The feedwater sources cannot meet the thermal desalination plant "
                "input demand.",
            )

        logger.info("Determining required feedwater sources.")
        feedwater_capacity: float = 0
        required_feedwater_sources: List[Converter] = []
        while (
            feedwater_capacity
            < thermal_desalination_plant.input_resource_consumption[
                thermal_desalination_plant_input_type
            ]
        ):
            required_feedwater_sources.append(feedwater_sources.pop(0))
            feedwater_capacity += required_feedwater_sources[-1].maximum_output_capacity

        feedwater_sources.extend(required_feedwater_sources)
        logger.info("Required feedwater sources determined.")
        logger.debug(
            "Required feedwater sources: %s",
            ", ".join([str(source) for source in required_feedwater_sources]),
        )

        # Compute the output of the PV-T system.
        clean_water_pvt_collector_output_temperature: Optional[pd.DataFrame]
        buffer_tank_temperature: Optional[pd.DataFrame]
        (
            clean_water_pvt_collector_output_temperature,
            clean_water_pvt_electric_power_per_unit,
            clean_water_pvt_pump_times,
            buffer_tank_temperature,
            buffer_tank_volume_supplied,
        ) = calculate_pvt_output(
            end_hour,
            irradiance_data[start_hour:end_hour],
            logger,
            minigrid,
            number_of_cw_tanks,
            None,
            pvt_size,
            ResourceType.CLEAN_WATER,
            scenario,
            start_hour,
            temperature_data[start_hour:end_hour],
            thermal_desalination_plant,
            wind_speed_data[start_hour:end_hour],
        )
        logger.debug("PV-T performance successfully computed.")

        # Compute the clean water supplied by the desalination unit.
        renewable_thermal_cw_produced: pd.DataFrame = (
            buffer_tank_volume_supplied > 0
        ) * thermal_desalination_plant.maximum_output_capacity

        # Compute the power consumed by the thermal desalination plant.
        thermal_desalination_electric_power_consumed: pd.DataFrame = pd.DataFrame(
            (
                (renewable_thermal_cw_produced > 0)
                * (
                    0.001
                    * thermal_desalination_plant.input_resource_consumption[
                        ResourceType.ELECTRIC
                    ]
                    + 0.001
                    * sum(
                        [
                            source.input_resource_consumption[ResourceType.ELECTRIC]
                            for source in required_feedwater_sources
                        ]
                    )
                )
            ).values
            + (clean_water_pvt_pump_times > 0) * 0.001 * minigrid.water_pump.consumption
        )
        total_waste_produced.update(
            {
                waste_product: defaultdict(
                    float,
                    (
                        pd.DataFrame((renewable_thermal_cw_produced > 0).values)
                        * amount_produced
                    )[0].to_dict(),
                )
                for waste_product, amount_produced in thermal_desalination_plant.waste_production.items()
            }
        )

        buffer_tank_temperature = buffer_tank_temperature.reset_index(drop=True)
        clean_water_pvt_collector_output_temperature = (
            clean_water_pvt_collector_output_temperature.reset_index(drop=True)
        )
        clean_water_pvt_electric_power_per_unit = (
            clean_water_pvt_electric_power_per_unit.reset_index(drop=True)
        )
        renewable_thermal_cw_produced = renewable_thermal_cw_produced.reset_index(
            drop=True
        )
        buffer_tank_volume_supplied = buffer_tank_volume_supplied.reset_index(drop=True)
        thermal_desalination_electric_power_consumed = (
            thermal_desalination_electric_power_consumed.reset_index(drop=True)
        )
        logger.debug("Clean-water PV-T performance profiles determined.")

    else:
        logger.debug("Skipping clean-water PV-T performance-profile calculation.")
        buffer_tank_temperature = None
        buffer_tank_volume_supplied = pd.DataFrame([0] * (end_hour - start_hour))
        clean_water_pvt_collector_output_temperature = None
        clean_water_pvt_electric_power_per_unit = pd.DataFrame(
            [0] * (end_hour - start_hour)
        )
        renewable_thermal_cw_produced = pd.DataFrame([0] * (end_hour - start_hour))
        required_feedwater_sources = []
        thermal_desalination_electric_power_consumed = pd.DataFrame(
            [0] * (end_hour - start_hour)
        )

    return (
        buffer_tank_temperature,
        buffer_tank_volume_supplied,
        feedwater_sources,
        clean_water_pvt_collector_output_temperature,
        clean_water_pvt_electric_power_per_unit,
        renewable_thermal_cw_produced,
        required_feedwater_sources,
        thermal_desalination_electric_power_consumed,
        total_waste_produced,
    )


def _calculate_renewable_hw_profiles(
    converters: List[Converter],
    end_hour: int,
    irradiance_data: pd.Series,
    logger: Logger,
    minigrid: Minigrid,
    number_of_hw_tanks: int,
    processed_total_hw_load: pd.DataFrame,
    pvt_size: int,
    scenario: Scenario,
    start_hour: int,
    temperature_data: pd.Series,
    total_waste_produced: Dict[WasteProduct, DefaultDict[int, float]],
    wind_speed_data: Optional[pd.Series],
) -> Tuple[
    Optional[Union[Converter, DieselWaterHeater]],
    pd.DataFrame,
    Optional[pd.DataFrame],
    Optional[pd.DataFrame],
    pd.DataFrame,
    Optional[pd.DataFrame],
    Optional[pd.DataFrame],
    Optional[pd.DataFrame],
    Optional[pd.DataFrame],
    Dict[WasteProduct, DefaultDict[int, float]],
    Optional[pd.DataFrame],
]:
    """
    Calculates PV-T related profiles for the hot-water system.

    Inputs:
        - converters:
            The `list` of :class:`Converter` instances available to be used.
        - end_hour:
            The final hour for which the simulation will be carried out.
        - irradiance_data:
            The total solar irradiance data.
        - logger:
            The :class:`logging.Logger` to use for the run.
        - minigrid:
            The energy system being considered.
        - number_of_hw_tanks:
            The number of hot-water tanks installed.
        - processed_total_hw_load:
            The total hot-water load placed on the system, defined in litres/hour at
            every time step.
        - pvt_size:
            Amount of PV-T in PV-T units.
        - scenario:
            The scenario being considered.
        - start_hour:
            The first hour for which the simulation will be carried out.
        - temperature_data:
            The temperature data series.
        - total_waste_produced:
            A mapping between waste products and the associated waste produced at each
            time step.
        - wind_speed_data:
            The wind-speed data series.

    Outputs:
        - auxiliary_heater:
            The auxiliary heater associated with the system.
        - hot_water_power_consumed:
            The electric power consumed by the hot-water system, including any water
            pumps and electricity that was used meeting unmet hot-water demand.
        - hot_water_pvt_collector_output_temperature:
            The input temperature of HTF entering the PV-T collectors associated with
            the hot-water demand system.
        - hot_water_pvt_collector_output_temperature:
            The output temperature from the PV-T panels associated with the hot-water
            system.
        - hot_water_pvt_electric_power_per_unit:
            The electric power produced by the PV-T, in kWh, per unit of PV-T installed.
        - hot_water_tank_temperature:
            The temperature of the hot-water tank, in degrees Celcius, at each time
            step throughout the simulation period.
        - hot_water_tank_volume_supplied:
            The volume of hot-water supplied by the hot-water tank.
        - hot_water_temperature_gain:
            The temperature gain of water having been heated by the hot-water system.
        - solar_thermal_hw_fraction:
            The fraction of the hot-water demand which was covered using renewables vs
            which was covered using auxiliary means.
        - total_waste_produced:
            The updated total waste produced by the system.
        - volumetric_hw_dc_fraction:
            The fraction of the hot-water demand which was covered by the system
            overall, i.e., the volume of water which the system was able to supply
            divided by the total load.

    """

    if scenario.pv_t and scenario.hot_water_scenario is not None:
        logger.info("Calculating hot-water PV-T performance profiles.")
        if wind_speed_data is None:
            raise InternalError(
                "Wind speed data required in PV-T computation and not passed to the "
                "energy system module."
            )

        if scenario.hot_water_scenario.cold_water_supply != ColdWaterSupply.UNLIMITED:
            logger.error(
                "%sOnly '%s' cold-water supplies for the hot-water system are "
                "currently supported.%s",
                BColours.fail,
                ColdWaterSupply.UNLIMITED.value,
                BColours.endc,
            )

        if minigrid.hot_water_tank is None:
            logger.error(
                "%sNo hot-water tank was defined for the minigrid despite hot-water"
                "modelling being requested.%s",
                BColours.fail,
                BColours.endc,
            )
            raise InternalError(
                "No water pump defined as part of the energy system despite the PV-T "
                "modelling being requested."
            )

        if minigrid.water_pump is None:
            logger.error(
                "%sNo water pump defined on the minigrid despite PV-T modelling being "
                "requested via the scenario files.%s",
                BColours.fail,
                BColours.endc,
            )
            raise InternalError(
                "No water pump defined as part of the energy system despite the PV-T "
                "modelling being requested."
            )

        # Determine whether the water pump is capable for supplying the PV-T panels with
        # enough throughput.
        if (
            scenario.hot_water_scenario.pvt_scenario.mass_flow_rate * pvt_size
            > minigrid.water_pump.throughput
        ):
            logger.error(
                "%sThe water pump supplied, %s, is incapable of meeting the required "
                "PV-T flow rate of %s litres/hour. Max pump throughput: %s litres/hour."
                "%s",
                BColours.fail,
                minigrid.water_pump.name,
                scenario.hot_water_scenario.pvt_scenario.mass_flow_rate * pvt_size,
                minigrid.water_pump.throughput,
                BColours.endc,
            )
            raise InputFileError(
                "transmission inputs",
                "The water pump defined is unable to meet PV-T flow requirements.",
            )

        # Determine the auxiliary heater associated with the system and its energy
        # consumption.
        if scenario.hot_water_scenario.auxiliary_heater == AuxiliaryHeaterType.DIESEL:
            auxiliary_heater: Optional[
                Union[Converter, DieselWaterHeater]
            ] = minigrid.diesel_water_heater
            if auxiliary_heater is None:
                logger.error(
                    "%sDiesel water heater not defined despite hot-water auxiliary "
                    "heating mode being specified as diesel.%s",
                    BColours.fail,
                    BColours.endc,
                )
                raise InputFileError(
                    "energy system inputs OR hot-water scenario",
                    "No diesel hot-water heater defined despite the hot-water "
                    "scenario specifying that this is needed.",
                )

        elif (
            scenario.hot_water_scenario.auxiliary_heater == AuxiliaryHeaterType.ELECTRIC
        ):
            try:
                auxiliary_heater = [
                    converter
                    for converter in converters
                    if converter.output_resource_type == ResourceType.HOT_CLEAN_WATER
                    and ResourceType.ELECTRIC in converter.input_resource_consumption
                    and ResourceType.CLEAN_WATER in converter.input_resource_consumption
                ][0]
            except IndexError:
                logger.error(
                    "%sFailed to determine electric water heater despite an electric "
                    "auxiliary hot-water type being selected.%s",
                    BColours.fail,
                    BColours.endc,
                )
                raise InputFileError(
                    "energy system inputs OR hot-water scenario",
                    "No electric water heater defined despite the hot-water scenario "
                    "specifying that this is needed.",
                )
        elif scenario.hot_water_scenario.auxiliary_heater is None:
            auxiliary_heater = None
        else:
            logger.error(
                "%sAuxiliary water heater scenario was not of valid types. Valid types: %s%s",
                BColours.fail,
                ", ".join({e.value for e in AuxiliaryHeaterType}),
                BColours.endc,
            )
            raise InputFileError(
                "hot-water scenario", "Invalid auxiliary water heater type specified."
            )

        logger.debug("Auxiliary heater successfully determined.")
        logger.debug("Auxiliary heater: %s", str(auxiliary_heater))

        # Compute the output of the PV-T system.
        hot_water_pvt_collector_input_temperature: pd.DataFrame
        hot_water_pvt_collector_output_temperature: pd.DataFrame
        hot_water_pvt_electric_power_per_unit: pd.DataFrame
        hot_water_pvt_pump_times: pd.DataFrame
        hot_water_tank_temperature: pd.DataFrame
        hot_water_tank_volume_supplied: pd.DataFrame
        (
            hot_water_pvt_collector_input_temperature,
            hot_water_pvt_collector_output_temperature,
            hot_water_pvt_electric_power_per_unit,
            hot_water_pvt_pump_times,
            hot_water_tank_temperature,
            hot_water_tank_volume_supplied,
        ) = calculate_pvt_output(
            end_hour,
            irradiance_data[start_hour:end_hour],
            logger,
            minigrid,
            number_of_hw_tanks,
            processed_total_hw_load.iloc[:, 0],
            pvt_size,
            ResourceType.HOT_CLEAN_WATER,
            scenario,
            start_hour,
            temperature_data[start_hour:end_hour],
            None,
            wind_speed_data[start_hour:end_hour],
        )
        logger.debug("Hot-water PV-T performance successfully computed.")

        # Compute the electric power consumed by the auxiliary heater.
        if auxiliary_heater is not None:
            # Determine the electric power consumed by the auxiliary heater.
            auxiliary_heater_power_consumption: Optional[pd.DataFrame] = pd.DataFrame(
                0.001
                * auxiliary_heater.input_resource_consumption[
                    ResourceType.ELECTRIC
                ]  # [Wh/degC]
                * (
                    hot_water_tank_volume_supplied
                    / auxiliary_heater.input_resource_consumption[
                        ResourceType.CLEAN_WATER
                    ]
                )  # [operating fraction]
                * (hot_water_tank_volume_supplied > 0)
                * (
                    scenario.hot_water_scenario.demand_temperature
                    - hot_water_tank_temperature
                )  # [degC]
            )

            if isinstance(auxiliary_heater, DieselWaterHeater):
                # Compute the heat consumed by the auxiliary heater.
                auxiliary_heater_heat_consumption: Optional[
                    pd.DataFrame
                ] = pd.DataFrame(
                    (hot_water_tank_volume_supplied > 0)
                    * hot_water_tank_volume_supplied
                    * minigrid.hot_water_tank.heat_capacity
                    * (
                        scenario.hot_water_scenario.demand_temperature
                        - hot_water_tank_temperature
                    )
                )
            else:
                auxiliary_heater_heat_consumption = None

            # Update the waste production calculation with the waste that's produced by
            # the auxiliary water heater.
            total_waste_produced.update(
                {
                    waste_product: defaultdict(
                        float,
                        pd.DataFrame(
                            (
                                waste_produced
                                * (
                                    hot_water_tank_volume_supplied
                                    / auxiliary_heater.input_resource_consumption[
                                        ResourceType.CLEAN_WATER
                                    ]
                                )
                                * (hot_water_tank_volume_supplied > 0)
                                * (
                                    scenario.hot_water_scenario.demand_temperature
                                    - hot_water_tank_temperature
                                )
                            ).values
                        ).to_dict(),
                    )
                    for waste_product, waste_produced in auxiliary_heater.waste_production.items()
                }
            )

        else:
            auxiliary_heater_power_consumption = None
            auxiliary_heater_heat_consumption = None

        # Compute the power consumed by the thermal desalination plant.
        hot_water_power_consumed: pd.DataFrame = pd.DataFrame(
            0.001 * (hot_water_pvt_pump_times > 0) * minigrid.water_pump.consumption
        )
        if auxiliary_heater_power_consumption is not None:
            hot_water_power_consumed += auxiliary_heater_power_consumption

        # Determine the volume of hot-water demand that was met by the system overall.
        volumetric_hw_dc_fraction: pd.DataFrame = pd.DataFrame(
            [
                ((supplied / load) if load is not None and load > 0 else None)
                for supplied, load in zip(
                    hot_water_tank_volume_supplied[0], processed_total_hw_load[0]
                )
            ]
        )

        # Determine the temperature gain of the hot-water as compared with the mains
        # supply temperature.
        hot_water_temperature_gain: Optional[pd.DataFrame] = (
            hot_water_tank_temperature
            - scenario.hot_water_scenario.cold_water_supply_temperature
        )

        # Determine the fraction of the output which was met renewably.
        solar_thermal_hw_fraction: pd.DataFrame = (
            # The fraction of the supply that was met volumetrically.
            volumetric_hw_dc_fraction
            # The fraction of the total demand temperature that was covered using
            # renewables.
            * hot_water_temperature_gain.values
            / (
                scenario.hot_water_scenario.demand_temperature
                - scenario.hot_water_scenario.cold_water_supply_temperature
            )
        )

        hot_water_power_consumed = hot_water_power_consumed.reset_index(drop=True)
        hot_water_pvt_collector_input_temperature = (
            hot_water_pvt_collector_input_temperature.reset_index(drop=True)
        )
        hot_water_pvt_collector_output_temperature = (
            hot_water_pvt_collector_output_temperature.reset_index(drop=True)
        )
        hot_water_pvt_electric_power_per_unit = (
            hot_water_pvt_electric_power_per_unit.reset_index(drop=True)
        )
        hot_water_tank_temperature = hot_water_tank_temperature.reset_index(drop=True)
        hot_water_tank_volume_supplied = hot_water_tank_volume_supplied.reset_index(
            drop=True
        )
        hot_water_temperature_gain = hot_water_temperature_gain.reset_index(drop=True)
        solar_thermal_hw_fraction = solar_thermal_hw_fraction.reset_index(drop=True)
        logger.debug("Hot-water PV-T performance profiles determined.")

    else:
        logger.debug("Skipping hot-water PV-T performance-profile calculation.")
        auxiliary_heater = None
        hot_water_power_consumed = pd.DataFrame([0] * (end_hour - start_hour))
        hot_water_pvt_collector_input_temperature = None
        hot_water_pvt_collector_output_temperature = None
        hot_water_pvt_electric_power_per_unit = pd.DataFrame(
            [0] * (end_hour - start_hour)
        )
        hot_water_tank_temperature = None
        hot_water_tank_volume_supplied = None
        hot_water_temperature_gain = None
        solar_thermal_hw_fraction = None
        volumetric_hw_dc_fraction = None

    return (
        auxiliary_heater,
        hot_water_power_consumed,
        hot_water_pvt_collector_input_temperature,
        hot_water_pvt_collector_output_temperature,
        hot_water_pvt_electric_power_per_unit,
        hot_water_tank_temperature,
        hot_water_tank_volume_supplied,
        hot_water_temperature_gain,
        solar_thermal_hw_fraction,
        total_waste_produced,
        volumetric_hw_dc_fraction,
    )


def _setup_tank_storage_profiles(
    logger: Logger,
    number_of_tanks: int,
    power_consumed: pd.DataFrame,
    resource_type: ResourceType,
    scenario: Scenario,
    tank: Optional[CleanWaterTank],
) -> Tuple[Optional[Dict[int, float]], float, float, float, Dict[int, float]]:
    """
    Sets up tank storage parameters.

    Inputs:
        - logger:
            The :class:`logging.Logger` to use for the run.
        - number_of_tanks:
            The number of tanks of this type to use for the run.
        - power_consumed:
            The electric power consumed associated with the storage of these
            :class:`ResourceType` tanks.
        - resource_type:
            The :class:`ResourceType` held within the :class:`CleanWaterTank`.
        - scenario:
            The :class:`Scenario` for the run.
        - tank:
            The :class:`CleanWaterTank`, representing either a clean- or hot-water tank,
            to use for the run.

    Outputs:
        - hourly_tank_storage:
            The hourly tank storage.
        - initial_tank_storage:
            The amount of water initially in the tank.
        - minimum_tank_storage:
            The minimum level of the tank permitted.
        - power_consumed_mapping:
            A mapping between time as `int` and the electric power consumed.

    """

    power_consumed_mapping: Dict[int, float] = power_consumed[0].to_dict()

    if (
        resource_type in scenario.resource_types
        and scenario.desalination_scenario is not None
    ):
        if tank is None:
            logger.error(
                "%sNo tank specifeid when attempting to compute %s loads.%s",
                BColours.fail,
                resource_type.value,
                BColours.endc,
            )
            raise InternalError(
                f"No {resource_type.value} tank specified on the energy system despite "
                + f"{resource_type.value} loads being requested.",
            )
        hourly_tank_storage: Optional[Dict[int, float]] = {}
        initial_tank_storage: float = 0.0

        # Determine the maximum tank storage.
        try:
            maximum_tank_storage: float = (
                number_of_tanks * tank.mass * tank.maximum_charge
            )
        except AttributeError:
            logger.error(
                "%sNo %s water tank provided on the energy system despite associated demands expected.%s",
                BColours.fail,
                resource_type.value,
                BColours.endc,
            )
            raise InputFileError(
                "energy system OR tank",
                f"No {resource_type.value} water tank was provided on the energy system despite "
                + f"{resource_type.value}-water demands being expected.",
            ) from None

        try:
            minimum_tank_storage: float = (
                number_of_tanks * tank.mass * tank.minimum_charge
            )
        except AttributeError:
            logger.error(
                "%sNo %s water tank provided on the energy system despite associated demands expected.%s",
                BColours.fail,
                resource_type.value,
                BColours.endc,
            )
            raise InputFileError(
                "energy system OR tank",
                f"No {resource_type.value} water tank was provided on the energy system despite "
                + f"{resource_type.value}-water demands being expected.",
            ) from None

    else:
        hourly_tank_storage = None
        initial_tank_storage = 0
        maximum_tank_storage = 0
        minimum_tank_storage = 0

    return (
        hourly_tank_storage,
        initial_tank_storage,
        maximum_tank_storage,
        minimum_tank_storage,
        power_consumed_mapping,
    )


def _update_battery_health(
    battery_energy_flow: float,
    battery_health: Dict[int, float],
    cumulative_battery_storage_power: float,
    electric_storage_size: float,
    hourly_battery_storage: Dict[int, float],
    maximum_battery_energy_throughput: float,
    minigrid: Minigrid,
    storage_power_supplied: Dict[int, float],
    *,
    time_index: int,
) -> Tuple[float, float, float]:
    """
    Updates the health of the batteries.

    Inputs:
        - battery_energy_flow:
            The net energy flow, into, or out of, the battery.
        - battery_health:
            The battery health at each time step.
        - cumulative_battery_storage_power: float:
            The cumulative amount of power that has been stored in the batteries,
            measured in kWh.
        - electric_storage_size:
            The size of the electric storage system.
        - hourly_battery_storage:
            The battery storage at each time step.
        - maximum_battery_energy_throughput:
            The maximum energy throughput through the batteries.
        - minigrid:
            The :class:`Minigrid` being modelled.
        - storage_power_supplied:
            The amount of power supplied by the storage system.
        - time_index:
            The current time (hour) being considered.

    Outputs:
        - cumulative_battery_storage_power:
            The cumulative amount of electricity that has been stored in the batteries.
        - maximum_battery_storage:
            The newly calculated maximum amount of energy that can be stored in the
            batteries having acounted for battery degredation.
        - minimum_battery_storage:
            The newly calculated minimum amount of energy that can be stored in the
            batteries having acounted for battery degredation.

    """

    if time_index == 0:
        storage_power_supplied[time_index] = 0.0 - battery_energy_flow
    else:
        storage_power_supplied[time_index] = max(
            hourly_battery_storage[time_index - 1] * (1.0 - minigrid.battery.leakage)
            - hourly_battery_storage[time_index],
            0.0,
        )
    cumulative_battery_storage_power += storage_power_supplied[time_index]

    battery_storage_degradation = 1.0 - minigrid.battery.lifetime_loss * (
        cumulative_battery_storage_power / maximum_battery_energy_throughput
    )
    maximum_battery_storage = (
        battery_storage_degradation
        * electric_storage_size
        * minigrid.battery.maximum_charge
        * minigrid.battery.storage_unit
    )
    minimum_battery_storage = (
        battery_storage_degradation
        * electric_storage_size
        * minigrid.battery.minimum_charge
        * minigrid.battery.storage_unit
    )
    battery_health[time_index] = battery_storage_degradation

    return (
        cumulative_battery_storage_power,
        maximum_battery_storage,
        minimum_battery_storage,
    )


def run_simulation(
    clean_water_pvt_size: int,
    conventional_cw_source_profiles: Optional[Dict[WaterSource, pd.DataFrame]],
    converters: List[Converter],
    electric_storage_size: float,
    grid_profile: pd.DataFrame,
    hot_water_pvt_size: int,
    irradiance_data: pd.Series,
    kerosene_usage: pd.DataFrame,
    location: Location,
    logger: Logger,
    minigrid: Minigrid,
    number_of_cw_tanks: int,
    number_of_hw_tanks: int,
    pv_power_produced: pd.Series,
    pv_size: float,
    scenario: Scenario,
    simulation: Simulation,
    temperature_data: pd.Series,
    total_loads: Dict[ResourceType, Optional[pd.DataFrame]],
    wind_speed_data: Optional[pd.Series],
) -> Tuple[datetime.timedelta, pd.DataFrame, SystemDetails]:
    """
    Simulates a minigrid system

    This function simulates the energy system of a given capacity and to the parameters
    stated in the input files.

    Inputs:
        - clean_water_pvt_size:
            Amount of PV-T in PV-T units associated with the clean-water system.
        - conventional_cw_source_profiles:
            A mapping between :class:`WaterSource` instances and the associated water
            that can be drawn from the source throughout the duration of the simulation.
        - converters:
            The `list` of :class:`Converter` instances available to be used.
        - diesel_generator:
            The backup diesel generator for the system being modelled.
        - electric_storage_size:
            Amount of storage in terms of the number of batteries included.
        - grid_profile:
            The grid-availability profile.
        - hot_water_pvt_size:
            Amount of PV-T in PV-T units associated with the hot-water system.
        - irradiance_data:
            The total solar irradiance data.
        - kerosene_usage:
            The kerosene-usage profile.
        - location:
            The location being considered.
        - logger:
            The :class:`logging.Logger` to use for the run.
        - minigrid:
            The energy system being considered.
        - number_of_cw_tanks:
            The number of clean-water tanks installed in the system.
        - number_of_hw_tanks:
            The number of hot-water tanks installed in the system.
        - pv_size:
            Amount of PV in PV units.
        - pv_power_produced:
            The total energy outputted by the solar system per PV unit.
        - renewable_thermal_cw_produced:
            The amount of clean-water produced renewably, mesaured in litres.
        - scenario:
            The scenario being considered.
        - simulation:
            The simulation to run.
        - temperature_data:
            The temperature data series.
        - total_loads:
            A mapping between :class:`ResourceType`s and their associated total loads
            placed on the system.
        - wind_speed_data:
            The wind-speed data series.

    Outputs:
        - The time taken for the simulation.
        - System performance outputs:
            - system_performance_outputs:
                Hourly performance of the simulated system
            - load_energy:
                Amount of energy (kWh) required to satisfy the loads
            - total_energy_used:
                Amount of energy (kWh) used by the system
            - unmet_energy:
                Amount of energy (kWh) unmet by the system
            - blackout_times:
                Times with power is available (0) or unavailable (1)
            - renewables_energy_used_directly:
                Amount of energy (kWh) from renewables used directly to satisfy load (kWh)
            - storage_power_supplied:
                Amount of energy (kWh) supplied by battery storage
            - grid_energy:
                Amount of energy (kWh) supplied by the grid
            - diesel_energy:
                Amount of energy (kWh) supplied from diesel generator
            - diesel_times:
                Times when diesel generator is on (1) or off (0)
            - diesel_fuel_usage:
                Amount of diesel (l) used by the generator
            - battery_storage_profile:
                Amount of energy (kWh) into (+ve) and out of (-ve) the battery
            - renewables_energy:
                Amount of energy (kWh) provided by renewables to the system
            - hourly_battery_storage:
                Amount of energy (kWh) in the battery
            - energy_surplus:
                Amount of energy (kWh) dumped owing to overgeneration
            - battery_health:
                Relative capactiy of the battery compared to new (0.0-1.0)
            - households:
                Number of households in the community
            - kerosene_usage:
                Number of kerosene lamps in use (if no power available)
            - kerosene_mitigation:
                Number of kerosene lamps not used (when power is available)
        - System details about the run.

    """

    # Currently, only systems including batteries are supported.
    if minigrid.battery is None:
        logger.error(
            "%sNo battery information available when calling the energy system.%s",
            BColours.fail,
            BColours.endc,
        )
        raise Exception(
            "No battery information available when calling the energy system."
        )

    # Start timer to see how long simulation will take
    timer_start = datetime.datetime.now()

    # Initialise simulation parameters
    start_hour = simulation.start_year * HOURS_PER_YEAR
    end_hour = simulation.end_year * HOURS_PER_YEAR
    simulation_hours = end_hour - start_hour

    available_converters = determine_available_converters(
        converters, logger, minigrid, scenario
    )
    logger.info("Subset of available converters determined.")
    logger.debug(
        "Available converters: %s",
        ", ".join([str(entry) for entry in available_converters]),
    )
    grid_profile: pd.DataFrame = (
        grid_profile
        if grid_profile is not None
        else pd.DataFrame([0] * simulation_hours)
    )
    total_cw_load: Optional[pd.DataFrame] = total_loads[ResourceType.CLEAN_WATER]
    total_electric_load: Optional[pd.DataFrame] = total_loads[ResourceType.ELECTRIC]
    total_hw_load: Optional[pd.DataFrame] = total_loads[ResourceType.HOT_CLEAN_WATER]
    total_waste_produced: Dict[WasteProduct, Dict[int, float]] = defaultdict(
        lambda: defaultdict(float)
    )

    # Calculate PV-T related performance profiles.
    buffer_tank_temperature: Optional[pd.DataFrame]
    buffer_tank_volume_supplied: pd.DataFrame
    clean_water_pvt_collector_output_temperature: Optional[pd.DataFrame]
    clean_water_pvt_electric_power_per_unit: pd.DataFrame
    feedwater_sources: List[Converter]
    renewable_thermal_cw_produced: pd.DataFrame
    thermal_desalination_electric_power_consumed: pd.DataFrame

    (
        buffer_tank_temperature,
        buffer_tank_volume_supplied,
        feedwater_sources,
        clean_water_pvt_collector_output_temperature,
        clean_water_pvt_electric_power_per_unit,
        renewable_thermal_cw_produced,
        required_cw_feedwater_sources,
        thermal_desalination_electric_power_consumed,
        total_waste_produced,
    ) = _calculate_renewable_cw_profiles(
        available_converters,
        end_hour,
        irradiance_data,
        logger,
        minigrid,
        number_of_cw_tanks,
        clean_water_pvt_size,
        scenario,
        start_hour,
        temperature_data,
        total_waste_produced,
        wind_speed_data,
    )
    logger.debug(
        "Mean buffer tank temperature: %s",
        np.mean(buffer_tank_temperature.values)
        if buffer_tank_temperature is not None
        else "N/A",
    )
    logger.debug(
        "Soruces of feedwater: %s",
        ", ".join([str(source) for source in feedwater_sources])
        if len(feedwater_sources) > 0
        else "N/A",
    )
    logger.debug(
        "Mean clean-water PV-T electric power per unit: %s",
        np.mean(clean_water_pvt_electric_power_per_unit.values),
    )
    logger.debug(
        "Maximum thermal desalination plant power consumption: %s",
        np.max(thermal_desalination_electric_power_consumed.values),
    )
    logger.debug(
        "Mean thermal desalination plant power consumption: %s",
        np.mean(thermal_desalination_electric_power_consumed.values),
    )

    # Calculate clean-water-related performance profiles.
    clean_water_power_consumed: pd.DataFrame
    renewable_cw_used_directly: pd.DataFrame
    tank_storage_profile: pd.DataFrame
    total_cw_supplied: Optional[pd.DataFrame] = None

    if scenario.desalination_scenario is not None:
        if total_cw_load is None:
            raise Exception(
                f"{BColours.fail}A simulation was run that specified a clean-water "
                + f"load but no clean-water load was passed in.{BColours.endc}"
            )
        # Process the load profile based on the relevant scenario.
        processed_total_cw_load: Optional[pd.DataFrame] = pd.DataFrame(
            compute_processed_load_profile(scenario, total_cw_load)[
                start_hour:end_hour
            ].values
        )

        # Determine the water-tank storage profile.
        (
            clean_water_power_consumed,
            renewable_cw_used_directly,
            tank_storage_profile,
        ) = _get_water_storage_profile(
            processed_total_cw_load,
            renewable_thermal_cw_produced,
        )
        number_of_buffer_tanks: int = 1
    else:
        clean_water_power_consumed = pd.DataFrame([0] * simulation_hours)
        number_of_buffer_tanks = 0
        processed_total_cw_load = pd.DataFrame([0] * simulation_hours)
        renewable_cw_used_directly = pd.DataFrame([0] * simulation_hours)
        tank_storage_profile = pd.DataFrame([0] * simulation_hours)

    # Post process the dataframes.
    processed_total_cw_load = processed_total_cw_load.reset_index(drop=True)

    # Calculate hot-water-related profiles.
    processed_total_hw_load: pd.DataFrame
    if scenario.hot_water_scenario is not None:
        if total_hw_load is None:
            raise Exception(
                f"{BColours.fail}A simulation was run that specified a hot-water load "
                + f"but no hot-water load was passed in.{BColours.endc}"
            )
        # Process the load profile based on the relevant scenario.
        processed_total_hw_load = pd.DataFrame(
            compute_processed_load_profile(scenario, total_hw_load)[start_hour:end_hour]
        )
    else:
        number_of_hw_tanks = 0
        processed_total_hw_load = pd.DataFrame([0] * (end_hour - start_hour))

    # Calculate hot-water PV-T related performance profiles.
    hot_water_pump_electric_power_consumed: pd.DataFrame  #
    hot_water_pvt_collector_input_temperature: Optional[pd.DataFrame]
    hot_water_pvt_collector_output_temperature: Optional[pd.DataFrame]
    hot_water_pvt_electric_power_per_unit: pd.DataFrame
    hot_water_tank_temperature: Optional[pd.DataFrame]
    hot_water_tank_volume_supplied: pd.DataFrame
    solar_thermal_hw_fraction: pd.DataFrame

    (
        auxiliary_heater,
        hot_water_power_consumed,
        hot_water_pvt_collector_input_temperature,
        hot_water_pvt_collector_output_temperature,
        hot_water_pvt_electric_power_per_unit,
        hot_water_tank_temperature,
        hot_water_tank_volume_supplied,
        hot_water_temperature_gain,
        solar_thermal_hw_fraction,
        total_waste_produced,
        volumetric_hw_dc_fraction,
    ) = _calculate_renewable_hw_profiles(
        available_converters,
        end_hour,
        irradiance_data,
        logger,
        minigrid,
        number_of_hw_tanks,
        processed_total_hw_load,
        hot_water_pvt_size,
        scenario,
        start_hour,
        temperature_data,
        total_waste_produced,
        wind_speed_data,
    )
    logger.debug(
        "Mean hot-water tank temperature: %s",
        np.mean(hot_water_tank_temperature.values)
        if hot_water_tank_temperature is not None
        else "N/A",
    )
    logger.debug(
        "Mean hot-water PV-T electric power per unit: %s",
        np.mean(hot_water_pvt_electric_power_per_unit.values),
    )

    # Post-process dataframes.
    processed_total_hw_load = processed_total_hw_load.reset_index(drop=True)

    # Calculate electricity-related profiles.
    if total_electric_load is None:
        logger.error(
            "No electric load was supplied to the energy_system.run_simulation method "
            "despite this being necessary for the simulation of energy systems."
        )
        raise InternalError(
            "No electric load was supplied to the energy_system.run_simulation method "
            "despite this being necessary for the simulation of energy systems."
        )

    processed_total_electric_load = pd.DataFrame(
        compute_processed_load_profile(scenario, total_electric_load)[
            start_hour:end_hour
        ].values
        + clean_water_power_consumed.values
        + hot_water_power_consumed.values
        + thermal_desalination_electric_power_consumed.values
    )

    # Compute the electric input profiles.
    battery_storage_profile: pd.DataFrame
    grid_energy: pd.DataFrame
    kerosene_profile: pd.DataFrame
    load_energy: pd.DataFrame
    renewables_energy: pd.DataFrame
    renewables_energy_map: Dict[RenewableEnergySource, pd.DataFrame] = {
        RenewableEnergySource.PV: pv_power_produced,
        RenewableEnergySource.CLEAN_WATER_PVT: (
            clean_water_pvt_electric_power_per_unit
        ),
        RenewableEnergySource.HOT_WATER_PVT: hot_water_pvt_electric_power_per_unit,
    }
    renewables_energy_used_directly: pd.DataFrame
    (
        battery_storage_profile,
        grid_energy,
        kerosene_profile,
        load_energy,
        renewables_energy,
        renewables_energy_map,
        renewables_energy_used_directly,
    ) = get_electric_battery_storage_profile(
        clean_water_pvt_size=clean_water_pvt_size,
        grid_profile=grid_profile.iloc[start_hour:end_hour, 0],
        hot_water_pvt_size=hot_water_pvt_size,
        kerosene_usage=kerosene_usage.iloc[start_hour:end_hour, 0],
        location=location,
        logger=logger,
        minigrid=minigrid,
        processed_total_electric_load=processed_total_electric_load,
        renewables_power_produced=renewables_energy_map,
        scenario=scenario,
        end_hour=end_hour,
        pv_size=pv_size,
        start_hour=start_hour,
    )

    if all(renewables_energy.values == 0):
        logger.warning(
            "%sNo renewable electricity was generated. Continuing with grid and diesel "
            "only.%s",
            BColours.warning,
            BColours.endc,
        )

    # Determine the number of households in the community.
    households = pd.DataFrame(
        population_hourly(location)[
            simulation.start_year
            * HOURS_PER_YEAR : simulation.end_year
            * HOURS_PER_YEAR
        ].values
    )

    # Initialise battery storage parameters
    if scenario.battery:
        maximum_battery_energy_throughput: float = (
            electric_storage_size
            * minigrid.battery.cycle_lifetime
            * minigrid.battery.storage_unit
        )
        initial_battery_storage: float = (
            electric_storage_size
            * minigrid.battery.maximum_charge
            * minigrid.battery.storage_unit
        )
        maximum_battery_storage: float = (
            electric_storage_size
            * minigrid.battery.maximum_charge
            * minigrid.battery.storage_unit
        )
        minimum_battery_storage: float = (
            electric_storage_size
            * minigrid.battery.minimum_charge
            * minigrid.battery.storage_unit
        )
    else:
        maximum_battery_energy_throughput = 0
        initial_battery_storage = 0
        maximum_battery_storage = 0
        minimum_battery_storage = 0
    cumulative_battery_storage_power: float = 0.0
    hourly_battery_storage: Dict[int, float] = {}
    new_hourly_battery_storage: float = 0.0
    battery_health: Dict[int, float] = {}

    # Initialise tank storage parameters
    (
        hourly_cw_tank_storage,
        initial_cw_tank_storage,
        maximum_cw_tank_storage,
        minimum_cw_tank_storage,
        clean_water_power_consumed_mapping,
    ) = _setup_tank_storage_profiles(
        logger,
        number_of_cw_tanks,
        clean_water_power_consumed,
        ResourceType.CLEAN_WATER,
        scenario,
        minigrid.clean_water_tank,
    )

    (
        hourly_hw_tank_storage,
        initial_hw_tank_storage,
        maximum_hw_tank_storage,
        minimum_hw_tank_storage,
        hot_water_power_consumed_mapping,
    ) = _setup_tank_storage_profiles(
        logger,
        number_of_hw_tanks,
        hot_water_power_consumed,
        ResourceType.HOT_CLEAN_WATER,
        scenario,
        minigrid.hot_water_tank,
    )

    # Initialise electric desalination paramteters.
    (
        brine_per_desalinated_litre,
        electric_desalinators,
        energy_per_desalinated_litre,
        maximum_water_throughput,
    ) = _calculate_electric_desalination_parameters(
        available_converters, feedwater_sources, logger, scenario
    )

    # Intialise tank accounting parameters
    backup_desalinator_water_supplied: Dict[int, float] = {}
    clean_water_demand_met_by_excess_energy: Dict[int, float] = {}
    clean_water_supplied_by_excess_energy: Dict[int, float] = {}
    conventional_water_supplied: Dict[int, float] = {}
    excess_energy_used_desalinating: Dict[int, float] = {}
    storage_water_supplied: Dict[int, float] = {}
    water_surplus: Dict[int, float] = {}
    # water_deficit: List[float] = []

    # Initialise energy accounting parameters
    energy_surplus: Dict[int, float] = {}
    energy_deficit: Dict[int, float] = {}
    storage_power_supplied: Dict[int, float] = {}

    # Do not do the itteration if no storage is being used
    if electric_storage_size == 0 or not scenario.battery:
        battery_health_frame: pd.DataFrame = pd.DataFrame(
            [float(0)] * (end_hour - start_hour)
        )
        energy_surplus_frame: pd.DataFrame = (
            (battery_storage_profile > 0) * battery_storage_profile
        ).abs()
        energy_deficit_frame: pd.DataFrame = (
            (battery_storage_profile < 0) * battery_storage_profile
        ).abs()
        initial_storage_size: float = 0
        final_storage_size: float = 0
        hourly_battery_storage_frame: pd.DataFrame = pd.DataFrame(
            [float(0)] * (end_hour - start_hour)
        )
        storage_power_supplied_frame: pd.DataFrame = pd.DataFrame(
            [float(0)] * (end_hour - start_hour)
        )
    # Carry out the itteration if there is some storage involved in the system.
    else:
        # Begin simulation, iterating over timesteps
        for t in tqdm(
            range(int(battery_storage_profile.size)),
            desc="hourly computation",
            leave=False,
            unit="hour",
        ):
            # Calculate the electric iteration.
            (
                battery_energy_flow,
                excess_energy,
                new_hourly_battery_storage,
            ) = battery_iteration_step(
                battery_storage_profile,
                hourly_battery_storage,
                initial_battery_storage,
                logger,
                maximum_battery_storage,
                minigrid,
                minimum_battery_storage,
                time_index=t,
            )

            # Calculate the hot-water iteration.

            # Calculate the clean-water iteration.
            excess_energy, total_waste_produced = cw_tank_iteration_step(
                backup_desalinator_water_supplied,
                brine_per_desalinated_litre,
                clean_water_power_consumed_mapping,
                clean_water_demand_met_by_excess_energy,
                clean_water_supplied_by_excess_energy,
                conventional_cw_source_profiles,
                conventional_water_supplied,
                energy_per_desalinated_litre,
                excess_energy,
                excess_energy_used_desalinating,
                hourly_cw_tank_storage,
                initial_cw_tank_storage,
                maximum_battery_storage,
                maximum_cw_tank_storage,
                maximum_water_throughput,
                minigrid,
                minimum_cw_tank_storage,
                new_hourly_battery_storage,
                scenario,
                storage_water_supplied,
                tank_storage_profile,
                total_waste_produced,
                time_index=t,
            )

            # Dumped energy and unmet demand
            energy_surplus[t] = excess_energy  # Battery too full
            energy_deficit[t] = max(
                minimum_battery_storage - new_hourly_battery_storage, 0.0
            )  # Battery too empty

            # Battery capacities and blackouts (if battery is too full or empty)
            new_hourly_battery_storage = min(
                new_hourly_battery_storage, maximum_battery_storage
            )
            new_hourly_battery_storage = max(
                new_hourly_battery_storage, minimum_battery_storage
            )

            # Update hourly_battery_storage
            hourly_battery_storage[t] = new_hourly_battery_storage

            # Update battery health
<<<<<<< HEAD
            if scenario.battery:
                (
                    cumulative_battery_storage_power,
                    maximum_battery_storage,
                    minimum_battery_storage,
                ) = _update_battery_health(
                    battery_energy_flow,
                    battery_health,
                    cumulative_battery_storage_power,
                    electric_storage_size,
                    hourly_battery_storage,
                    maximum_battery_energy_throughput,
                    minigrid,
                    storage_power_supplied,
                    time_index=t,
                )

        # Process the various outputs into dataframes.
        battery_health_frame = dict_to_dataframe(battery_health, logger)
        battery_health_frame.columns = pd.Index([ColumnHeader.BATTERY_HEALTH.value])
        # energy_deficit_frame: pd.DataFrame = dict_to_dataframe(energy_deficit)
        energy_surplus_frame = dict_to_dataframe(energy_surplus, logger)
        hourly_battery_storage_frame = dict_to_dataframe(hourly_battery_storage, logger)
        storage_power_supplied_frame = dict_to_dataframe(storage_power_supplied, logger)

        # Determine the initial and final storage sizes
        initial_storage_size = float(
            electric_storage_size * minigrid.battery.storage_unit
        )
        final_storage_size = float(
            initial_storage_size
            * np.min(battery_health_frame[ColumnHeader.BATTERY_HEALTH.value])
        )
=======
            (
                cumulative_battery_storage_power,
                maximum_battery_storage,
                minimum_battery_storage,
            ) = _update_battery_health(
                battery_energy_flow,
                battery_health,
                cumulative_battery_storage_power,
                electric_storage_size,
                hourly_battery_storage,
                maximum_battery_energy_throughput,
                minigrid,
                storage_power_supplied,
                time_index=t,
            )
    # Process the various outputs into dataframes.
    # energy_deficit_frame: pd.DataFrame = dict_to_dataframe(energy_deficit)
    if energy_surplus is not None:
        energy_surplus_frame: pd.DataFrame = dict_to_dataframe(energy_surplus, logger)
    else:
        energy_surplus_frame = pd.DataFrame([0] * (end_hour - start_hour))

    if scenario.battery and electric_storage_size > 0:
        battery_health_frame: pd.DataFrame = dict_to_dataframe(battery_health, logger)
        hourly_battery_storage_frame: pd.DataFrame = dict_to_dataframe(
            hourly_battery_storage, logger
        )
        storage_power_supplied_frame: pd.DataFrame = dict_to_dataframe(
            storage_power_supplied, logger
        )
    else:
        battery_health_frame = pd.DataFrame([0] * (end_hour - start_hour))
        hourly_battery_storage_frame = pd.DataFrame([0] * (end_hour - start_hour))
        storage_power_supplied_frame = pd.DataFrame([0] * (end_hour - start_hour))
>>>>>>> 5468aee4

    if scenario.desalination_scenario is not None:
        backup_desalinator_water_frame: Optional[pd.DataFrame] = dict_to_dataframe(
            backup_desalinator_water_supplied, logger
        )
        clean_water_demand_met_by_excess_energy_frame: Optional[
            pd.DataFrame
        ] = dict_to_dataframe(clean_water_demand_met_by_excess_energy, logger)
        clean_water_power_consumed: Optional[pd.DataFrame] = dict_to_dataframe(
            clean_water_power_consumed_mapping, logger
        )
        clean_water_supplied_by_excess_energy_frame: Optional[
            pd.DataFrame
        ] = dict_to_dataframe(clean_water_supplied_by_excess_energy, logger)
        conventional_cw_supplied_frame: Optional[pd.DataFrame] = dict_to_dataframe(
            conventional_water_supplied, logger
        )
        excess_energy_used_desalinating_frame: Optional[
            pd.DataFrame
        ] = dict_to_dataframe(excess_energy_used_desalinating, logger)
        if hourly_cw_tank_storage is None:
            logger.error(
                "%sNo clean-water tank storage level information was outputted from "
                "the simulation despite non-`None` information being expected.%s",
                BColours.fail,
                BColours.endc,
            )
            raise InternalError(
                "Clean-water tank storage information not computed successfully."
            )
        hourly_cw_tank_storage_frame: Optional[pd.DataFrame] = dict_to_dataframe(
            hourly_cw_tank_storage, logger
        )
        storage_water_supplied_frame: Optional[pd.DataFrame] = dict_to_dataframe(
            storage_water_supplied, logger
        )
        water_surplus_frame: Optional[pd.DataFrame] = dict_to_dataframe(
            water_surplus, logger
        )
    else:
        backup_desalinator_water_frame = pd.DataFrame(
            [0.0] * int(battery_storage_profile.size)
        )
        clean_water_demand_met_by_excess_energy_frame = pd.DataFrame(
            [0.0] * int(battery_storage_profile.size)
        )
        clean_water_power_consumed = pd.DataFrame(
            [0.0] * int(battery_storage_profile.size)
        )
        clean_water_supplied_by_excess_energy_frame = pd.DataFrame(
            [0.0] * int(battery_storage_profile.size)
        )
        conventional_cw_supplied_frame = pd.DataFrame(
            [0.0] * int(battery_storage_profile.size)
        )
        excess_energy_used_desalinating_frame = pd.DataFrame(
            [0.0] * int(battery_storage_profile.size)
        )
        hourly_cw_tank_storage_frame = pd.DataFrame(
            [0.0] * int(battery_storage_profile.size)
        )
        storage_water_supplied_frame = pd.DataFrame(
            [0.0] * int(battery_storage_profile.size)
        )
        water_surplus_frame = pd.DataFrame([0.0] * int(battery_storage_profile.size))

    # Find unmet energy
    unmet_energy = pd.DataFrame(
        (
            load_energy.values
            + thermal_desalination_electric_power_consumed.values
            + clean_water_power_consumed.values
            + hot_water_power_consumed.values
            - renewables_energy_used_directly.values
            - grid_energy.values
            - storage_power_supplied_frame.values
        )
    )
    if thermal_desalination_electric_power_consumed is not None:
        unmet_energy = pd.DataFrame(
            (unmet_energy.values + thermal_desalination_electric_power_consumed.values)
        )

    # Determine the times for which the system experienced a blackout.
    blackout_times = ((unmet_energy > 0) * 1).astype(float)

    # Use backup diesel generator if present
    diesel_energy: pd.DataFrame
    diesel_fuel_usage: pd.DataFrame
    diesel_times: pd.DataFrame
    if scenario.diesel_scenario.mode == DieselMode.BACKUP:
        (
            diesel_capacity,
            diesel_energy,
            diesel_fuel_usage,
            diesel_times,
            unmet_energy,
        ) = _calculate_backup_diesel_generator_usage(
            blackout_times, minigrid, scenario, unmet_energy
        )
    elif scenario.diesel_scenario.mode == DieselMode.CYCLE_CHARGING:
        logger.error(
            "%sCycle charing is not currently supported.%s",
            BColours.fail,
            BColours.endc,
        )
        raise InputFileError(
            "scenario inputs", "Cycle charing is not currently supported."
        )
    elif scenario.diesel_scenario.mode == DieselMode.DISABLED:
        diesel_energy = pd.DataFrame([0.0] * int(battery_storage_profile.size))
        diesel_times = pd.DataFrame([0.0] * int(battery_storage_profile.size))
        diesel_fuel_usage = pd.DataFrame([0.0] * int(battery_storage_profile.size))
        diesel_capacity = 0.0
    else:
        logger.error(
            "%sDiesel mode must be specified. Valid modes are %s.%s",
            BColours.fail,
            ", ".join({e.value for e in DieselMode}),
            BColours.endc,
        )
        raise InputFileError(
            "scenario inputs", "Diesel mode must be specified in the scenario file."
        )

    # Find new blackout times, according to when there is unmet energy
    blackout_times = ((unmet_energy > 0) * 1).astype(float)
    # Ensure all unmet energy is calculated correctly, removing any negative values
    unmet_energy = ((unmet_energy > 0) * unmet_energy).abs()  # type: ignore
    # Ensure all unmet clean-water energy is considered.
    clean_water_power_consumed = clean_water_power_consumed.mul(1 - blackout_times)  # type: ignore
    thermal_desalination_electric_power_consumed = (
        thermal_desalination_electric_power_consumed.mul(1 - blackout_times)
    )  # type: ignore

    # Find how many kerosene lamps are in use
    kerosene_usage = pd.DataFrame(blackout_times.loc[:, 0].mul(kerosene_profile.values))  # type: ignore
    kerosene_mitigation = pd.DataFrame(
        (1 - blackout_times).loc[:, 0].mul(kerosene_profile.values)  # type: ignore
    )

    # Find total energy used by the system
    total_energy_used = pd.DataFrame(
        renewables_energy_used_directly.values
        + storage_power_supplied_frame.values
        + grid_energy.values
        + diesel_energy.values
        + excess_energy_used_desalinating_frame.values
    )

    power_used_on_electricity = (
        total_energy_used
        - excess_energy_used_desalinating_frame  # type: ignore
        - clean_water_power_consumed  # type: ignore
        - thermal_desalination_electric_power_consumed  # type: ignore
        - hot_water_power_consumed  # type: ignore
    )
    power_used_on_electricity.columns = pd.Index(
        [ColumnHeader.POWER_CONSUMED_BY_ELECTRIC_DEVICES.value]
    )

    # Clean-water scenario system performance outputs.
    if scenario.desalination_scenario is not None:
        # Compute the amount of time for which the backup water was able to operate.
        backup_desalinator_water_frame = backup_desalinator_water_frame.mul(  # type: ignore
            1 - blackout_times
        )

        # Compute the outputs from the itteration stage
        total_cw_supplied: pd.DataFrame = pd.DataFrame(  # type: ignore
            renewable_cw_used_directly.values
            + storage_water_supplied_frame.values
            + backup_desalinator_water_frame.values
            + clean_water_supplied_by_excess_energy_frame.values
            + conventional_cw_supplied_frame.values
        ).mul((1 - blackout_times))

        water_surplus_frame = ((total_cw_supplied - processed_total_cw_load) > 0) * (  # type: ignore
            total_cw_supplied - processed_total_cw_load  # type: ignore
        )

        total_cw_used = total_cw_supplied - water_surplus_frame  # type: ignore

        # Compute when the water demand went unmet.
        # NOTE: This is manually handled to be non-`None`.
        if processed_total_cw_load is None:
            raise InternalError("Processed clean-water load was `None` unexpectedly.")
        unmet_clean_water = pd.DataFrame(
            processed_total_cw_load.values - total_cw_supplied.values  # type: ignore
        )
        unmet_clean_water = unmet_clean_water * (unmet_clean_water > 0)  # type: ignore

        # Convert the PV-T units to kWh.
        if minigrid.pvt_panel is None:
            raise InternalError("Minigrid has no PV-T panel present.")
        clean_water_pvt_electric_power_per_kwh: pd.DataFrame = (
            clean_water_pvt_electric_power_per_unit / minigrid.pvt_panel.pv_unit  # type: ignore
        )

        # Find the new clean-water blackout times, according to when there is unmet demand
        clean_water_blackout_times = ((unmet_clean_water > 0) * 1).astype(float)

        # Clean-water system performance outputs
        backup_desalinator_water_frame.columns = pd.Index(
            [ColumnHeader.CLEAN_WATER_FROM_PRIORITISATION.value]
        )
        clean_water_blackout_times.columns = pd.Index(
            [ColumnHeader.CLEAN_WATER_BLACKOUTS.value]
        )
        clean_water_power_consumed.columns = pd.Index(
            [ColumnHeader.POWER_CONSUMED_BY_DESALINATION.value]
        )
        clean_water_supplied_by_excess_energy_frame.columns = pd.Index(
            [ColumnHeader.CLEAN_WATER_FROM_EXCESS_ELECTRICITY.value]
        )
        conventional_cw_supplied_frame.columns = pd.Index(
            [ColumnHeader.CLEAN_WATER_FROM_CONVENTIONAL_SOURCES.value]
        )
        excess_energy_used_desalinating_frame.columns = pd.Index(
            [ColumnHeader.EXCESS_POWER_CONSUMED_BY_DESALINATION.value]
        )
        hourly_cw_tank_storage_frame.columns = pd.Index(
            [ColumnHeader.CW_TANK_STORAGE_PROFILE.value]
        )
        processed_total_cw_load.columns = pd.Index([ColumnHeader.TOTAL_CW_LOAD.value])
        renewable_thermal_cw_produced.columns = pd.Index(
            [ColumnHeader.CLEAN_WATER_FROM_THERMAL_RENEWABLES.value]
        )
        renewable_cw_used_directly.columns = pd.Index(
            [ColumnHeader.RENEWABLE_CW_USED_DIRECTLY.value]
        )
        storage_water_supplied_frame.columns = pd.Index(
            [ColumnHeader.CLEAN_WATER_FROM_STORAGE.value]
        )
        # FIXME: This calculation needs fixing to take into account different operation
        # scenarios for the desalination plant.
        thermal_desalination_plant_renewable_fraction = pd.DataFrame(
            [1] * (end_hour - start_hour)
        )
        thermal_desalination_plant_renewable_fraction.columns = pd.Index(
            [ColumnHeader.DESALINATION_PLANT_RENEWABLE_FRACTION.value]
        )
        total_cw_used.columns = pd.Index([ColumnHeader.TOTAL_CW_CONSUMED.value])
        total_cw_supplied.columns = pd.Index([ColumnHeader.TOTAL_CW_SUPPLIED.value])  # type: ignore
        unmet_clean_water.columns = pd.Index([ColumnHeader.UNMET_CLEAN_WATER.value])
        water_surplus_frame.columns = pd.Index([ColumnHeader.WATER_SURPLUS.value])

        if scenario.pv_t:
            if buffer_tank_temperature is None:
                logger.error(
                    "%sInternal error: buffer tank temperature was None despite buffer "
                    "tanks being present.%s",
                    BColours.fail,
                    BColours.endc,
                )
                raise InternalError(
                    "Buffer tank temperature was expected but was `None`."
                )
            buffer_tank_temperature.columns = pd.Index(
                [ColumnHeader.BUFFER_TANK_TEMPERATURE.value]
            )
            buffer_tank_volume_supplied.columns = pd.Index(
                [ColumnHeader.BUFFER_TANK_OUTPUT.value]
            )
            if clean_water_pvt_collector_output_temperature is None:
                logger.error(
                    "%sInternal error: PV-T output temperature was None despite PV-T "
                    "being present.%s",
                    BColours.fail,
                    BColours.endc,
                )
                raise InternalError(
                    "PV-T output temperature was expected but was `None`."
                )
            clean_water_pvt_collector_output_temperature.columns = pd.Index(
                [ColumnHeader.CW_PVT_OUTPUT_TEMPERATURE.value]
            )
            clean_water_pvt_electric_power_per_kwh.columns = pd.Index(
                [ColumnHeader.CW_PVT_ELECTRICITY_SUPPLIED_PER_KWP.value]
            )
            thermal_desalination_electric_power_consumed.columns = pd.Index(
                [ColumnHeader.POWER_CONSUMED_BY_THERMAL_DESALINATION.value]
            )

    # Hot-water scenario system performance outputs.
    if scenario.hot_water_scenario is not None:
        # Process any errors.
        if hot_water_tank_temperature is None:
            raise InternalError("Hot-water tank temperature undefined.")
        if hot_water_pvt_collector_input_temperature is None:
            raise InternalError("Hot-water PV-T input temperature undefined.")
        if hot_water_pvt_collector_output_temperature is None:
            raise InternalError("Hot-water PV-T output temperature undefined.")
        if minigrid.pvt_panel is None:
            raise InternalError("PV-T panel not defined.")

        # Convert the PV-T units to kWh.
        hot_water_pvt_electric_power_per_kwh: pd.DataFrame = pd.DataFrame(
            hot_water_pvt_electric_power_per_unit / minigrid.pvt_panel.pv_unit  # type: ignore
        )
        hot_water_power_consumed.columns = pd.Index(
            [ColumnHeader.POWER_CONSUMED_BY_HOT_WATER.value]
        )

        # Add headers to the columns.
        hot_water_power_consumed.columns = pd.Index(
            [ColumnHeader.POWER_CONSUMED_BY_HOT_WATER.value]
        )
        hot_water_pvt_collector_input_temperature.columns = pd.Index(
            [ColumnHeader.HW_PVT_INPUT_TEMPERATURE.value]
        )
        hot_water_pvt_collector_output_temperature.columns = pd.Index(
            [ColumnHeader.HW_PVT_OUTPUT_TEMPERATURE.value]
        )
        hot_water_pvt_electric_power_per_kwh.columns = pd.Index(
            [ColumnHeader.HW_PVT_ELECTRICITY_SUPPLIED_PER_KWP.value]
        )
        hot_water_pvt_electric_power_per_unit.columns = pd.Index(
            [ColumnHeader.HW_PVT_ELECTRICITY_SUPPLIED_PER_UNIT.value]
        )
        hot_water_tank_temperature.columns = pd.Index(
            [ColumnHeader.HW_TANK_TEMPERATURE.value]
        )
        hot_water_tank_volume_supplied.columns = pd.Index(
            [ColumnHeader.HW_TANK_OUTPUT.value]
        )
        hot_water_temperature_gain.columns = pd.Index(
            [ColumnHeader.HW_TEMPERATURE_GAIN.value]
        )
        processed_total_hw_load.columns = pd.Index([ColumnHeader.TOTAL_HW_LOAD.value])
        solar_thermal_hw_fraction.columns = pd.Index(
            [ColumnHeader.HW_SOLAR_THERMAL_FRACTION.value]
        )
        volumetric_hw_dc_fraction.columns = pd.Index(
            [ColumnHeader.HW_VOL_DEMAND_COVERED.value]
        )

    # Waste product performance outputs
    brine_produced: Optional[pd.DataFrame] = (
        pd.DataFrame.from_dict(
            {
                int(key): float(value)
                for key, value in dict(total_waste_produced[WasteProduct.BRINE]).items()
            },
            orient="index",
        )
        if WasteProduct.BRINE in total_waste_produced
        else None
    )
    if brine_produced is not None:
        brine_produced.columns = pd.Index([ColumnHeader.BRINE.value])

    # Electric system performance outputs
    blackout_times.columns = pd.Index([ColumnHeader.BLACKOUTS.value])
    diesel_fuel_usage.columns = pd.Index([ColumnHeader.DIESEL_FUEL_USAGE.value])
    diesel_times.columns = pd.Index([ColumnHeader.DIESEL_GENERATOR_TIMES.value])
    energy_surplus_frame.columns = pd.Index([ColumnHeader.DUMPED_ELECTRICITY.value])
    hourly_battery_storage_frame.columns = pd.Index(
        [ColumnHeader.HOURLY_STORAGE_PROFILE.value]
    )
    households.columns = pd.Index([ColumnHeader.HOUSEHOLDS.value])
    diesel_energy.columns = pd.Index([ColumnHeader.DIESEL_ENERGY_SUPPLIED.value])
    kerosene_mitigation.columns = pd.Index([ColumnHeader.KEROSENE_MITIGATION.value])
    kerosene_usage.columns = pd.Index([ColumnHeader.KEROSENE_LAMPS.value])
    storage_power_supplied_frame.columns = pd.Index(
        [ColumnHeader.ELECTRICITY_FROM_STORAGE.value]
    )
    total_energy_used.columns = pd.Index(
        [ColumnHeader.TOTAL_ELECTRICITY_CONSUMED.value]
    )
    unmet_energy.columns = pd.Index([ColumnHeader.UNMET_ELECTRICITY.value])

    # System details
    system_details = SystemDetails(
        diesel_capacity,
        simulation.end_year,
        {converter: converters.count(converter) for converter in converters},
        clean_water_pvt_size
        * float(
            solar_degradation(minigrid.pvt_panel.lifetime, location.max_years).iloc[
                HOURS_PER_YEAR * (simulation.end_year - simulation.start_year), 0
            ]
        )
        if minigrid.pvt_panel is not None and scenario.desalination_scenario is not None
        else None,
        hot_water_pvt_size
        * float(
            solar_degradation(minigrid.pvt_panel.lifetime, location.max_years).iloc[
                HOURS_PER_YEAR * (simulation.end_year - simulation.start_year), 0
            ]
        )
        if minigrid.pvt_panel is not None and scenario.hot_water_scenario is not None
        else None,
        number_of_buffer_tanks if scenario.desalination_scenario is not None else None,
        number_of_cw_tanks if scenario.desalination_scenario is not None else None,
        number_of_hw_tanks if scenario.hot_water_scenario is not None else None,
        pv_size
        * float(
            solar_degradation(minigrid.pv_panel.lifetime, location.max_years).iloc[
                HOURS_PER_YEAR * (simulation.end_year - simulation.start_year), 0
            ]
        ),
        final_storage_size,
        {converter: converters.count(converter) for converter in converters},
        clean_water_pvt_size
        if minigrid.pvt_panel is not None and scenario.desalination_scenario is not None
        else None,
        hot_water_pvt_size
        if minigrid.pvt_panel is not None and scenario.hot_water_scenario is not None
        else None,
        number_of_buffer_tanks if scenario.desalination_scenario is not None else None,
        number_of_cw_tanks if scenario.desalination_scenario is not None else None,
        number_of_hw_tanks if scenario.hot_water_scenario is not None else None,
        pv_size,
        initial_storage_size,
        [source.name for source in required_cw_feedwater_sources]
        if len(required_cw_feedwater_sources) > 0
        else None,
        simulation.start_year,
    )

    # Separate out the various renewable inputs.
    pv_energy = renewables_energy_map[RenewableEnergySource.PV]
    clean_water_pvt_energy = renewables_energy_map[
        RenewableEnergySource.CLEAN_WATER_PVT
    ]
    hot_water_pvt_energy = renewables_energy_map[RenewableEnergySource.HOT_WATER_PVT]
    total_pvt_energy = pd.DataFrame(
        clean_water_pvt_energy.values + hot_water_pvt_energy.values
    )
    total_pvt_energy.columns = pd.Index(
        [ColumnHeader.TOTAL_PVT_ELECTRICITY_SUPPLIED.value]
    )

    # End simulation timer
    timer_end = datetime.datetime.now()
    time_delta = timer_end - timer_start

    # Return all outputs
    system_performance_outputs_list = [
        load_energy,
        total_energy_used,
        power_used_on_electricity,
        unmet_energy,
        blackout_times,
        renewables_energy_used_directly,
        storage_power_supplied_frame,
        grid_energy,
        diesel_energy,
        diesel_times,
        diesel_fuel_usage,
        battery_storage_profile,
        pv_energy,
        renewables_energy,
        hourly_battery_storage_frame,
        energy_surplus_frame,
        battery_health_frame,
        households,
        kerosene_usage,
        kerosene_mitigation,
    ]

    if (
        scenario.desalination_scenario is not None
        or scenario.hot_water_scenario is not None
    ):
        system_performance_outputs_list.append(total_pvt_energy)
    if scenario.desalination_scenario is not None:
        desalination_performance_outputs: List[Optional[pd.DataFrame]] = [
            backup_desalinator_water_frame,
            clean_water_blackout_times,
            clean_water_power_consumed,
            clean_water_supplied_by_excess_energy_frame,
            conventional_cw_supplied_frame,
            excess_energy_used_desalinating_frame,
            hourly_cw_tank_storage_frame,
            processed_total_cw_load,
            renewable_thermal_cw_produced,
            renewable_cw_used_directly,
            storage_water_supplied_frame,
            total_cw_supplied,
            total_cw_used,
            unmet_clean_water,
            water_surplus_frame,
        ]

        if any(entry is None for entry in desalination_performance_outputs):
            logger.error(
                "%sError saving desalination outputs, simulation returned `None` as "
                "outputs despite non-`None` outputs being expected.%s",
                BColours.fail,
                BColours.endc,
            )
            raise InternalError(
                "Some outputs of the simulation were returned as `None` for "
                "desalination related outputs despite non-`None` outputs being "
                "expected."
            )

        system_performance_outputs_list.extend(
            desalination_performance_outputs  # type: ignore
        )

        if scenario.pv_t:
            clean_water_performance_outputs: List[Optional[pd.DataFrame]] = [
                buffer_tank_temperature,
                buffer_tank_volume_supplied,
                clean_water_pvt_collector_output_temperature,
                clean_water_pvt_electric_power_per_kwh,
                clean_water_pvt_energy,
                thermal_desalination_electric_power_consumed,
            ]

            if any(entry is None for entry in clean_water_performance_outputs):
                logger.error(
                    "%sError saving clean-water outputs, simulation returned `None` as "
                    "outputs despite non-`None` outputs being expected.%s",
                    BColours.fail,
                    BColours.endc,
                )
                raise InternalError(
                    "Some outputs of the simulation were returned as `None` for "
                    "clean-water related outputs despite non-`None` outputs being "
                    "expected."
                )

            system_performance_outputs_list.extend(
                clean_water_performance_outputs  # type: ignore
            )

    if scenario.hot_water_scenario is not None:
        hot_water_performance_outputs: List[Optional[pd.DataFrame]] = [
            hot_water_power_consumed,
            hot_water_pvt_collector_input_temperature,
            hot_water_pvt_collector_output_temperature,
            hot_water_pvt_electric_power_per_kwh,
            hot_water_pvt_electric_power_per_unit,
            hot_water_pvt_energy,
            hot_water_tank_temperature,
            hot_water_tank_volume_supplied,
            hot_water_temperature_gain,
            processed_total_hw_load,
            solar_thermal_hw_fraction,
            volumetric_hw_dc_fraction,
        ]

        if any(entry is None for entry in hot_water_performance_outputs):
            logger.error(
                "%sError saving hot-water outputs, simulation returned `None` as "
                "outputs despite non-`None` outputs being expected.%s",
                BColours.fail,
                BColours.endc,
            )
            raise InternalError(
                "Some outputs of the simulation were returned as `None` for hot-water "
                "related outputs despite non-`None` outputs being expected."
            )

        system_performance_outputs_list.extend(
            hot_water_performance_outputs  # type: ignore
        )

    if brine_produced is not None:
        system_performance_outputs_list.append(brine_produced)

    system_performance_outputs = pd.concat(
        system_performance_outputs_list,
        axis=1,
    )

    return time_delta, system_performance_outputs, system_details


#     def lifetime_simulation(self, optimisation_report):
#         """
#         Simulates a minigrid over its lifetime.

#         Simulates a minigrid system over the course of its lifetime to get the complete
#         technical performance of the system

#         Inputs:
#             - optimisation_report:
#                 Report of outputs from Optimisation().multiple_optimisation_step()

#         Outputs:
#             - lifetime_output:
#                 The lifetime technical performance of the system

#         """
#         # Initialise
#         optimisation_report = optimisation_report.reset_index(drop=True)
#         lifetime_output = pd.DataFrame([])
#         simulation_periods = np.size(optimisation_report, 0)
#         # Iterate over all simulation periods
#         for sim in range(simulation_periods):
#             system_performance_outputs = self.simulation(
#                 start_year=int(optimisation_report["Start year"][sim]),
#                 end_year=int(optimisation_report["End year"][sim]),
#                 pv_size=float(optimisation_report["Initial PV size"][sim]),
#                 electric_storage_size=float(
#                     optimisation_report["Initial storage size"][sim]
#                 ),
#             )
#             lifetime_output = pd.concat(
#                 [lifetime_output, system_performance_outputs[0]], axis=0
#             )
#         return lifetime_output.reset_index(drop=True)

#     #%%
#     # =============================================================================
#     # ENERGY BALANCE FUNCTIONS
#     #       These functions identify the sources and uses of energy in the system,
#     #       such as generation, loads and the overall balance
#     # =============================================================================
#     #%% Energy balance

#     #%% Energy usage<|MERGE_RESOLUTION|>--- conflicted
+++ resolved
@@ -1761,8 +1761,7 @@
             hourly_battery_storage[t] = new_hourly_battery_storage
 
             # Update battery health
-<<<<<<< HEAD
-            if scenario.battery:
+            if scenario.battery and electric_storage_size > 0:
                 (
                     cumulative_battery_storage_power,
                     maximum_battery_storage,
@@ -1779,14 +1778,6 @@
                     time_index=t,
                 )
 
-        # Process the various outputs into dataframes.
-        battery_health_frame = dict_to_dataframe(battery_health, logger)
-        battery_health_frame.columns = pd.Index([ColumnHeader.BATTERY_HEALTH.value])
-        # energy_deficit_frame: pd.DataFrame = dict_to_dataframe(energy_deficit)
-        energy_surplus_frame = dict_to_dataframe(energy_surplus, logger)
-        hourly_battery_storage_frame = dict_to_dataframe(hourly_battery_storage, logger)
-        storage_power_supplied_frame = dict_to_dataframe(storage_power_supplied, logger)
-
         # Determine the initial and final storage sizes
         initial_storage_size = float(
             electric_storage_size * minigrid.battery.storage_unit
@@ -1795,22 +1786,7 @@
             initial_storage_size
             * np.min(battery_health_frame[ColumnHeader.BATTERY_HEALTH.value])
         )
-=======
-            (
-                cumulative_battery_storage_power,
-                maximum_battery_storage,
-                minimum_battery_storage,
-            ) = _update_battery_health(
-                battery_energy_flow,
-                battery_health,
-                cumulative_battery_storage_power,
-                electric_storage_size,
-                hourly_battery_storage,
-                maximum_battery_energy_throughput,
-                minigrid,
-                storage_power_supplied,
-                time_index=t,
-            )
+
     # Process the various outputs into dataframes.
     # energy_deficit_frame: pd.DataFrame = dict_to_dataframe(energy_deficit)
     if energy_surplus is not None:
@@ -1830,7 +1806,6 @@
         battery_health_frame = pd.DataFrame([0] * (end_hour - start_hour))
         hourly_battery_storage_frame = pd.DataFrame([0] * (end_hour - start_hour))
         storage_power_supplied_frame = pd.DataFrame([0] * (end_hour - start_hour))
->>>>>>> 5468aee4
 
     if scenario.desalination_scenario is not None:
         backup_desalinator_water_frame: Optional[pd.DataFrame] = dict_to_dataframe(
