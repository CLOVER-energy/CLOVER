--- conflicted
+++ resolved
@@ -843,11 +843,7 @@
         # Compute the electric power consumed by the auxiliary heater.
         if auxiliary_heater is not None:
             # Determine the electric power consumed by the auxiliary heater.
-<<<<<<< HEAD
-            auxiliary_heater_power_consumption: Optional[pd.DataFrame] = pd.DataFrame(
-=======
             auxiliary_heater_power_consumption: pd.DataFrame = pd.DataFrame(
->>>>>>> 726ede0a
                 0.001
                 * auxiliary_heater.input_resource_consumption[
                     ResourceType.ELECTRIC
@@ -863,14 +859,11 @@
                     scenario.hot_water_scenario.demand_temperature
                     - hot_water_tank_temperature
                 )  # [degC]
-<<<<<<< HEAD
             )
 
             if isinstance(auxiliary_heater, DieselWaterHeater):
                 # Compute the heat consumed by the auxiliary heater.
-                auxiliary_heater_heat_consumption: Optional[
-                    pd.DataFrame
-                ] = pd.DataFrame(
+                auxiliary_heater_heat_consumption: pd.DataFrame = pd.DataFrame(
                     (hot_water_tank_volume_supplied > 0)
                     * hot_water_tank_volume_supplied
                     * minigrid.hot_water_tank.heat_capacity
@@ -880,7 +873,9 @@
                     )
                 )
             else:
-                auxiliary_heater_heat_consumption = None
+                auxiliary_heater_heat_consumption = pd.DataFrame(
+                    [0] * (end_hour - start_hour)
+                )
 
             # Update the waste production calculation with the waste that's produced by
             # the auxiliary water heater.
@@ -910,58 +905,8 @@
             )
 
         else:
-            auxiliary_heater_power_consumption = None
-            auxiliary_heater_heat_consumption = None
-=======
-            )
-
-            if isinstance(auxiliary_heater, DieselWaterHeater):
-                # Compute the heat consumed by the auxiliary heater.
-                auxiliary_heater_heat_consumption: pd.DataFrame = pd.DataFrame(
-                    (hot_water_tank_volume_supplied > 0)
-                    * hot_water_tank_volume_supplied
-                    * minigrid.hot_water_tank.heat_capacity
-                    * (
-                        scenario.hot_water_scenario.demand_temperature
-                        - hot_water_tank_temperature
-                    )
-                )
-            else:
-                auxiliary_heater_heat_consumption = pd.DataFrame(
-                    [0] * (end_hour - start_hour)
-                )
-
-            # Update the waste production calculation with the waste that's produced by
-            # the auxiliary water heater.
-            total_waste_produced.update(
-                {
-                    waste_product: defaultdict(
-                        float,
-                        pd.DataFrame(
-                            (
-                                waste_produced
-                                * (
-                                    hot_water_tank_volume_supplied
-                                    / auxiliary_heater.input_resource_consumption[
-                                        ResourceType.CLEAN_WATER
-                                    ]
-                                )
-                                * (hot_water_tank_volume_supplied > 0)
-                                * (
-                                    scenario.hot_water_scenario.demand_temperature
-                                    - hot_water_tank_temperature
-                                )
-                            ).values
-                        ).to_dict(),
-                    )
-                    for waste_product, waste_produced in auxiliary_heater.waste_production.items()
-                }
-            )
-
-        else:
             auxiliary_heater_power_consumption = pd.DataFrame([0] * (end_hour - start_hour))
             auxiliary_heater_heat_consumption = pd.DataFrame([0] * (end_hour - start_hour))
->>>>>>> 726ede0a
 
         # Compute the power consumed by the thermal desalination plant.
         hot_water_power_consumed: pd.DataFrame = pd.DataFrame(
@@ -1018,12 +963,6 @@
             drop=True
         )
         hot_water_temperature_gain = hot_water_temperature_gain.reset_index(drop=True)
-<<<<<<< HEAD
-        renewable_hw_fraction = renewable_hw_fraction.reset_index(  # type: ignore
-            drop=True
-        )
-=======
->>>>>>> 726ede0a
         solar_thermal_hw_fraction = solar_thermal_hw_fraction.reset_index(drop=True)
         logger.debug("Hot-water PV-T performance profiles determined.")
 
@@ -1879,18 +1818,6 @@
                     time_index=t,
                 )
 
-<<<<<<< HEAD
-        # Determine the initial and final storage sizes
-        initial_storage_size = float(
-            electric_storage_size * minigrid.battery.storage_unit
-        )
-        final_storage_size = float(
-            initial_storage_size
-            * np.min(battery_health_frame[ColumnHeader.BATTERY_HEALTH.value])
-        )
-
-=======
->>>>>>> 726ede0a
     # Process the various outputs into dataframes.
     # energy_deficit_frame: pd.DataFrame = dict_to_dataframe(energy_deficit)
     if energy_surplus is not None:
@@ -2267,12 +2194,6 @@
         processed_total_hw_load.columns = pd.Index([ColumnHeader.TOTAL_HW_LOAD.value])
         solar_thermal_hw_fraction.columns = pd.Index(
             [ColumnHeader.HW_SOLAR_THERMAL_FRACTION.value]
-<<<<<<< HEAD
-        )
-        volumetric_hw_dc_fraction.columns = pd.Index(
-            [ColumnHeader.HW_VOL_DEMAND_COVERED.value]
-=======
->>>>>>> 726ede0a
         )
         volumetric_hw_dc_fraction.columns = pd.Index(
             [ColumnHeader.HW_VOL_DEMAND_COVERED.value]
@@ -2293,27 +2214,8 @@
     if brine_produced is not None:
         brine_produced.columns = pd.Index([ColumnHeader.BRINE.value])
 
-<<<<<<< HEAD
-    # Waste product performance outputs
-    brine_produced: Optional[pd.DataFrame] = (
-        pd.DataFrame.from_dict(
-            {
-                int(key): float(value)
-                for key, value in dict(total_waste_produced[WasteProduct.BRINE]).items()
-            },
-            orient="index",
-        )
-        if WasteProduct.BRINE in total_waste_produced
-        else None
-    )
-    if brine_produced is not None:
-        brine_produced.columns = pd.Index([ColumnHeader.BRINE.value])
-
-    # Electric system performance outputs
-=======
     # Electric system performance outputs
     battery_health_frame.columns = pd.Index([ColumnHeader.BATTERY_HEALTH.value])
->>>>>>> 726ede0a
     blackout_times.columns = pd.Index([ColumnHeader.BLACKOUTS.value])
     diesel_fuel_usage.columns = pd.Index([ColumnHeader.DIESEL_FUEL_USAGE.value])
     diesel_times.columns = pd.Index([ColumnHeader.DIESEL_GENERATOR_TIMES.value])
