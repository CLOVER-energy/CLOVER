#!/usr/bin/python3
########################################################################################
# minigrid.py - Energy-system main module for CLOVER.                                  #
#                                                                                      #
# Authors: Phil Sandwell, Ben Winchester                                               #
# Copyright: Phil Sandwell, 2018                                                       #
# Date created: 13/07/2021                                                             #
# License: Open source                                                                 #
#                                                                                      #
# For more information, please email:                                                  #
#   philip.sandwell@gmail.com                                                          #
########################################################################################
"""
minigrid.py - The energy-system module for CLOVER.

This module carries out a simulation for an energy system based on the various inputs
and profile files that have been parsed/generated.

"""

from collections import defaultdict
import datetime
import math

from logging import Logger
from typing import DefaultDict, Dict, List, Optional, Tuple, Union

import json
import numpy as np  # pylint: disable=import-error
import pandas as pd  # pylint: disable=import-error

from tqdm import tqdm

from ..__utils__ import (
    AuxiliaryHeaterType,
    BColours,
    CleanWaterMode,
    ColdWaterSupply,
    ColumnHeader,
    DieselMode,
    HOURS_PER_YEAR,
    HTFMode,
    InputFileError,
    InternalError,
    RenewableEnergySource,
    ResourceType,
    Location,
    Scenario,
    Simulation,
    SystemDetails,
    dict_to_dataframe,
)
from ..conversion.conversion import Converter, ThermalDesalinationPlant, WaterSource
<<<<<<< HEAD
from ..generation.solar import SolarPanelType, solar_degradation
from ..impact.__utils__ import WasteProduct
from ..load.load import (
    compute_processed_load_profile,
    HOT_WATER_USAGE,
    population_hourly,
)
from .__utils__ import Minigrid
=======
from ..generation.solar import solar_degradation
from ..load.load import compute_processed_load_profile, population_hourly
from .__utils__ import Minigrid, check_scenario, determine_available_converters
>>>>>>> 338e0403
from .diesel import (
    DieselWaterHeater,
    get_diesel_energy_and_times,
    get_diesel_fuel_usage,
)
from .solar import calculate_pvt_output
from .storage import (
    battery_iteration_step,
    cw_tank_iteration_step,
    get_electric_battery_storage_profile,
)
from .storage_utils import CleanWaterTank

__all__ = (
    "Minigrid",
    "run_simulation",
)


def _calculate_backup_diesel_generator_usage(
    blackout_times: pd.DataFrame,
    minigrid: Minigrid,
    scenario: Scenario,
    unmet_energy: pd.DataFrame,
) -> Tuple[float, pd.DataFrame, pd.DataFrame, pd.DataFrame, pd.DataFrame]:
    """
    Calculates the backup diesel generator usage based on the scenario.

    Inputs:
        - blackout_times:
            The times for which the system experienced a blackout.
        - minigrid:
            The :class:`Minigrid` being considered.
        - scenario:
            The :class:`Scenario` being used for the run.
        - unmet_energy:
            The energy demand which went unmet through renewables.

    Outputs:
        - diesel_capacity:
            The capacity of diesel that needed to be installed to meet the demand.
        - diesel_energy:
            The total energy that was supplied by the diesel system.
        - diesel_fuel_usage:
            The total amount of fuel that was consumed byt he diesel generators.
        - diesel_times:
            The times forw hich the diesel generator was operating.
        - unmet_energy:
            The remaining energy demand which went uynmet after the diesel generator
            fulfilled demand to the :class:`Scenario`'s specification.

    """

    if scenario.diesel_scenario.backup_threshold is None:
        raise InputFileError(
            "diesel inputs",
            "Diesel mode `backup` was selected but no backup threshold was "
            "specified.",
        )
    if minigrid.diesel_generator is None:
        raise InputFileError(
            "energy system inputs",
            "No backup diesel generato was provided on the energy system despite "
            "the diesel mode `backup` being selected.",
        )
    diesel_energy, diesel_times = get_diesel_energy_and_times(
        unmet_energy,
        blackout_times,
        float(scenario.diesel_scenario.backup_threshold),
    )
    diesel_capacity: float = float(math.ceil(np.max(diesel_energy, axis=0)))
    diesel_fuel_usage = pd.DataFrame(
        get_diesel_fuel_usage(
            int(diesel_capacity),
            minigrid.diesel_generator,
            diesel_energy,
            diesel_times,
        ).values
    )
    unmet_energy = pd.DataFrame(unmet_energy.values - diesel_energy.values)
    diesel_energy = diesel_energy.abs()  # type: ignore

    return diesel_capacity, diesel_energy, diesel_fuel_usage, diesel_times, unmet_energy


def _calculate_electric_desalination_parameters(
    converters: List[Converter],
    feedwater_sources: List[Converter],
    logger: Logger,
    scenario: Scenario,
) -> Tuple[float, List[Converter], float, float]:
    """
    Calculates parameters needed for computing electric desalination.

    Inputs:
        - converters:
            The `list` of :class:`Converter` instances defined for the system.
        - feedwater_sources:
            The `list` of :class:`WaterSource` instances that produce feedwater as their
            outputs.
        - logger:
            The :class:`logging.Logger` to use for the run.
        - scenario:
            The :class:`Scenario` for the run.

    Outputs:
        - The brine that is produced per desalinated litre of water produced.
        - The `list` of electric desalinators :class:`Converter` instances defined on
          the system.
        - The electric energy consumed per desalinated litre of water produced.
        - The maximum throughput of the electric desalination system.

    """

    # If the mode is backup or prioritise.
    if (
        scenario.desalination_scenario is not None
        and scenario.desalination_scenario.clean_water_scenario.mode
        in {CleanWaterMode.BACKUP, CleanWaterMode.PRIORITISE}
    ):
        # Initialise deslination converters.
        electric_desalinators: List[Converter] = sorted(
            [
                converter
                for converter in converters
                if list(converter.input_resource_consumption)
                == [ResourceType.ELECTRIC, ResourceType.UNCLEAN_WATER]
                and converter.output_resource_type == ResourceType.CLEAN_WATER
            ]
        )

        # Raise an error if there were no electric desalinators defined.
        if len(electric_desalinators) == 0:
            logger.error(
                "%sNo electric desalinators defined despite the desalination mode being %s%s",
                BColours.fail,
                scenario.desalination_scenario.clean_water_scenario.mode.value,
                BColours.endc,
            )
            raise InputFileError(
                "desalination scenario",
                "No electric desalination devices defined but are required by the scenario.",
            )
        logger.debug(
            "Electric desalinators: %s",
            ", ".join(str(entry) for entry in electric_desalinators),
        )

        # Compute the amount of brine produced per litre desalinated.
        brine_per_desalinated_litre: float = np.mean(
            [
                desalinator.waste_production[WasteProduct.BRINE]
                / desalinator.maximum_output_capacity
                for desalinator in electric_desalinators
            ]
        )

        # Compute the amount of energy required per litre desalinated.
        energy_per_desalinated_litre: float = 0.001 * np.mean(
            [
                desalinator.input_resource_consumption[ResourceType.ELECTRIC]
                / desalinator.maximum_output_capacity
                + desalinator.input_resource_consumption[ResourceType.UNCLEAN_WATER]
                * feedwater_sources[0].input_resource_consumption[ResourceType.ELECTRIC]
                / desalinator.maximum_output_capacity
                for desalinator in electric_desalinators
            ]
        )

        # Compute the maximum throughput
        maximum_water_throughput: float = min(
            sum(
                [
                    desalinator.maximum_output_capacity
                    for desalinator in electric_desalinators
                ]
            ),
            sum([source.maximum_output_capacity for source in feedwater_sources]),
        )
    else:
        brine_per_desalinated_litre = 0
        electric_desalinators = []
        energy_per_desalinated_litre = 0
        maximum_water_throughput = 0

    return (
        brine_per_desalinated_litre,
        electric_desalinators,
        energy_per_desalinated_litre,
        maximum_water_throughput,
    )


def _calculate_renewable_cw_profiles(
    converters: List[Converter],
    end_hour: int,
    irradiance_data: pd.Series,
    logger: Logger,
    minigrid: Minigrid,
    number_of_cw_tanks: int,
    pvt_size: int,
    scenario: Scenario,
    start_hour: int,
    temperature_data: pd.Series,
    total_waste_produced: Dict[WasteProduct, DefaultDict[int, float]],
    wind_speed_data: Optional[pd.Series],
) -> Tuple[
    Optional[pd.DataFrame],
    pd.DataFrame,
    List[Converter],
    Optional[pd.DataFrame],
    pd.DataFrame,
    pd.DataFrame,
    List[Converter],
    pd.DataFrame,
    Dict[WasteProduct, DefaultDict[int, float]],
]:
    """
    Calculates PV-T related profiles.

    Inputs:
        - converters:
            The `list` of :class:`Converter` instances available to be used.
        - end_hour:
            The final hour for which the simulation will be carried out.
        - irradiance_data:
            The total solar irradiance data.
        - logger:
            The :class:`logging.Logger` to use for the run.
        - minigrid:
            The energy system being considered.
        - number_of_cw_tanks:
            The number of clean-water tanks installed within the system.
        - pvt_size:
            Amount of PV-T in PV-T units.
        - scenario:
            The scenario being considered.
        - start_hour:
            The first hour for which the simulation will be carried out.
        - temperature_data:
            The temperature data series.
        - total_waste_produced:
            A mapping between waste products and the total waste produced at each time
            step.
        - wind_speed_data:
            The wind-speed data series.

    Outputs:
        - buffer_tank_temperature:
            The temperature of the buffer tank, measured in degrees Celcius.
        - buffer_tank_volume_supplied:
            The volume of buffer solution outputted by the HTF buffer tanks.
        - feedwater_sources:
            The :class:`Converter` instances which are a source of feedwater to the PV-T
            system.
        - clean_water_pvt_collector_output_temperature:
            The output temperature of HTF from the PV-T collectors, measured in degrees
            Celcius.
        - clean_water_pvt_electric_power_per_unit:
            The electric power produced by the PV-T, in kWh, per unit of PV-T installed.
        - renewable_thermal_cw_produced:
            The amount of clean water produced renewably, measured in litres.
        - required_feedwater_sources:
            The `list` of feedwater sources required to supply the needs of the
            desalination system.
        - thermal_desalination_electric_power_consumed:
            The electric power consumed in operating the thermal desalination plant,
            measured in kWh.
        - total_waste_produced:
            The updated :class:`pd.DataFrame` containing the total amount of waste
            produced by the system.

    """

    if scenario.desalination_scenario is not None:
        # Determine the list of available feedwater sources.
        logger.info("Determining available feedwater sources.")
        feedwater_sources: List[Converter] = sorted(
            [
                converter
                for converter in converters
                if list(converter.input_resource_consumption) == [ResourceType.ELECTRIC]
                and converter.output_resource_type == ResourceType.UNCLEAN_WATER
            ]
        )
        logger.debug(
            "Available feedwater sources determined: %s",
            ", ".join([str(source) for source in feedwater_sources])
            if len(feedwater_sources) > 0
            else "",
        )
    else:
        feedwater_sources = []

    if scenario.pv_t and scenario.desalination_scenario is not None:
        logger.info("Calculating clean-water PV-T performance profiles.")
        if wind_speed_data is None:
            raise InternalError(
                "Wind speed data required in PV-T computation and not passed to the "
                "energy system module."
            )
        if minigrid.water_pump is None:
            logger.error(
                "%sNo water pump defined on the minigrid despite PV-T modelling being "
                "requested via the scenario files.%s",
                BColours.fail,
                BColours.endc,
            )
            raise InternalError(
                "No water pump defined as part of the energy system despite the PV-T "
                "modelling being requested."
            )

        # Determine the thermal desalination plant being used.
        logger.info("Determining desalination plant.")
        try:
            thermal_desalination_plant: ThermalDesalinationPlant = [
                converter
                for converter in converters
                if isinstance(converter, ThermalDesalinationPlant)
            ][0]
        except IndexError:
            logger.error(
                "%sNo valid thermal desalination plants specified despite PV-T being "
                "specified.%s",
                BColours.fail,
                BColours.endc,
            )
            raise InputFileError(
                "conversion inputs", "No valid thermal desalination plants specified."
            ) from None
        logger.info(
            "Desalination plant determined: %s", thermal_desalination_plant.name
        )

        # Determine whether the water pump is capable for supplying the PV-T panels with
        # enough throughput.
        if (
            scenario.desalination_scenario.pvt_scenario.mass_flow_rate * pvt_size
            > minigrid.water_pump.throughput
        ):
            logger.error(
                "%sThe water pump supplied, %s, is incapable of meeting the required "
                "PV-T flow rate of %s litres/hour. Max pump throughput: %s litres/hour."
                "%s",
                BColours.fail,
                minigrid.water_pump.name,
                scenario.desalination_scenario.pvt_scenario.mass_flow_rate * pvt_size,
                minigrid.water_pump.throughput,
                BColours.endc,
            )
            raise InputFileError(
                "transmission inputs",
                "The water pump defined is unable to meet PV-T flow requirements.",
            )

        if thermal_desalination_plant.htf_mode == HTFMode.CLOSED_HTF:
            thermal_desalination_plant_input_type: ResourceType = (
                ResourceType.UNCLEAN_WATER
            )
        if thermal_desalination_plant.htf_mode == HTFMode.FEEDWATER_HEATING:
            thermal_desalination_plant_input_type = ResourceType.HOT_UNCLEAN_WATER
        if thermal_desalination_plant.htf_mode == HTFMode.COLD_WATER_HEATING:
            logger.error(
                "%sCold-water heating thermal desalination plants are not supported.%s",
                BColours.fail,
                BColours.endc,
            )
            InputFileError(
                "converter inputs OR desalination scenario",
                f"The htf mode '{HTFMode.COLD_WATER_HEATING.value}' is not currently "
                "supported.",
            )

        thermal_desalination_plant_input_flow_rate = (
            thermal_desalination_plant.input_resource_consumption[
                thermal_desalination_plant_input_type
            ]
        )

        if (
            sum(
                [
                    feedwater_source.maximum_output_capacity
                    for feedwater_source in feedwater_sources
                ]
            )
            < thermal_desalination_plant_input_flow_rate
        ):
            logger.error(
                "%sThe feedwater sources are unable to supply enough throughput to "
                "facilitate the thermal desalination plant. If you are running a "
                "simulation, consider using a smaller desalination plant or a larger "
                "number of feedwater sources. If you are running an optimisation, "
                "consider using a greater number of feedwater sources as your initial "
                "maximum point. Or, it is possible that no feedwater sources have been "
                "defined within your optimisation inputs file.%s",
                BColours.fail,
                BColours.endc,
            )
            logger.info(
                "Feedwater sources: %s",
                ", ".join([str(source) for source in feedwater_sources]),
            )
            logger.info("Desalination plant: %s", thermal_desalination_plant)
            raise InputFileError(
                "desalination scenario",
                "The feedwater sources cannot meet the thermal desalination plant "
                "input demand.",
            )

        logger.info("Determining required feedwater sources.")
        feedwater_capacity: float = 0
        required_feedwater_sources: List[Converter] = []
        while (
            feedwater_capacity
            < thermal_desalination_plant.input_resource_consumption[
                thermal_desalination_plant_input_type
            ]
        ):
            required_feedwater_sources.append(feedwater_sources.pop(0))
            feedwater_capacity += required_feedwater_sources[-1].maximum_output_capacity

        feedwater_sources.extend(required_feedwater_sources)
        logger.info("Required feedwater sources determined.")
        logger.debug(
            "Required feedwater sources: %s",
            ", ".join([str(source) for source in required_feedwater_sources]),
        )

        # Compute the output of the PV-T system.
        clean_water_pvt_collector_output_temperature: Optional[pd.DataFrame]
        buffer_tank_temperature: Optional[pd.DataFrame]
        (
            clean_water_pvt_collector_output_temperature,
            clean_water_pvt_electric_power_per_unit,
            clean_water_pvt_pump_times,
            buffer_tank_temperature,
            buffer_tank_volume_supplied,
        ) = calculate_pvt_output(
            end_hour,
            irradiance_data[start_hour:end_hour],
            logger,
            minigrid,
            number_of_cw_tanks,
            None,
            pvt_size,
            ResourceType.CLEAN_WATER,
            scenario,
            start_hour,
            temperature_data[start_hour:end_hour],
            thermal_desalination_plant,
            wind_speed_data[start_hour:end_hour],
        )
        logger.debug("PV-T performance successfully computed.")

        # Compute the clean water supplied by the desalination unit.
        renewable_thermal_cw_produced: pd.DataFrame = (
            buffer_tank_volume_supplied > 0
        ) * thermal_desalination_plant.maximum_output_capacity

        # Compute the power consumed by the thermal desalination plant.
        thermal_desalination_electric_power_consumed: pd.DataFrame = pd.DataFrame(
            (
                (renewable_thermal_cw_produced > 0)
                * (
                    0.001
                    * thermal_desalination_plant.input_resource_consumption[
                        ResourceType.ELECTRIC
                    ]
                    + 0.001
                    * sum(
                        [
                            source.input_resource_consumption[ResourceType.ELECTRIC]
                            for source in required_feedwater_sources
                        ]
                    )
                )
            ).values
            + (clean_water_pvt_pump_times > 0) * 0.001 * minigrid.water_pump.consumption
        )
        total_waste_produced.update(
            {
                waste_product: defaultdict(
                    float,
                    (
                        pd.DataFrame((renewable_thermal_cw_produced > 0).values)
                        * amount_produced
                    )[0].to_dict(),
                )
                for waste_product, amount_produced in thermal_desalination_plant.waste_production.items()
            }
        )

        buffer_tank_temperature = buffer_tank_temperature.reset_index(drop=True)
        clean_water_pvt_collector_output_temperature = (
            clean_water_pvt_collector_output_temperature.reset_index(drop=True)
        )
        clean_water_pvt_electric_power_per_unit = (
            clean_water_pvt_electric_power_per_unit.reset_index(drop=True)
        )
        renewable_thermal_cw_produced = renewable_thermal_cw_produced.reset_index(
            drop=True
        )
        buffer_tank_volume_supplied = buffer_tank_volume_supplied.reset_index(drop=True)
        thermal_desalination_electric_power_consumed = (
            thermal_desalination_electric_power_consumed.reset_index(drop=True)
        )
        logger.debug("Clean-water PV-T performance profiles determined.")

    else:
        logger.debug("Skipping clean-water PV-T performance-profile calculation.")
        buffer_tank_temperature = None
        buffer_tank_volume_supplied = pd.DataFrame([0] * (end_hour - start_hour))
        clean_water_pvt_collector_output_temperature = None
        clean_water_pvt_electric_power_per_unit = pd.DataFrame(
            [0] * (end_hour - start_hour)
        )
        renewable_thermal_cw_produced = pd.DataFrame([0] * (end_hour - start_hour))
        required_feedwater_sources = []
        thermal_desalination_electric_power_consumed = pd.DataFrame(
            [0] * (end_hour - start_hour)
        )

    return (
        buffer_tank_temperature,
        buffer_tank_volume_supplied,
        feedwater_sources,
        clean_water_pvt_collector_output_temperature,
        clean_water_pvt_electric_power_per_unit,
        renewable_thermal_cw_produced,
        required_feedwater_sources,
        thermal_desalination_electric_power_consumed,
        total_waste_produced,
    )


def _calculate_renewable_hw_profiles(
    converters: List[Converter],
    end_hour: int,
    irradiance_data: pd.Series,
    logger: Logger,
    minigrid: Minigrid,
    number_of_hw_tanks: int,
    processed_total_hw_load: pd.DataFrame,
    pvt_size: int,
    scenario: Scenario,
    start_hour: int,
    temperature_data: pd.Series,
    total_waste_produced: Dict[WasteProduct, DefaultDict[int, float]],
    wind_speed_data: Optional[pd.Series],
) -> Tuple[
    Optional[Union[Converter, DieselWaterHeater]],
    pd.DataFrame,
    Optional[pd.DataFrame],
    Optional[pd.DataFrame],
    pd.DataFrame,
    Optional[pd.DataFrame],
    Optional[pd.DataFrame],
    Optional[pd.DataFrame],
    Optional[pd.DataFrame],
    Dict[WasteProduct, DefaultDict[int, float]],
    Optional[pd.DataFrame],
]:
    """
    Calculates PV-T related profiles for the hot-water system.

    Inputs:
        - converters:
            The `list` of :class:`Converter` instances available to be used.
        - end_hour:
            The final hour for which the simulation will be carried out.
        - irradiance_data:
            The total solar irradiance data.
        - logger:
            The :class:`logging.Logger` to use for the run.
        - minigrid:
            The energy system being considered.
        - number_of_hw_tanks:
            The number of hot-water tanks installed.
        - processed_total_hw_load:
            The total hot-water load placed on the system, defined in litres/hour at
            every time step.
        - pvt_size:
            Amount of PV-T in PV-T units.
        - scenario:
            The scenario being considered.
        - start_hour:
            The first hour for which the simulation will be carried out.
        - temperature_data:
            The temperature data series.
        - total_waste_produced:
            A mapping between waste products and the associated waste produced at each
            time step.
        - wind_speed_data:
            The wind-speed data series.

    Outputs:
        - auxiliary_heater:
            The auxiliary heater associated with the system.
        - hot_water_power_consumed:
            The electric power consumed by the hot-water system, including any water
            pumps and electricity that was used meeting unmet hot-water demand.
        - hot_water_pvt_collector_output_temperature:
            The input temperature of HTF entering the PV-T collectors associated with
            the hot-water demand system.
        - hot_water_pvt_collector_output_temperature:
            The output temperature from the PV-T panels associated with the hot-water
            system.
        - hot_water_pvt_electric_power_per_unit:
            The electric power produced by the PV-T, in kWh, per unit of PV-T installed.
        - hot_water_tank_temperature:
            The temperature of the hot-water tank, in degrees Celcius, at each time
            step throughout the simulation period.
        - hot_water_tank_volume_supplied:
            The volume of hot-water supplied by the hot-water tank.
        - hot_water_temperature_gain:
            The temperature gain of water having been heated by the hot-water system.
        - solar_thermal_hw_fraction:
            The fraction of the hot-water demand which was covered using renewables vs
            which was covered using auxiliary means.
        - total_waste_produced:
            The updated total waste produced by the system.
        - volumetric_hw_dc_fraction:
            The fraction of the hot-water demand which was covered by the system
            overall, i.e., the volume of water which the system was able to supply
            divided by the total load.

    """

    if scenario.pv_t and scenario.hot_water_scenario is not None:
        logger.info("Calculating hot-water PV-T performance profiles.")
        if wind_speed_data is None:
            raise InternalError(
                "Wind speed data required in PV-T computation and not passed to the "
                "energy system module."
            )

        if scenario.hot_water_scenario.cold_water_supply != ColdWaterSupply.UNLIMITED:
            logger.error(
                "%sOnly '%s' cold-water supplies for the hot-water system are "
                "currently supported.%s",
                BColours.fail,
                ColdWaterSupply.UNLIMITED.value,
                BColours.endc,
            )

        if minigrid.hot_water_tank is None:
            logger.error(
                "%sNo hot-water tank was defined for the minigrid despite hot-water"
                "modelling being requested.%s",
                BColours.fail,
                BColours.endc,
            )
            raise InternalError(
                "No water pump defined as part of the energy system despite the PV-T "
                "modelling being requested."
            )

        if minigrid.water_pump is None:
            logger.error(
                "%sNo water pump defined on the minigrid despite PV-T modelling being "
                "requested via the scenario files.%s",
                BColours.fail,
                BColours.endc,
            )
            raise InternalError(
                "No water pump defined as part of the energy system despite the PV-T "
                "modelling being requested."
            )

        # Determine whether the water pump is capable for supplying the PV-T panels with
        # enough throughput.
        if (
            scenario.hot_water_scenario.pvt_scenario.mass_flow_rate * pvt_size
            > minigrid.water_pump.throughput
        ):
            logger.error(
                "%sThe water pump supplied, %s, is incapable of meeting the required "
                "PV-T flow rate of %s litres/hour. Max pump throughput: %s litres/hour."
                "%s",
                BColours.fail,
                minigrid.water_pump.name,
                scenario.hot_water_scenario.pvt_scenario.mass_flow_rate * pvt_size,
                minigrid.water_pump.throughput,
                BColours.endc,
            )
            raise InputFileError(
                "transmission inputs",
                "The water pump defined is unable to meet PV-T flow requirements.",
            )

        # Determine the auxiliary heater associated with the system and its energy
        # consumption.
        if scenario.hot_water_scenario.auxiliary_heater == AuxiliaryHeaterType.DIESEL:
            auxiliary_heater: Optional[
                Union[Converter, DieselWaterHeater]
            ] = minigrid.diesel_water_heater
            if auxiliary_heater is None:
                logger.error(
                    "%sDiesel water heater not defined despite hot-water auxiliary "
                    "heating mode being specified as diesel.%s",
                    BColours.fail,
                    BColours.endc,
                )
                raise InputFileError(
                    "energy system inputs OR hot-water scenario",
                    "No diesel hot-water heater defined despite the hot-water "
                    "scenario specifying that this is needed.",
                )

        elif (
            scenario.hot_water_scenario.auxiliary_heater == AuxiliaryHeaterType.ELECTRIC
        ):
            try:
                auxiliary_heater = [
                    converter
                    for converter in converters
                    if converter.output_resource_type == ResourceType.HOT_CLEAN_WATER
                    and ResourceType.ELECTRIC in converter.input_resource_consumption
                    and ResourceType.CLEAN_WATER in converter.input_resource_consumption
                ][0]
            except IndexError:
                logger.error(
                    "%sFailed to determine electric water heater despite an electric "
                    "auxiliary hot-water type being selected.%s",
                    BColours.fail,
                    BColours.endc,
                )
                raise InputFileError(
                    "energy system inputs OR hot-water scenario",
                    "No electric water heater defined despite the hot-water scenario "
                    "specifying that this is needed.",
                )
        elif scenario.hot_water_scenario.auxiliary_heater is None:
            auxiliary_heater = None
        else:
            logger.error(
                "%sAuxiliary water heater scenario was not of valid types. Valid types: %s%s",
                BColours.fail,
                ", ".join({e.value for e in AuxiliaryHeaterType}),
                BColours.endc,
            )
            raise InputFileError(
                "hot-water scenario", "Invalid auxiliary water heater type specified."
            )

        logger.debug("Auxiliary heater successfully determined.")
        logger.debug("Auxiliary heater: %s", str(auxiliary_heater))

        # Compute the output of the PV-T system.
        hot_water_pvt_collector_input_temperature: pd.DataFrame
        hot_water_pvt_collector_output_temperature: pd.DataFrame
        hot_water_pvt_electric_power_per_unit: pd.DataFrame
        hot_water_pvt_pump_times: pd.DataFrame
        hot_water_tank_temperature: pd.DataFrame
        hot_water_tank_volume_supplied: pd.DataFrame
        (
            hot_water_pvt_collector_input_temperature,
            hot_water_pvt_collector_output_temperature,
            hot_water_pvt_electric_power_per_unit,
            hot_water_pvt_pump_times,
            hot_water_tank_temperature,
            hot_water_tank_volume_supplied,
        ) = calculate_pvt_output(
            end_hour,
            irradiance_data[start_hour:end_hour],
            logger,
            minigrid,
            number_of_hw_tanks,
            processed_total_hw_load.iloc[:, 0],
            pvt_size,
            ResourceType.HOT_CLEAN_WATER,
            scenario,
            start_hour,
            temperature_data[start_hour:end_hour],
            None,
            wind_speed_data[start_hour:end_hour],
        )
        logger.debug("Hot-water PV-T performance successfully computed.")

        # Compute the electric power consumed by the auxiliary heater.
        if auxiliary_heater is not None:
            # Determine the electric power consumed by the auxiliary heater.
            auxiliary_heater_power_consumption: Optional[pd.DataFrame] = pd.DataFrame(
                0.001
                * auxiliary_heater.input_resource_consumption[
                    ResourceType.ELECTRIC
                ]  # [Wh/degC]
                * (
                    hot_water_tank_volume_supplied
                    / auxiliary_heater.input_resource_consumption[
                        ResourceType.CLEAN_WATER
                    ]
                )  # [operating fraction]
                * (hot_water_tank_volume_supplied > 0)
                * (
                    scenario.hot_water_scenario.demand_temperature
                    - hot_water_tank_temperature
                )  # [degC]
            )

            if isinstance(auxiliary_heater, DieselWaterHeater):
                # Compute the heat consumed by the auxiliary heater.
                auxiliary_heater_heat_consumption: Optional[
                    pd.DataFrame
                ] = pd.DataFrame(
                    (hot_water_tank_volume_supplied > 0)
                    * hot_water_tank_volume_supplied
                    * minigrid.hot_water_tank.heat_capacity
                    * (
                        scenario.hot_water_scenario.demand_temperature
                        - hot_water_tank_temperature
                    )
                )
            else:
                auxiliary_heater_heat_consumption = None

            # Update the waste production calculation with the waste that's produced by
            # the auxiliary water heater.
            total_waste_produced.update(
                {
                    waste_product: defaultdict(
                        float,
                        pd.DataFrame(
                            (
                                waste_produced
                                * (
                                    hot_water_tank_volume_supplied
                                    / auxiliary_heater.input_resource_consumption[
                                        ResourceType.CLEAN_WATER
                                    ]
                                )
                                * (hot_water_tank_volume_supplied > 0)
                                * (
                                    scenario.hot_water_scenario.demand_temperature
                                    - hot_water_tank_temperature
                                )
                            ).values
                        ).to_dict(),
                    )
                    for waste_product, waste_produced in auxiliary_heater.waste_production.items()
                }
            )

        else:
            auxiliary_heater_power_consumption = None
            auxiliary_heater_heat_consumption = None

        # Compute the power consumed by the thermal desalination plant.
        hot_water_power_consumed: pd.DataFrame = pd.DataFrame(
            0.001 * (hot_water_pvt_pump_times > 0) * minigrid.water_pump.consumption
        )
        if auxiliary_heater_power_consumption is not None:
            hot_water_power_consumed += auxiliary_heater_power_consumption

        # Determine the volume of hot-water demand that was met by the system overall.
        volumetric_hw_dc_fraction: pd.DataFrame = pd.DataFrame(
            [
                ((supplied / load) if load is not None and load > 0 else None)
                for supplied, load in zip(
                    hot_water_tank_volume_supplied[0], processed_total_hw_load[0]
                )
            ]
        )

        # Determine the temperature gain of the hot-water as compared with the mains
        # supply temperature.
        hot_water_temperature_gain: Optional[pd.DataFrame] = (
            hot_water_tank_temperature
            - scenario.hot_water_scenario.cold_water_supply_temperature
        )

        # Determine the fraction of the output which was met renewably.
        solar_thermal_hw_fraction: pd.DataFrame = (
            # The fraction of the supply that was met volumetrically.
            volumetric_hw_dc_fraction
            # The fraction of the total demand temperature that was covered using
            # renewables.
            * hot_water_temperature_gain.values
            / (
                scenario.hot_water_scenario.demand_temperature
                - scenario.hot_water_scenario.cold_water_supply_temperature
            )
        )

        hot_water_power_consumed = hot_water_power_consumed.reset_index(drop=True)
        hot_water_pvt_collector_input_temperature = (
            hot_water_pvt_collector_input_temperature.reset_index(drop=True)
        )
        hot_water_pvt_collector_output_temperature = (
            hot_water_pvt_collector_output_temperature.reset_index(drop=True)
        )
        hot_water_pvt_electric_power_per_unit = (
            hot_water_pvt_electric_power_per_unit.reset_index(drop=True)
        )
        hot_water_tank_temperature = hot_water_tank_temperature.reset_index(drop=True)
        hot_water_tank_volume_supplied = hot_water_tank_volume_supplied.reset_index(
            drop=True
        )
        hot_water_temperature_gain = hot_water_temperature_gain.reset_index(drop=True)
        solar_thermal_hw_fraction = solar_thermal_hw_fraction.reset_index(drop=True)
        logger.debug("Hot-water PV-T performance profiles determined.")

    else:
        logger.debug("Skipping hot-water PV-T performance-profile calculation.")
        auxiliary_heater = None
        hot_water_power_consumed = pd.DataFrame([0] * (end_hour - start_hour))
        hot_water_pvt_collector_input_temperature = None
        hot_water_pvt_collector_output_temperature = None
        hot_water_pvt_electric_power_per_unit = pd.DataFrame(
            [0] * (end_hour - start_hour)
        )
        hot_water_tank_temperature = None
        hot_water_tank_volume_supplied = None
        hot_water_temperature_gain = None
        solar_thermal_hw_fraction = None
        volumetric_hw_dc_fraction = None

    return (
        auxiliary_heater,
        hot_water_power_consumed,
        hot_water_pvt_collector_input_temperature,
        hot_water_pvt_collector_output_temperature,
        hot_water_pvt_electric_power_per_unit,
        hot_water_tank_temperature,
        hot_water_tank_volume_supplied,
        hot_water_temperature_gain,
        solar_thermal_hw_fraction,
        total_waste_produced,
        volumetric_hw_dc_fraction,
    )


def _setup_tank_storage_profiles(
    logger: Logger,
    number_of_tanks: int,
    power_consumed: pd.DataFrame,
    resource_type: ResourceType,
    scenario: Scenario,
    tank: Optional[CleanWaterTank],
) -> Tuple[Optional[Dict[int, float]], float, float, float, Dict[int, float]]:
    """
    Sets up tank storage parameters.

    Inputs:
        - logger:
            The :class:`logging.Logger` to use for the run.
        - number_of_tanks:
            The number of tanks of this type to use for the run.
        - power_consumed:
            The electric power consumed associated with the storage of these
            :class:`ResourceType` tanks.
        - resource_type:
            The :class:`ResourceType` held within the :class:`CleanWaterTank`.
        - scenario:
            The :class:`Scenario` for the run.
        - tank:
            The :class:`CleanWaterTank`, representing either a clean- or hot-water tank,
            to use for the run.

    Outputs:
        - hourly_tank_storage:
            The hourly tank storage.
        - initial_tank_storage:
            The amount of water initially in the tank.
        - minimum_tank_storage:
            The minimum level of the tank permitted.
        - power_consumed_mapping:
            A mapping between time as `int` and the electric power consumed.

    """

    power_consumed_mapping: Dict[int, float] = power_consumed[0].to_dict()

    if (
        resource_type in scenario.resource_types
        and scenario.desalination_scenario is not None
    ):
        if tank is None:
            logger.error(
                "%sNo tank specifeid when attempting to compute %s loads.%s",
                BColours.fail,
                resource_type.value,
                BColours.endc,
            )
            raise InternalError(
                f"No {resource_type.value} tank specified on the energy system despite "
                + f"{resource_type.value} loads being requested.",
            )
        hourly_tank_storage: Optional[Dict[int, float]] = {}
        initial_tank_storage: float = 0.0

        # Determine the maximum tank storage.
        try:
            maximum_tank_storage: float = (
                number_of_tanks * tank.mass * tank.maximum_charge
            )
        except AttributeError:
            logger.error(
                "%sNo %s water tank provided on the energy system despite associated demands expected.%s",
                BColours.fail,
                resource_type.value,
                BColours.endc,
            )
            raise InputFileError(
                "energy system OR tank",
                f"No {resource_type.value} water tank was provided on the energy system despite "
                + f"{resource_type.value}-water demands being expected.",
            ) from None

        try:
            minimum_tank_storage: float = (
                number_of_tanks * tank.mass * tank.minimum_charge
            )
        except AttributeError:
            logger.error(
                "%sNo %s water tank provided on the energy system despite associated demands expected.%s",
                BColours.fail,
                resource_type.value,
                BColours.endc,
            )
            raise InputFileError(
                "energy system OR tank",
                f"No {resource_type.value} water tank was provided on the energy system despite "
                + f"{resource_type.value}-water demands being expected.",
            ) from None

    else:
        hourly_tank_storage = None
        initial_tank_storage = 0
        maximum_tank_storage = 0
        minimum_tank_storage = 0

    return (
        hourly_tank_storage,
        initial_tank_storage,
        maximum_tank_storage,
        minimum_tank_storage,
        power_consumed_mapping,
    )


def _update_battery_health(
    battery_energy_flow: float,
    battery_health: Dict[int, float],
    cumulative_battery_storage_power: float,
    electric_storage_size: float,
    hourly_battery_storage: Dict[int, float],
    maximum_battery_energy_throughput: float,
    minigrid: Minigrid,
    storage_power_supplied: Dict[int, float],
    *,
    time_index: int,
) -> Tuple[float, float, float]:
    """
    Updates the health of the batteries.

    Inputs:
        - battery_energy_flow:
            The net energy flow, into, or out of, the battery.
        - battery_health:
            The battery health at each time step.
        - cumulative_battery_storage_power: float:
            The cumulative amount of power that has been stored in the batteries,
            measured in kWh.
        - electric_storage_size:
            The size of the electric storage system.
        - hourly_battery_storage:
            The battery storage at each time step.
        - maximum_battery_energy_throughput:
            The maximum energy throughput through the batteries.
        - minigrid:
            The :class:`Minigrid` being modelled.
        - storage_power_supplied:
            The amount of power supplied by the storage system.
        - time_index:
            The current time (hour) being considered.

    Outputs:
        - cumulative_battery_storage_power:
            The cumulative amount of electricity that has been stored in the batteries.
        - maximum_battery_storage:
            The newly calculated maximum amount of energy that can be stored in the
            batteries having acounted for battery degredation.
        - minimum_battery_storage:
            The newly calculated minimum amount of energy that can be stored in the
            batteries having acounted for battery degredation.

    """

    if time_index == 0:
        storage_power_supplied[time_index] = 0.0 - battery_energy_flow
    else:
        storage_power_supplied[time_index] = max(
            hourly_battery_storage[time_index - 1] * (1.0 - minigrid.battery.leakage)
            - hourly_battery_storage[time_index],
            0.0,
        )
    cumulative_battery_storage_power += storage_power_supplied[time_index]

    battery_storage_degradation = 1.0 - minigrid.battery.lifetime_loss * (
        cumulative_battery_storage_power / maximum_battery_energy_throughput
    )
    maximum_battery_storage = (
        battery_storage_degradation
        * electric_storage_size
        * minigrid.battery.maximum_charge
        * minigrid.battery.storage_unit
    )
    minimum_battery_storage = (
        battery_storage_degradation
        * electric_storage_size
        * minigrid.battery.minimum_charge
        * minigrid.battery.storage_unit
    )
    battery_health[time_index] = battery_storage_degradation

    return (
        cumulative_battery_storage_power,
        maximum_battery_storage,
        minimum_battery_storage,
    )


def run_simulation(
    clean_water_pvt_size: int,
    conventional_cw_source_profiles: Optional[Dict[WaterSource, pd.DataFrame]],
    converters: List[Converter],
    electric_storage_size: float,
    grid_profile: pd.DataFrame,
    hot_water_pvt_size: int,
    irradiance_data: pd.Series,
    kerosene_usage: pd.DataFrame,
    location: Location,
    logger: Logger,
    minigrid: Minigrid,
    number_of_cw_tanks: int,
    number_of_hw_tanks: int,
    pv_power_produced: pd.Series,
    pv_size: float,
    scenario: Scenario,
    simulation: Simulation,
    temperature_data: pd.Series,
    total_loads: Dict[ResourceType, Optional[pd.DataFrame]],
    wind_speed_data: Optional[pd.Series],
) -> Tuple[datetime.timedelta, pd.DataFrame, SystemDetails]:
    """
    Simulates a minigrid system

    This function simulates the energy system of a given capacity and to the parameters
    stated in the input files.

    Inputs:
        - clean_water_pvt_size:
            Amount of PV-T in PV-T units associated with the clean-water system.
        - conventional_cw_source_profiles:
            A mapping between :class:`WaterSource` instances and the associated water
            that can be drawn from the source throughout the duration of the simulation.
        - converters:
            The `list` of :class:`Converter` instances available to be used.
        - diesel_generator:
            The backup diesel generator for the system being modelled.
        - electric_storage_size:
            Amount of storage in terms of the number of batteries included.
        - grid_profile:
            The grid-availability profile.
        - hot_water_pvt_size:
            Amount of PV-T in PV-T units associated with the hot-water system.
        - irradiance_data:
            The total solar irradiance data.
        - kerosene_usage:
            The kerosene-usage profile.
        - location:
            The location being considered.
        - logger:
            The :class:`logging.Logger` to use for the run.
        - minigrid:
            The energy system being considered.
        - number_of_cw_tanks:
            The number of clean-water tanks installed in the system.
        - number_of_hw_tanks:
            The number of hot-water tanks installed in the system.
        - pv_size:
            Amount of PV in PV units.
        - pv_power_produced:
            The total energy outputted by the solar system per PV unit.
        - renewable_thermal_cw_produced:
            The amount of clean-water produced renewably, mesaured in litres.
        - scenario:
            The scenario being considered.
        - simulation:
            The simulation to run.
        - temperature_data:
            The temperature data series.
        - total_loads:
            A mapping between :class:`ResourceType`s and their associated total loads
            placed on the system.
        - wind_speed_data:
            The wind-speed data series.

    Outputs:
        - The time taken for the simulation.
        - System performance outputs:
            - system_performance_outputs:
                Hourly performance of the simulated system
            - load_energy:
                Amount of energy (kWh) required to satisfy the loads
            - total_energy_used:
                Amount of energy (kWh) used by the system
            - unmet_energy:
                Amount of energy (kWh) unmet by the system
            - blackout_times:
                Times with power is available (0) or unavailable (1)
            - renewables_energy_used_directly:
                Amount of energy (kWh) from renewables used directly to satisfy load (kWh)
            - storage_power_supplied:
                Amount of energy (kWh) supplied by battery storage
            - grid_energy:
                Amount of energy (kWh) supplied by the grid
            - diesel_energy:
                Amount of energy (kWh) supplied from diesel generator
            - diesel_times:
                Times when diesel generator is on (1) or off (0)
            - diesel_fuel_usage:
                Amount of diesel (l) used by the generator
            - battery_storage_profile:
                Amount of energy (kWh) into (+ve) and out of (-ve) the battery
            - renewables_energy:
                Amount of energy (kWh) provided by renewables to the system
            - hourly_battery_storage:
                Amount of energy (kWh) in the battery
            - energy_surplus:
                Amount of energy (kWh) dumped owing to overgeneration
            - battery_health:
                Relative capactiy of the battery compared to new (0.0-1.0)
            - households:
                Number of households in the community
            - kerosene_usage:
                Number of kerosene lamps in use (if no power available)
            - kerosene_mitigation:
                Number of kerosene lamps not used (when power is available)
        - System details about the run.

    """

    # Currently, only systems including batteries are supported.
    if minigrid.battery is None:
        logger.error(
            "%sNo battery information available when calling the energy system.%s",
            BColours.fail,
            BColours.endc,
        )
        raise Exception(
            "No battery information available when calling the energy system."
        )

    # Start timer to see how long simulation will take
    timer_start = datetime.datetime.now()

    # Initialise simulation parameters
    start_hour = simulation.start_year * HOURS_PER_YEAR
    end_hour = simulation.end_year * HOURS_PER_YEAR
    simulation_hours = end_hour - start_hour

    available_converters = determine_available_converters(
        converters, logger, minigrid, scenario
    )
    logger.info("Subset of available converters determined.")
    logger.debug(
        "Available converters: %s",
        ", ".join([str(entry) for entry in available_converters]),
    )
    grid_profile: pd.DataFrame = (
        grid_profile
        if grid_profile is not None
        else pd.DataFrame([0] * simulation_hours)
    )
    total_cw_load: Optional[pd.DataFrame] = total_loads[ResourceType.CLEAN_WATER]
    total_electric_load: Optional[pd.DataFrame] = total_loads[ResourceType.ELECTRIC]
    total_hw_load: Optional[pd.DataFrame] = total_loads[ResourceType.HOT_CLEAN_WATER]
    total_waste_produced: Dict[WasteProduct, Dict[int, float]] = defaultdict(
        lambda: defaultdict(float)
    )

    # Calculate PV-T related performance profiles.
    buffer_tank_temperature: Optional[pd.DataFrame]
    buffer_tank_volume_supplied: pd.DataFrame
    clean_water_pvt_collector_output_temperature: Optional[pd.DataFrame]
    clean_water_pvt_electric_power_per_unit: pd.DataFrame
    feedwater_sources: List[Converter]
    renewable_thermal_cw_produced: pd.DataFrame
    thermal_desalination_electric_power_consumed: pd.DataFrame

    (
        buffer_tank_temperature,
        buffer_tank_volume_supplied,
        feedwater_sources,
        clean_water_pvt_collector_output_temperature,
        clean_water_pvt_electric_power_per_unit,
        renewable_thermal_cw_produced,
        required_cw_feedwater_sources,
        thermal_desalination_electric_power_consumed,
        total_waste_produced,
    ) = _calculate_renewable_cw_profiles(
        available_converters,
        end_hour,
        irradiance_data,
        logger,
        minigrid,
        number_of_cw_tanks,
        clean_water_pvt_size,
        scenario,
        start_hour,
        temperature_data,
        total_waste_produced,
        wind_speed_data,
    )
    logger.debug(
        "Mean buffer tank temperature: %s",
        np.mean(buffer_tank_temperature.values)
        if buffer_tank_temperature is not None
        else "N/A",
    )
    logger.debug(
        "Soruces of feedwater: %s",
        ", ".join([str(source) for source in feedwater_sources])
        if len(feedwater_sources) > 0
        else "N/A",
    )
    logger.debug(
        "Mean clean-water PV-T electric power per unit: %s",
        np.mean(clean_water_pvt_electric_power_per_unit.values),
    )
    logger.debug(
        "Maximum thermal desalination plant power consumption: %s",
        np.max(thermal_desalination_electric_power_consumed.values),
    )
    logger.debug(
        "Mean thermal desalination plant power consumption: %s",
        np.mean(thermal_desalination_electric_power_consumed.values),
    )

    # Calculate clean-water-related performance profiles.
    clean_water_power_consumed: pd.DataFrame
    renewable_cw_used_directly: pd.DataFrame
    tank_storage_profile: pd.DataFrame
    total_cw_supplied: Optional[pd.DataFrame] = None

    if scenario.desalination_scenario is not None:
        if total_cw_load is None:
            raise Exception(
                f"{BColours.fail}A simulation was run that specified a clean-water "
                + f"load but no clean-water load was passed in.{BColours.endc}"
            )
        # Process the load profile based on the relevant scenario.
        processed_total_cw_load: Optional[pd.DataFrame] = pd.DataFrame(
            compute_processed_load_profile(scenario, total_cw_load)[
                start_hour:end_hour
            ].values
        )

        # Determine the water-tank storage profile.
        (
            clean_water_power_consumed,
            renewable_cw_used_directly,
            tank_storage_profile,
        ) = _get_water_storage_profile(
            processed_total_cw_load,
            renewable_thermal_cw_produced,
        )
        number_of_buffer_tanks: int = 1
    else:
        clean_water_power_consumed = pd.DataFrame([0] * simulation_hours)
        number_of_buffer_tanks = 0
        processed_total_cw_load = pd.DataFrame([0] * simulation_hours)
        renewable_cw_used_directly = pd.DataFrame([0] * simulation_hours)
        tank_storage_profile = pd.DataFrame([0] * simulation_hours)

    # Post process the dataframes.
    processed_total_cw_load = processed_total_cw_load.reset_index(drop=True)

    # Calculate hot-water-related profiles.
    processed_total_hw_load: pd.DataFrame
    if scenario.hot_water_scenario is not None:
        if total_hw_load is None:
            raise Exception(
                f"{BColours.fail}A simulation was run that specified a hot-water load "
                + f"but no hot-water load was passed in.{BColours.endc}"
            )
        # Process the load profile based on the relevant scenario.
        processed_total_hw_load = pd.DataFrame(
            compute_processed_load_profile(scenario, total_hw_load)[start_hour:end_hour]
        )
    else:
        number_of_hw_tanks = 0
        processed_total_hw_load = pd.DataFrame([0] * (end_hour - start_hour))

    # Calculate hot-water PV-T related performance profiles.
    hot_water_pump_electric_power_consumed: pd.DataFrame  #
    hot_water_pvt_collector_input_temperature: Optional[pd.DataFrame]
    hot_water_pvt_collector_output_temperature: Optional[pd.DataFrame]
    hot_water_pvt_electric_power_per_unit: pd.DataFrame
    hot_water_tank_temperature: Optional[pd.DataFrame]
    hot_water_tank_volume_supplied: pd.DataFrame
    solar_thermal_hw_fraction: pd.DataFrame

    (
        auxiliary_heater,
        hot_water_power_consumed,
        hot_water_pvt_collector_input_temperature,
        hot_water_pvt_collector_output_temperature,
        hot_water_pvt_electric_power_per_unit,
        hot_water_tank_temperature,
        hot_water_tank_volume_supplied,
        hot_water_temperature_gain,
        solar_thermal_hw_fraction,
        total_waste_produced,
        volumetric_hw_dc_fraction,
    ) = _calculate_renewable_hw_profiles(
        available_converters,
        end_hour,
        irradiance_data,
        logger,
        minigrid,
        number_of_hw_tanks,
        processed_total_hw_load,
        hot_water_pvt_size,
        scenario,
        start_hour,
        temperature_data,
        total_waste_produced,
        wind_speed_data,
    )
    logger.debug(
        "Mean hot-water tank temperature: %s",
        np.mean(hot_water_tank_temperature.values)
        if hot_water_tank_temperature is not None
        else "N/A",
    )
    logger.debug(
        "Mean hot-water PV-T electric power per unit: %s",
        np.mean(hot_water_pvt_electric_power_per_unit.values),
    )

    # Post-process dataframes.
    processed_total_hw_load = processed_total_hw_load.reset_index(drop=True)

    # Calculate electricity-related profiles.
    if total_electric_load is None:
        logger.error(
            "No electric load was supplied to the energy_system.run_simulation method "
            "despite this being necessary for the simulation of energy systems."
        )
        raise InternalError(
            "No electric load was supplied to the energy_system.run_simulation method "
            "despite this being necessary for the simulation of energy systems."
        )

    processed_total_electric_load = pd.DataFrame(
        compute_processed_load_profile(scenario, total_electric_load)[
            start_hour:end_hour
        ].values
        + clean_water_power_consumed.values
        + hot_water_power_consumed.values
        + thermal_desalination_electric_power_consumed.values
    )

    # Compute the electric input profiles.
    battery_storage_profile: pd.DataFrame
    grid_energy: pd.DataFrame
    kerosene_profile: pd.DataFrame
    load_energy: pd.DataFrame
    renewables_energy: pd.DataFrame
    renewables_energy_map: Dict[RenewableEnergySource, pd.DataFrame] = {
        RenewableEnergySource.PV: pv_power_produced,
        RenewableEnergySource.CLEAN_WATER_PVT: (
            clean_water_pvt_electric_power_per_unit
        ),
        RenewableEnergySource.HOT_WATER_PVT: hot_water_pvt_electric_power_per_unit,
    }
    renewables_energy_used_directly: pd.DataFrame
    (
        battery_storage_profile,
        grid_energy,
        kerosene_profile,
        load_energy,
        renewables_energy,
        renewables_energy_map,
        renewables_energy_used_directly,
    ) = get_electric_battery_storage_profile(
        clean_water_pvt_size=clean_water_pvt_size,
        grid_profile=grid_profile.iloc[start_hour:end_hour, 0],
        hot_water_pvt_size=hot_water_pvt_size,
        kerosene_usage=kerosene_usage.iloc[start_hour:end_hour, 0],
        location=location,
        logger=logger,
        minigrid=minigrid,
        processed_total_electric_load=processed_total_electric_load,
        renewables_power_produced=renewables_energy_map,
        scenario=scenario,
        end_hour=end_hour,
        pv_size=pv_size,
        start_hour=start_hour,
    )

    if all(renewables_energy.values == 0):
        logger.warning(
            "%sNo renewable electricity was generated. Continuing with grid and diesel "
            "only.%s",
            BColours.warning,
            BColours.endc,
        )

    # Determine the number of households in the community.
    households = pd.DataFrame(
        population_hourly(location)[
            simulation.start_year
            * HOURS_PER_YEAR : simulation.end_year
            * HOURS_PER_YEAR
        ].values
    )

    # Initialise battery storage parameters
    if scenario.battery:
        maximum_battery_energy_throughput: float = (
            electric_storage_size
            * minigrid.battery.cycle_lifetime
            * minigrid.battery.storage_unit
        )
        initial_battery_storage: float = (
            electric_storage_size
            * minigrid.battery.maximum_charge
            * minigrid.battery.storage_unit
        )
        maximum_battery_storage: float = (
            electric_storage_size
            * minigrid.battery.maximum_charge
            * minigrid.battery.storage_unit
        )
        minimum_battery_storage: float = (
            electric_storage_size
            * minigrid.battery.minimum_charge
            * minigrid.battery.storage_unit
        )
    else:
        maximum_battery_energy_throughput = 0
        initial_battery_storage = 0
        maximum_battery_storage = 0
        minimum_battery_storage = 0
    cumulative_battery_storage_power: float = 0.0
    hourly_battery_storage: Dict[int, float] = {}
    new_hourly_battery_storage: float = 0.0
    battery_health: Dict[int, float] = {}

    # Initialise tank storage parameters
    (
        hourly_cw_tank_storage,
        initial_cw_tank_storage,
        maximum_cw_tank_storage,
        minimum_cw_tank_storage,
        clean_water_power_consumed_mapping,
    ) = _setup_tank_storage_profiles(
        logger,
        number_of_cw_tanks,
        clean_water_power_consumed,
        ResourceType.CLEAN_WATER,
        scenario,
        minigrid.clean_water_tank,
    )

    (
        hourly_hw_tank_storage,
        initial_hw_tank_storage,
        maximum_hw_tank_storage,
        minimum_hw_tank_storage,
        hot_water_power_consumed_mapping,
    ) = _setup_tank_storage_profiles(
        logger,
        number_of_hw_tanks,
        hot_water_power_consumed,
        ResourceType.HOT_CLEAN_WATER,
        scenario,
        minigrid.hot_water_tank,
    )

    # Initialise electric desalination paramteters.
    (
        brine_per_desalinated_litre,
        electric_desalinators,
        energy_per_desalinated_litre,
        maximum_water_throughput,
    ) = _calculate_electric_desalination_parameters(
        available_converters, feedwater_sources, logger, scenario
    )

    # Intialise tank accounting parameters
    backup_desalinator_water_supplied: Dict[int, float] = {}
    clean_water_demand_met_by_excess_energy: Dict[int, float] = {}
    clean_water_supplied_by_excess_energy: Dict[int, float] = {}
    conventional_water_supplied: Dict[int, float] = {}
    excess_energy_used_desalinating: Dict[int, float] = {}
    storage_water_supplied: Dict[int, float] = {}
    water_surplus: Dict[int, float] = {}
    # water_deficit: List[float] = []

    # Initialise energy accounting parameters
    energy_surplus: Dict[int, float] = {}
    energy_deficit: Dict[int, float] = {}
    storage_power_supplied: Dict[int, float] = {}

    # Do not do the itteration if no storage is being used
<<<<<<< HEAD
    if electric_storage_size == 0 or not scenario.battery:
        battery_health_frame: pd.DataFrame = pd.DataFrame(
            [float(0)] * (end_hour - start_hour)
        )
        energy_surplus_frame: pd.DataFrame = (
            (battery_storage_profile > 0) * battery_storage_profile
        ).abs()
        energy_deficit_frame: pd.DataFrame = (
            (battery_storage_profile < 0) * battery_storage_profile
        ).abs()
        initial_storage_size: float = 0
        final_storage_size: float = 0
        hourly_battery_storage_frame: pd.DataFrame = pd.DataFrame(
            [float(0)] * (end_hour - start_hour)
        )
        storage_power_supplied_frame: pd.DataFrame = pd.DataFrame(
            [float(0)] * (end_hour - start_hour)
        )
=======
    if electric_storage_size == 0:
        energy_surplus = None
        energy_deficit = None
>>>>>>> 338e0403
    # Carry out the itteration if there is some storage involved in the system.
    else:
        # Begin simulation, iterating over timesteps
        for t in tqdm(
            range(int(battery_storage_profile.size)),
            desc="hourly computation",
            leave=False,
            unit="hour",
        ):
            # Calculate the electric iteration.
            (
                battery_energy_flow,
                excess_energy,
                new_hourly_battery_storage,
            ) = battery_iteration_step(
                battery_storage_profile,
                hourly_battery_storage,
                initial_battery_storage,
                logger,
                maximum_battery_storage,
                minigrid,
                minimum_battery_storage,
                time_index=t,
            )

            # Calculate the hot-water iteration.

            # Calculate the clean-water iteration.
            excess_energy, total_waste_produced = cw_tank_iteration_step(
                backup_desalinator_water_supplied,
                brine_per_desalinated_litre,
                clean_water_power_consumed_mapping,
                clean_water_demand_met_by_excess_energy,
                clean_water_supplied_by_excess_energy,
                conventional_cw_source_profiles,
                conventional_water_supplied,
                energy_per_desalinated_litre,
                excess_energy,
                excess_energy_used_desalinating,
                hourly_cw_tank_storage,
                initial_cw_tank_storage,
                maximum_battery_storage,
                maximum_cw_tank_storage,
                maximum_water_throughput,
                minigrid,
                minimum_cw_tank_storage,
                new_hourly_battery_storage,
                scenario,
                storage_water_supplied,
                tank_storage_profile,
                total_waste_produced,
                time_index=t,
            )

            # Dumped energy and unmet demand
            energy_surplus[t] = excess_energy  # Battery too full
            energy_deficit[t] = max(
                minimum_battery_storage - new_hourly_battery_storage, 0.0
            )  # Battery too empty

            # Battery capacities and blackouts (if battery is too full or empty)
            new_hourly_battery_storage = min(
                new_hourly_battery_storage, maximum_battery_storage
            )
            new_hourly_battery_storage = max(
                new_hourly_battery_storage, minimum_battery_storage
            )

            # Update hourly_battery_storage
            hourly_battery_storage[t] = new_hourly_battery_storage

            # Update battery health
<<<<<<< HEAD
            if scenario.battery:
                (
                    cumulative_battery_storage_power,
                    maximum_battery_storage,
                    minimum_battery_storage,
                ) = _update_battery_health(
                    battery_energy_flow,
                    battery_health,
                    cumulative_battery_storage_power,
                    electric_storage_size,
                    hourly_battery_storage,
                    maximum_battery_energy_throughput,
                    minigrid,
                    storage_power_supplied,
                    time_index=t,
                )

        # Process the various outputs into dataframes.
        battery_health_frame = dict_to_dataframe(battery_health, logger)
        battery_health_frame.columns = pd.Index([ColumnHeader.BATTERY_HEALTH.value])
        # energy_deficit_frame: pd.DataFrame = dict_to_dataframe(energy_deficit)
        energy_surplus_frame = dict_to_dataframe(energy_surplus, logger)
        hourly_battery_storage_frame = dict_to_dataframe(hourly_battery_storage, logger)
        storage_power_supplied_frame = dict_to_dataframe(storage_power_supplied, logger)

        # Determine the initial and final storage sizes
        initial_storage_size = float(
            electric_storage_size * minigrid.battery.storage_unit
        )
        final_storage_size = float(
            initial_storage_size
            * np.min(battery_health_frame[ColumnHeader.BATTERY_HEALTH.value])
        )
=======
            (
                cumulative_battery_storage_power,
                maximum_battery_storage,
                minimum_battery_storage,
            ) = _update_battery_health(
                battery_energy_flow,
                battery_health,
                cumulative_battery_storage_power,
                electric_storage_size,
                hourly_battery_storage,
                maximum_battery_energy_throughput,
                minigrid,
                storage_power_supplied,
                time_index=t,
            )
    # Process the various outputs into dataframes.
    battery_health_frame: pd.DataFrame = dict_to_dataframe(battery_health, logger)
    # energy_deficit_frame: pd.DataFrame = dict_to_dataframe(energy_deficit)
    if energy_surplus is not None:
        energy_surplus_frame: pd.DataFrame = dict_to_dataframe(energy_surplus, logger)
    else:
        energy_surplus_frame = pd.DataFrame([0] * (end_hour - start_hour))

    hourly_battery_storage_frame: pd.DataFrame = dict_to_dataframe(
        hourly_battery_storage, logger
    )
    storage_power_supplied_frame: pd.DataFrame = dict_to_dataframe(
        storage_power_supplied, logger
    )
>>>>>>> 338e0403

    if scenario.desalination_scenario is not None:
        backup_desalinator_water_frame: Optional[pd.DataFrame] = dict_to_dataframe(
            backup_desalinator_water_supplied, logger
        )
        clean_water_demand_met_by_excess_energy_frame: Optional[
            pd.DataFrame
        ] = dict_to_dataframe(clean_water_demand_met_by_excess_energy, logger)
        clean_water_power_consumed: Optional[pd.DataFrame] = dict_to_dataframe(
            clean_water_power_consumed_mapping, logger
        )
        clean_water_supplied_by_excess_energy_frame: Optional[
            pd.DataFrame
        ] = dict_to_dataframe(clean_water_supplied_by_excess_energy, logger)
        conventional_cw_supplied_frame: Optional[pd.DataFrame] = dict_to_dataframe(
            conventional_water_supplied, logger
        )
        excess_energy_used_desalinating_frame: Optional[
            pd.DataFrame
        ] = dict_to_dataframe(excess_energy_used_desalinating, logger)
        if hourly_cw_tank_storage is None:
            logger.error(
                "%sNo clean-water tank storage level information was outputted from "
                "the simulation despite non-`None` information being expected.%s",
                BColours.fail,
                BColours.endc,
            )
            raise InternalError(
                "Clean-water tank storage information not computed successfully."
            )
        hourly_cw_tank_storage_frame: Optional[pd.DataFrame] = dict_to_dataframe(
            hourly_cw_tank_storage, logger
        )
        storage_water_supplied_frame: Optional[pd.DataFrame] = dict_to_dataframe(
            storage_water_supplied, logger
        )
        water_surplus_frame: Optional[pd.DataFrame] = dict_to_dataframe(
            water_surplus, logger
        )
    else:
        backup_desalinator_water_frame = pd.DataFrame(
            [0.0] * int(battery_storage_profile.size)
        )
        clean_water_demand_met_by_excess_energy_frame = pd.DataFrame(
            [0.0] * int(battery_storage_profile.size)
        )
        clean_water_power_consumed = pd.DataFrame(
            [0.0] * int(battery_storage_profile.size)
        )
        clean_water_supplied_by_excess_energy_frame = pd.DataFrame(
            [0.0] * int(battery_storage_profile.size)
        )
        conventional_cw_supplied_frame = pd.DataFrame(
            [0.0] * int(battery_storage_profile.size)
        )
        excess_energy_used_desalinating_frame = pd.DataFrame(
            [0.0] * int(battery_storage_profile.size)
        )
        hourly_cw_tank_storage_frame = pd.DataFrame(
            [0.0] * int(battery_storage_profile.size)
        )
        storage_water_supplied_frame = pd.DataFrame(
            [0.0] * int(battery_storage_profile.size)
        )
        water_surplus_frame = pd.DataFrame([0.0] * int(battery_storage_profile.size))

    # Find unmet energy
    unmet_energy = pd.DataFrame(
        (
            load_energy.values
            + thermal_desalination_electric_power_consumed.values
            + clean_water_power_consumed.values
            + hot_water_power_consumed.values
            - renewables_energy_used_directly.values
            - grid_energy.values
            - storage_power_supplied_frame.values
        )
    )
    if thermal_desalination_electric_power_consumed is not None:
        unmet_energy = pd.DataFrame(
            (unmet_energy.values + thermal_desalination_electric_power_consumed.values)
        )

    # Determine the times for which the system experienced a blackout.
    blackout_times = ((unmet_energy > 0) * 1).astype(float)

    # Use backup diesel generator if present
    diesel_energy: pd.DataFrame
    diesel_fuel_usage: pd.DataFrame
    diesel_times: pd.DataFrame
    if scenario.diesel_scenario.mode == DieselMode.BACKUP:
        (
            diesel_capacity,
            diesel_energy,
            diesel_fuel_usage,
            diesel_times,
            unmet_energy,
        ) = _calculate_backup_diesel_generator_usage(
            blackout_times, minigrid, scenario, unmet_energy
        )
    elif scenario.diesel_scenario.mode == DieselMode.CYCLE_CHARGING:
        logger.error(
            "%sCycle charing is not currently supported.%s",
            BColours.fail,
            BColours.endc,
        )
        raise InputFileError(
            "scenario inputs", "Cycle charing is not currently supported."
        )
    elif scenario.diesel_scenario.mode == DieselMode.DISABLED:
        diesel_energy = pd.DataFrame([0.0] * int(battery_storage_profile.size))
        diesel_times = pd.DataFrame([0.0] * int(battery_storage_profile.size))
        diesel_fuel_usage = pd.DataFrame([0.0] * int(battery_storage_profile.size))
        diesel_capacity = 0.0
    else:
        logger.error(
            "%sDiesel mode must be specified. Valid modes are %s.%s",
            BColours.fail,
            ", ".join({e.value for e in DieselMode}),
            BColours.endc,
        )
        raise InputFileError(
            "scenario inputs", "Diesel mode must be specified in the scenario file."
        )

    # Find new blackout times, according to when there is unmet energy
    blackout_times = ((unmet_energy > 0) * 1).astype(float)
    # Ensure all unmet energy is calculated correctly, removing any negative values
    unmet_energy = ((unmet_energy > 0) * unmet_energy).abs()  # type: ignore
    # Ensure all unmet clean-water energy is considered.
    clean_water_power_consumed = clean_water_power_consumed.mul(1 - blackout_times)  # type: ignore
    thermal_desalination_electric_power_consumed = (
        thermal_desalination_electric_power_consumed.mul(1 - blackout_times)
    )  # type: ignore

    # Find how many kerosene lamps are in use
    kerosene_usage = pd.DataFrame(blackout_times.loc[:, 0].mul(kerosene_profile.values))  # type: ignore
    kerosene_mitigation = pd.DataFrame(
        (1 - blackout_times).loc[:, 0].mul(kerosene_profile.values)  # type: ignore
    )

    # Find total energy used by the system
    total_energy_used = pd.DataFrame(
        renewables_energy_used_directly.values
        + storage_power_supplied_frame.values
        + grid_energy.values
        + diesel_energy.values
        + excess_energy_used_desalinating_frame.values
    )

    power_used_on_electricity = (
        total_energy_used
        - excess_energy_used_desalinating_frame  # type: ignore
        - clean_water_power_consumed  # type: ignore
        - thermal_desalination_electric_power_consumed  # type: ignore
        - hot_water_power_consumed  # type: ignore
    )
    power_used_on_electricity.columns = pd.Index(
        [ColumnHeader.POWER_CONSUMED_BY_ELECTRIC_DEVICES.value]
    )

    # Clean-water scenario system performance outputs.
    if scenario.desalination_scenario is not None:
        # Compute the amount of time for which the backup water was able to operate.
        backup_desalinator_water_frame = backup_desalinator_water_frame.mul(  # type: ignore
            1 - blackout_times
        )

        # Compute the outputs from the itteration stage
        total_cw_supplied: pd.DataFrame = pd.DataFrame(  # type: ignore
            renewable_cw_used_directly.values
            + storage_water_supplied_frame.values
            + backup_desalinator_water_frame.values
            + clean_water_supplied_by_excess_energy_frame.values
            + conventional_cw_supplied_frame.values
        ).mul((1 - blackout_times))

        water_surplus_frame = ((total_cw_supplied - processed_total_cw_load) > 0) * (  # type: ignore
            total_cw_supplied - processed_total_cw_load  # type: ignore
        )

        total_cw_used = total_cw_supplied - water_surplus_frame  # type: ignore

        # Compute when the water demand went unmet.
        # NOTE: This is manually handled to be non-`None`.
        if processed_total_cw_load is None:
            raise InternalError("Processed clean-water load was `None` unexpectedly.")
        unmet_clean_water = pd.DataFrame(
            processed_total_cw_load.values - total_cw_supplied.values  # type: ignore
        )
        unmet_clean_water = unmet_clean_water * (unmet_clean_water > 0)  # type: ignore

        # Convert the PV-T units to kWh.
        if minigrid.pvt_panel is None:
            raise InternalError("Minigrid has no PV-T panel present.")
        clean_water_pvt_electric_power_per_kwh: pd.DataFrame = (
            clean_water_pvt_electric_power_per_unit / minigrid.pvt_panel.pv_unit  # type: ignore
        )

        # Find the new clean-water blackout times, according to when there is unmet demand
        clean_water_blackout_times = ((unmet_clean_water > 0) * 1).astype(float)

        # Clean-water system performance outputs
        backup_desalinator_water_frame.columns = pd.Index(
            [ColumnHeader.CLEAN_WATER_FROM_PRIORITISATION.value]
        )
        clean_water_blackout_times.columns = pd.Index(
            [ColumnHeader.CLEAN_WATER_BLACKOUTS.value]
        )
        clean_water_power_consumed.columns = pd.Index(
            [ColumnHeader.POWER_CONSUMED_BY_DESALINATION.value]
        )
        clean_water_supplied_by_excess_energy_frame.columns = pd.Index(
            [ColumnHeader.CLEAN_WATER_FROM_EXCESS_ELECTRICITY.value]
        )
        conventional_cw_supplied_frame.columns = pd.Index(
            [ColumnHeader.CLEAN_WATER_FROM_CONVENTIONAL_SOURCES.value]
        )
        excess_energy_used_desalinating_frame.columns = pd.Index(
            [ColumnHeader.EXCESS_POWER_CONSUMED_BY_DESALINATION.value]
        )
        hourly_cw_tank_storage_frame.columns = pd.Index(
            [ColumnHeader.CW_TANK_STORAGE_PROFILE.value]
        )
        processed_total_cw_load.columns = pd.Index([ColumnHeader.TOTAL_CW_LOAD.value])
        renewable_thermal_cw_produced.columns = pd.Index(
            [ColumnHeader.CLEAN_WATER_FROM_THERMAL_RENEWABLES.value]
        )
        renewable_cw_used_directly.columns = pd.Index(
            [ColumnHeader.RENEWABLE_CW_USED_DIRECTLY.value]
        )
        storage_water_supplied_frame.columns = pd.Index(
            [ColumnHeader.CLEAN_WATER_FROM_STORAGE.value]
        )
        # FIXME: This calculation needs fixing to take into account different operation
        # scenarios for the desalination plant.
        thermal_desalination_plant_renewable_fraction = pd.DataFrame(
            [1] * (end_hour - start_hour)
        )
        thermal_desalination_plant_renewable_fraction.columns = pd.Index(
            [ColumnHeader.DESALINATION_PLANT_RENEWABLE_FRACTION.value]
        )
        total_cw_used.columns = pd.Index([ColumnHeader.TOTAL_CW_CONSUMED.value])
        total_cw_supplied.columns = pd.Index([ColumnHeader.TOTAL_CW_SUPPLIED.value])  # type: ignore
        unmet_clean_water.columns = pd.Index([ColumnHeader.UNMET_CLEAN_WATER.value])
        water_surplus_frame.columns = pd.Index([ColumnHeader.WATER_SURPLUS.value])

        if scenario.pv_t:
            if buffer_tank_temperature is None:
                logger.error(
                    "%sInternal error: buffer tank temperature was None despite buffer "
                    "tanks being present.%s",
                    BColours.fail,
                    BColours.endc,
                )
                raise InternalError(
                    "Buffer tank temperature was expected but was `None`."
                )
            buffer_tank_temperature.columns = pd.Index(
                [ColumnHeader.BUFFER_TANK_TEMPERATURE.value]
            )
            buffer_tank_volume_supplied.columns = pd.Index(
                [ColumnHeader.BUFFER_TANK_OUTPUT.value]
            )
            if clean_water_pvt_collector_output_temperature is None:
                logger.error(
                    "%sInternal error: PV-T output temperature was None despite PV-T "
                    "being present.%s",
                    BColours.fail,
                    BColours.endc,
                )
                raise InternalError(
                    "PV-T output temperature was expected but was `None`."
                )
            clean_water_pvt_collector_output_temperature.columns = pd.Index(
                [ColumnHeader.CW_PVT_OUTPUT_TEMPERATURE.value]
            )
            clean_water_pvt_electric_power_per_kwh.columns = pd.Index(
                [ColumnHeader.CW_PVT_ELECTRICITY_SUPPLIED_PER_KWP.value]
            )
            thermal_desalination_electric_power_consumed.columns = pd.Index(
                [ColumnHeader.POWER_CONSUMED_BY_THERMAL_DESALINATION.value]
            )

    # Hot-water scenario system performance outputs.
    if scenario.hot_water_scenario is not None:
        # Process any errors.
        if hot_water_tank_temperature is None:
            raise InternalError("Hot-water tank temperature undefined.")
        if hot_water_pvt_collector_input_temperature is None:
            raise InternalError("Hot-water PV-T input temperature undefined.")
        if hot_water_pvt_collector_output_temperature is None:
            raise InternalError("Hot-water PV-T output temperature undefined.")
        if minigrid.pvt_panel is None:
            raise InternalError("PV-T panel not defined.")

        # Convert the PV-T units to kWh.
        hot_water_pvt_electric_power_per_kwh: pd.DataFrame = pd.DataFrame(
            hot_water_pvt_electric_power_per_unit / minigrid.pvt_panel.pv_unit  # type: ignore
        )
        hot_water_power_consumed.columns = pd.Index(
            [ColumnHeader.POWER_CONSUMED_BY_HOT_WATER.value]
        )

        # Add headers to the columns.
        hot_water_power_consumed.columns = pd.Index(
            [ColumnHeader.POWER_CONSUMED_BY_HOT_WATER.value]
        )
        hot_water_pvt_collector_input_temperature.columns = pd.Index(
            [ColumnHeader.HW_PVT_INPUT_TEMPERATURE.value]
        )
        hot_water_pvt_collector_output_temperature.columns = pd.Index(
            [ColumnHeader.HW_PVT_OUTPUT_TEMPERATURE.value]
        )
        hot_water_pvt_electric_power_per_kwh.columns = pd.Index(
            [ColumnHeader.HW_PVT_ELECTRICITY_SUPPLIED_PER_KWP.value]
        )
        hot_water_pvt_electric_power_per_unit.columns = pd.Index(
            [ColumnHeader.HW_PVT_ELECTRICITY_SUPPLIED_PER_UNIT.value]
        )
        hot_water_tank_temperature.columns = pd.Index(
            [ColumnHeader.HW_TANK_TEMPERATURE.value]
        )
        hot_water_tank_volume_supplied.columns = pd.Index(
            [ColumnHeader.HW_TANK_OUTPUT.value]
        )
        hot_water_temperature_gain.columns = pd.Index(
            [ColumnHeader.HW_TEMPERATURE_GAIN.value]
        )
        processed_total_hw_load.columns = pd.Index([ColumnHeader.TOTAL_HW_LOAD.value])
        solar_thermal_hw_fraction.columns = pd.Index(
            [ColumnHeader.HW_SOLAR_THERMAL_FRACTION.value]
        )
        volumetric_hw_dc_fraction.columns = pd.Index(
            [ColumnHeader.HW_VOL_DEMAND_COVERED.value]
        )

    # Waste product performance outputs
    brine_produced: Optional[pd.DataFrame] = (
        pd.DataFrame.from_dict(
            {
                int(key): float(value)
                for key, value in dict(total_waste_produced[WasteProduct.BRINE]).items()
            },
            orient="index",
        )
        if WasteProduct.BRINE in total_waste_produced
        else None
    )
    if brine_produced is not None:
        brine_produced.columns = pd.Index([ColumnHeader.BRINE.value])

    # Electric system performance outputs
    blackout_times.columns = pd.Index([ColumnHeader.BLACKOUTS.value])
    diesel_fuel_usage.columns = pd.Index([ColumnHeader.DIESEL_FUEL_USAGE.value])
    diesel_times.columns = pd.Index([ColumnHeader.DIESEL_GENERATOR_TIMES.value])
    energy_surplus_frame.columns = pd.Index([ColumnHeader.DUMPED_ELECTRICITY.value])
    hourly_battery_storage_frame.columns = pd.Index(
        [ColumnHeader.HOURLY_STORAGE_PROFILE.value]
    )
    households.columns = pd.Index([ColumnHeader.HOUSEHOLDS.value])
    diesel_energy.columns = pd.Index([ColumnHeader.DIESEL_ENERGY_SUPPLIED.value])
    kerosene_mitigation.columns = pd.Index([ColumnHeader.KEROSENE_MITIGATION.value])
    kerosene_usage.columns = pd.Index([ColumnHeader.KEROSENE_LAMPS.value])
    storage_power_supplied_frame.columns = pd.Index(
        [ColumnHeader.ELECTRICITY_FROM_STORAGE.value]
    )
    total_energy_used.columns = pd.Index(
        [ColumnHeader.TOTAL_ELECTRICITY_CONSUMED.value]
    )
    unmet_energy.columns = pd.Index([ColumnHeader.UNMET_ELECTRICITY.value])

    # System details
    system_details = SystemDetails(
        diesel_capacity,
        simulation.end_year,
<<<<<<< HEAD
        {converter: converters.count(converter) for converter in converters},
=======
        {
            converter.name: available_converters.count(converter)
            for converter in available_converters
        },
>>>>>>> 338e0403
        clean_water_pvt_size
        * float(
            solar_degradation(minigrid.pvt_panel.lifetime, location.max_years).iloc[
                HOURS_PER_YEAR * (simulation.end_year - simulation.start_year), 0
            ]
        )
        if minigrid.pvt_panel is not None and scenario.desalination_scenario is not None
        else None,
        hot_water_pvt_size
        * float(
            solar_degradation(minigrid.pvt_panel.lifetime, location.max_years).iloc[
                HOURS_PER_YEAR * (simulation.end_year - simulation.start_year), 0
            ]
        )
        if minigrid.pvt_panel is not None and scenario.hot_water_scenario is not None
        else None,
        number_of_buffer_tanks if scenario.desalination_scenario is not None else None,
        number_of_cw_tanks if scenario.desalination_scenario is not None else None,
        number_of_hw_tanks if scenario.hot_water_scenario is not None else None,
        pv_size
        * float(
            solar_degradation(minigrid.pv_panel.lifetime, location.max_years).iloc[
                HOURS_PER_YEAR * (simulation.end_year - simulation.start_year), 0
            ]
        ),
<<<<<<< HEAD
        final_storage_size,
        {converter: converters.count(converter) for converter in converters},
=======
        float(
            electric_storage_size
            * minigrid.battery.storage_unit
            * np.min(battery_health_frame[ColumnHeader.BATTERY_HEALTH.value])
        ),
        {
            converter.name: available_converters.count(converter)
            for converter in available_converters
        },
>>>>>>> 338e0403
        clean_water_pvt_size
        if minigrid.pvt_panel is not None and scenario.desalination_scenario is not None
        else None,
        hot_water_pvt_size
        if minigrid.pvt_panel is not None and scenario.hot_water_scenario is not None
        else None,
        number_of_buffer_tanks if scenario.desalination_scenario is not None else None,
        number_of_cw_tanks if scenario.desalination_scenario is not None else None,
        number_of_hw_tanks if scenario.hot_water_scenario is not None else None,
        pv_size,
        initial_storage_size,
        [source.name for source in required_cw_feedwater_sources]
        if len(required_cw_feedwater_sources) > 0
        else None,
        simulation.start_year,
    )

    # Separate out the various renewable inputs.
    pv_energy = renewables_energy_map[RenewableEnergySource.PV]
    clean_water_pvt_energy = renewables_energy_map[
        RenewableEnergySource.CLEAN_WATER_PVT
    ]
    hot_water_pvt_energy = renewables_energy_map[RenewableEnergySource.HOT_WATER_PVT]
    total_pvt_energy = pd.DataFrame(
        clean_water_pvt_energy.values + hot_water_pvt_energy.values
    )
    total_pvt_energy.columns = pd.Index(
        [ColumnHeader.TOTAL_PVT_ELECTRICITY_SUPPLIED.value]
    )

    # End simulation timer
    timer_end = datetime.datetime.now()
    time_delta = timer_end - timer_start

    # Return all outputs
    system_performance_outputs_list = [
        load_energy,
        total_energy_used,
        power_used_on_electricity,
        unmet_energy,
        blackout_times,
        renewables_energy_used_directly,
        storage_power_supplied_frame,
        grid_energy,
        diesel_energy,
        diesel_times,
        diesel_fuel_usage,
        battery_storage_profile,
        pv_energy,
        renewables_energy,
        hourly_battery_storage_frame,
        energy_surplus_frame,
        battery_health_frame,
        households,
        kerosene_usage,
        kerosene_mitigation,
    ]

    if (
        scenario.desalination_scenario is not None
        or scenario.hot_water_scenario is not None
    ):
        system_performance_outputs_list.append(total_pvt_energy)
    if scenario.desalination_scenario is not None:
        desalination_performance_outputs: List[Optional[pd.DataFrame]] = [
            backup_desalinator_water_frame,
            clean_water_blackout_times,
            clean_water_power_consumed,
            clean_water_supplied_by_excess_energy_frame,
            conventional_cw_supplied_frame,
            excess_energy_used_desalinating_frame,
            hourly_cw_tank_storage_frame,
            processed_total_cw_load,
            renewable_thermal_cw_produced,
            renewable_cw_used_directly,
            storage_water_supplied_frame,
            total_cw_supplied,
            total_cw_used,
            unmet_clean_water,
            water_surplus_frame,
        ]

        if any(entry is None for entry in desalination_performance_outputs):
            logger.error(
                "%sError saving desalination outputs, simulation returned `None` as "
                "outputs despite non-`None` outputs being expected.%s",
                BColours.fail,
                BColours.endc,
            )
            raise InternalError(
                "Some outputs of the simulation were returned as `None` for "
                "desalination related outputs despite non-`None` outputs being "
                "expected."
            )

        system_performance_outputs_list.extend(
            desalination_performance_outputs  # type: ignore
        )

        if scenario.pv_t:
            clean_water_performance_outputs: List[Optional[pd.DataFrame]] = [
                buffer_tank_temperature,
                buffer_tank_volume_supplied,
                clean_water_pvt_collector_output_temperature,
                clean_water_pvt_electric_power_per_kwh,
                clean_water_pvt_energy,
                thermal_desalination_electric_power_consumed,
            ]

            if any(entry is None for entry in clean_water_performance_outputs):
                logger.error(
                    "%sError saving clean-water outputs, simulation returned `None` as "
                    "outputs despite non-`None` outputs being expected.%s",
                    BColours.fail,
                    BColours.endc,
                )
                raise InternalError(
                    "Some outputs of the simulation were returned as `None` for "
                    "clean-water related outputs despite non-`None` outputs being "
                    "expected."
                )

            system_performance_outputs_list.extend(
                clean_water_performance_outputs  # type: ignore
            )

    if scenario.hot_water_scenario is not None:
        hot_water_performance_outputs: List[Optional[pd.DataFrame]] = [
            hot_water_power_consumed,
            hot_water_pvt_collector_input_temperature,
            hot_water_pvt_collector_output_temperature,
            hot_water_pvt_electric_power_per_kwh,
            hot_water_pvt_electric_power_per_unit,
            hot_water_pvt_energy,
            hot_water_tank_temperature,
            hot_water_tank_volume_supplied,
            hot_water_temperature_gain,
            processed_total_hw_load,
            solar_thermal_hw_fraction,
            volumetric_hw_dc_fraction,
        ]

        if any(entry is None for entry in hot_water_performance_outputs):
            logger.error(
                "%sError saving hot-water outputs, simulation returned `None` as "
                "outputs despite non-`None` outputs being expected.%s",
                BColours.fail,
                BColours.endc,
            )
            raise InternalError(
                "Some outputs of the simulation were returned as `None` for hot-water "
                "related outputs despite non-`None` outputs being expected."
            )

        system_performance_outputs_list.extend(
            hot_water_performance_outputs  # type: ignore
        )

    if brine_produced is not None:
        system_performance_outputs_list.append(brine_produced)

    system_performance_outputs = pd.concat(
        system_performance_outputs_list,
        axis=1,
    )

    return time_delta, system_performance_outputs, system_details


#     def lifetime_simulation(self, optimisation_report):
#         """
#         Simulates a minigrid over its lifetime.

#         Simulates a minigrid system over the course of its lifetime to get the complete
#         technical performance of the system

#         Inputs:
#             - optimisation_report:
#                 Report of outputs from Optimisation().multiple_optimisation_step()

#         Outputs:
#             - lifetime_output:
#                 The lifetime technical performance of the system

#         """
#         # Initialise
#         optimisation_report = optimisation_report.reset_index(drop=True)
#         lifetime_output = pd.DataFrame([])
#         simulation_periods = np.size(optimisation_report, 0)
#         # Iterate over all simulation periods
#         for sim in range(simulation_periods):
#             system_performance_outputs = self.simulation(
#                 start_year=int(optimisation_report["Start year"][sim]),
#                 end_year=int(optimisation_report["End year"][sim]),
#                 pv_size=float(optimisation_report["Initial PV size"][sim]),
#                 electric_storage_size=float(
#                     optimisation_report["Initial storage size"][sim]
#                 ),
#             )
#             lifetime_output = pd.concat(
#                 [lifetime_output, system_performance_outputs[0]], axis=0
#             )
#         return lifetime_output.reset_index(drop=True)

#     #%%
#     # =============================================================================
#     # ENERGY BALANCE FUNCTIONS
#     #       These functions identify the sources and uses of energy in the system,
#     #       such as generation, loads and the overall balance
#     # =============================================================================
#     #%% Energy balance

#     #%% Energy usage<|MERGE_RESOLUTION|>--- conflicted
+++ resolved
@@ -51,20 +51,14 @@
     dict_to_dataframe,
 )
 from ..conversion.conversion import Converter, ThermalDesalinationPlant, WaterSource
-<<<<<<< HEAD
 from ..generation.solar import SolarPanelType, solar_degradation
-from ..impact.__utils__ import WasteProduct
 from ..load.load import (
     compute_processed_load_profile,
     HOT_WATER_USAGE,
     population_hourly,
 )
-from .__utils__ import Minigrid
-=======
-from ..generation.solar import solar_degradation
-from ..load.load import compute_processed_load_profile, population_hourly
-from .__utils__ import Minigrid, check_scenario, determine_available_converters
->>>>>>> 338e0403
+from ..impact.__utils__ import WasteProduct
+from .__utils__ import determine_available_converters, Minigrid
 from .diesel import (
     DieselWaterHeater,
     get_diesel_energy_and_times,
@@ -1677,7 +1671,6 @@
     storage_power_supplied: Dict[int, float] = {}
 
     # Do not do the itteration if no storage is being used
-<<<<<<< HEAD
     if electric_storage_size == 0 or not scenario.battery:
         battery_health_frame: pd.DataFrame = pd.DataFrame(
             [float(0)] * (end_hour - start_hour)
@@ -1696,11 +1689,6 @@
         storage_power_supplied_frame: pd.DataFrame = pd.DataFrame(
             [float(0)] * (end_hour - start_hour)
         )
-=======
-    if electric_storage_size == 0:
-        energy_surplus = None
-        energy_deficit = None
->>>>>>> 338e0403
     # Carry out the itteration if there is some storage involved in the system.
     else:
         # Begin simulation, iterating over timesteps
@@ -1773,7 +1761,6 @@
             hourly_battery_storage[t] = new_hourly_battery_storage
 
             # Update battery health
-<<<<<<< HEAD
             if scenario.battery:
                 (
                     cumulative_battery_storage_power,
@@ -1807,37 +1794,6 @@
             initial_storage_size
             * np.min(battery_health_frame[ColumnHeader.BATTERY_HEALTH.value])
         )
-=======
-            (
-                cumulative_battery_storage_power,
-                maximum_battery_storage,
-                minimum_battery_storage,
-            ) = _update_battery_health(
-                battery_energy_flow,
-                battery_health,
-                cumulative_battery_storage_power,
-                electric_storage_size,
-                hourly_battery_storage,
-                maximum_battery_energy_throughput,
-                minigrid,
-                storage_power_supplied,
-                time_index=t,
-            )
-    # Process the various outputs into dataframes.
-    battery_health_frame: pd.DataFrame = dict_to_dataframe(battery_health, logger)
-    # energy_deficit_frame: pd.DataFrame = dict_to_dataframe(energy_deficit)
-    if energy_surplus is not None:
-        energy_surplus_frame: pd.DataFrame = dict_to_dataframe(energy_surplus, logger)
-    else:
-        energy_surplus_frame = pd.DataFrame([0] * (end_hour - start_hour))
-
-    hourly_battery_storage_frame: pd.DataFrame = dict_to_dataframe(
-        hourly_battery_storage, logger
-    )
-    storage_power_supplied_frame: pd.DataFrame = dict_to_dataframe(
-        storage_power_supplied, logger
-    )
->>>>>>> 338e0403
 
     if scenario.desalination_scenario is not None:
         backup_desalinator_water_frame: Optional[pd.DataFrame] = dict_to_dataframe(
@@ -2214,14 +2170,7 @@
     system_details = SystemDetails(
         diesel_capacity,
         simulation.end_year,
-<<<<<<< HEAD
         {converter: converters.count(converter) for converter in converters},
-=======
-        {
-            converter.name: available_converters.count(converter)
-            for converter in available_converters
-        },
->>>>>>> 338e0403
         clean_water_pvt_size
         * float(
             solar_degradation(minigrid.pvt_panel.lifetime, location.max_years).iloc[
@@ -2247,20 +2196,8 @@
                 HOURS_PER_YEAR * (simulation.end_year - simulation.start_year), 0
             ]
         ),
-<<<<<<< HEAD
         final_storage_size,
         {converter: converters.count(converter) for converter in converters},
-=======
-        float(
-            electric_storage_size
-            * minigrid.battery.storage_unit
-            * np.min(battery_health_frame[ColumnHeader.BATTERY_HEALTH.value])
-        ),
-        {
-            converter.name: available_converters.count(converter)
-            for converter in available_converters
-        },
->>>>>>> 338e0403
         clean_water_pvt_size
         if minigrid.pvt_panel is not None and scenario.desalination_scenario is not None
         else None,
