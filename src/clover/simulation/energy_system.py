#!/usr/bin/python3
########################################################################################
# minigrid.py - Energy-system main module for CLOVER.                                  #
#                                                                                      #
# Authors: Phil Sandwell, Ben Winchester                                               #
# Copyright: Phil Sandwell, 2018                                                       #
# Date created: 13/07/2021                                                             #
# License: Open source                                                                 #
#                                                                                      #
# For more information, please email:                                                  #
#   philip.sandwell@gmail.com                                                          #
########################################################################################
"""
minigrid.py - The energy-system module for CLOVER.

This module carries out a simulation for an energy system based on the various inputs
and profile files that have been parsed/generated.

"""

from collections import defaultdict
import datetime
import math

from logging import Logger
from typing import DefaultDict, Dict, List, Optional, Tuple, Union

import json
import numpy as np  # pylint: disable=import-error
import pandas as pd  # pylint: disable=import-error

from tqdm import tqdm

from ..__utils__ import (
    AuxiliaryHeaterType,
    BColours,
    CleanWaterMode,
    ColdWaterSupply,
    ColumnHeader,
    DieselMode,
    HOURS_PER_YEAR,
    HTFMode,
    InputFileError,
    InternalError,
    ProgrammerJudgementFault,
    RenewableEnergySource,
    ResourceType,
    Location,
    Scenario,
    Simulation,
    SystemDetails,
    dict_to_dataframe,
)
from ..conversion.conversion import Converter, ThermalDesalinationPlant, WaterSource
from ..generation.solar import solar_degradation
from ..load.load import compute_processed_load_profile, population_hourly
from ..impact.__utils__ import WasteProduct
from .__utils__ import determine_available_converters, Minigrid
from .diesel import (
    DieselWaterHeater,
    get_diesel_energy_and_times,
    get_diesel_fuel_usage,
)
from .solar import calculate_pvt_output
from .storage import (
    battery_iteration_step,
    cw_tank_iteration_step,
    get_electric_battery_storage_profile,
    get_water_storage_profile,
)
from .storage_utils import CleanWaterTank

__all__ = (
    "Minigrid",
    "run_simulation",
)


def _calculate_backup_diesel_generator_usage(
    blackout_times: pd.DataFrame,
    minigrid: Minigrid,
    scenario: Scenario,
    unmet_energy: pd.DataFrame,
) -> Tuple[float, pd.DataFrame, pd.DataFrame, pd.DataFrame, pd.DataFrame]:
    """
    Calculates the backup diesel generator usage based on the scenario.

    Inputs:
        - blackout_times:
            The times for which the system experienced a blackout.
        - minigrid:
            The :class:`Minigrid` being considered.
        - scenario:
            The :class:`Scenario` being used for the run.
        - unmet_energy:
            The energy demand which went unmet through renewables.

    Outputs:
        - diesel_capacity:
            The capacity of diesel that needed to be installed to meet the demand.
        - diesel_energy:
            The total energy that was supplied by the diesel system.
        - diesel_fuel_usage:
            The total amount of fuel that was consumed byt he diesel generators.
        - diesel_times:
            The times forw hich the diesel generator was operating.
        - unmet_energy:
            The remaining energy demand which went uynmet after the diesel generator
            fulfilled demand to the :class:`Scenario`'s specification.

    """

    if scenario.diesel_scenario.backup_threshold is None:
        raise InputFileError(
            "diesel inputs",
            "Diesel mode `backup` was selected but no backup threshold was "
            "specified.",
        )
    if minigrid.diesel_generator is None:
        raise InputFileError(
            "energy system inputs",
            "No backup diesel generato was provided on the energy system despite "
            "the diesel mode `backup` being selected.",
        )
    diesel_energy, diesel_times = get_diesel_energy_and_times(
        unmet_energy,
        blackout_times,
        float(scenario.diesel_scenario.backup_threshold),
    )
    diesel_capacity: float = float(math.ceil(np.max(diesel_energy, axis=0)))
    diesel_fuel_usage = pd.DataFrame(
        get_diesel_fuel_usage(
            int(diesel_capacity),
            minigrid.diesel_generator,
            diesel_energy,
            diesel_times,
        ).values
    )
    unmet_energy = pd.DataFrame(unmet_energy.values - diesel_energy.values)
    diesel_energy = diesel_energy.abs()  # type: ignore

    return diesel_capacity, diesel_energy, diesel_fuel_usage, diesel_times, unmet_energy


def _calculate_electric_desalination_parameters(
    converters: List[Converter],
    feedwater_sources: List[Converter],
    logger: Logger,
    scenario: Scenario,
) -> Tuple[float, List[Converter], float, float]:
    """
    Calculates parameters needed for computing electric desalination.

    Inputs:
        - converters:
            The `list` of :class:`Converter` instances defined for the system.
        - feedwater_sources:
            The `list` of :class:`WaterSource` instances that produce feedwater as their
            outputs.
        - logger:
            The :class:`logging.Logger` to use for the run.
        - scenario:
            The :class:`Scenario` for the run.

    Outputs:
        - The brine that is produced per desalinated litre of water produced.
        - The `list` of electric desalinators :class:`Converter` instances defined on
          the system.
        - The electric energy consumed per desalinated litre of water produced.
        - The maximum throughput of the electric desalination system.

    """

    # If the mode is backup or prioritise.
    if (
        scenario.desalination_scenario is not None
        and scenario.desalination_scenario.clean_water_scenario.mode
        in {CleanWaterMode.BACKUP, CleanWaterMode.PRIORITISE}
    ):
        # Initialise deslination converters.
        electric_desalinators: List[Converter] = sorted(
            [
                converter
                for converter in converters
                if list(converter.input_resource_consumption)
                == [ResourceType.ELECTRIC, ResourceType.UNCLEAN_WATER]
                and converter.output_resource_type == ResourceType.CLEAN_WATER
            ]
        )

        # Raise an error if there were no electric desalinators defined.
        if len(electric_desalinators) == 0:
            logger.error(
                "%sNo electric desalinators defined despite the desalination mode "
                "being %s%s",
                BColours.fail,
                scenario.desalination_scenario.clean_water_scenario.mode.value,
                BColours.endc,
            )
            raise InputFileError(
                "desalination scenario",
                "No electric desalination devices defined but are required by the "
                "scenario.",
            )
        logger.debug(
            "Electric desalinators: %s",
            ", ".join(str(entry) for entry in electric_desalinators),
        )

        # Compute the amount of brine produced per litre desalinated.
        brine_per_desalinated_litre: float = np.mean(
            [
                desalinator.waste_production[WasteProduct.BRINE]
                / desalinator.maximum_output_capacity
                for desalinator in electric_desalinators
            ]
        )

        # Compute the amount of energy required per litre desalinated.
        energy_per_desalinated_litre: float = 0.001 * np.mean(
            [
                desalinator.input_resource_consumption[ResourceType.ELECTRIC]
                / desalinator.maximum_output_capacity
                + desalinator.input_resource_consumption[ResourceType.UNCLEAN_WATER]
                * feedwater_sources[0].input_resource_consumption[ResourceType.ELECTRIC]
                / desalinator.maximum_output_capacity
                for desalinator in electric_desalinators
            ]
        )

        # Compute the maximum throughput
        maximum_water_throughput: float = min(
            sum(
                [
                    desalinator.maximum_output_capacity
                    for desalinator in electric_desalinators
                ]
            ),
            sum([source.maximum_output_capacity for source in feedwater_sources]),
        )
    else:
        brine_per_desalinated_litre = 0
        electric_desalinators = []
        energy_per_desalinated_litre = 0
        maximum_water_throughput = 0

    return (
        brine_per_desalinated_litre,
        electric_desalinators,
        energy_per_desalinated_litre,
        maximum_water_throughput,
    )


def _calculate_renewable_cw_profiles(  # pylint: disable=too-many-locals, too-many-statements
    converters: List[Converter],
    disable_tqdm: bool,
    end_hour: int,
    irradiance_data: pd.Series,
    logger: Logger,
    minigrid: Minigrid,
    number_of_cw_tanks: int,
    pvt_size: int,
    scenario: Scenario,
    start_hour: int,
    temperature_data: pd.Series,
    total_waste_produced: Dict[WasteProduct, DefaultDict[int, float]],
    wind_speed_data: Optional[pd.Series],
) -> Tuple[
    Optional[pd.DataFrame],
    pd.DataFrame,
    List[Converter],
    Optional[pd.DataFrame],
    pd.DataFrame,
    pd.DataFrame,
    List[Converter],
    pd.DataFrame,
    Dict[WasteProduct, DefaultDict[int, float]],
]:
    """
    Calculates PV-T related profiles.

    Inputs:
        - converters:
            The `list` of :class:`Converter` instances available to be used.
        - disable_tqdm:
            Whether to disable the tqdm progress bars (True) or display them (False).
        - end_hour:
            The final hour for which the simulation will be carried out.
        - irradiance_data:
            The total solar irradiance data.
        - logger:
            The :class:`logging.Logger` to use for the run.
        - minigrid:
            The energy system being considered.
        - number_of_cw_tanks:
            The number of clean-water tanks installed within the system.
        - pvt_size:
            Amount of PV-T in PV-T units.
        - scenario:
            The scenario being considered.
        - start_hour:
            The first hour for which the simulation will be carried out.
        - temperature_data:
            The temperature data series.
        - total_waste_produced:
            A mapping between waste products and the total waste produced at each time
            step.
        - wind_speed_data:
            The wind-speed data series.

    Outputs:
        - buffer_tank_temperature:
            The temperature of the buffer tank, measured in degrees Celcius.
        - buffer_tank_volume_supplied:
            The volume of buffer solution outputted by the HTF buffer tanks.
        - feedwater_sources:
            The :class:`Converter` instances which are a source of feedwater to the PV-T
            system.
        - clean_water_pvt_collector_output_temperature:
            The output temperature of HTF from the PV-T collectors, measured in degrees
            Celcius.
        - clean_water_pvt_electric_power_per_unit:
            The electric power produced by the PV-T, in kWh, per unit of PV-T installed.
        - renewable_thermal_cw_produced:
            The amount of clean water produced renewably, measured in litres.
        - required_feedwater_sources:
            The `list` of feedwater sources required to supply the needs of the
            desalination system.
        - thermal_desalination_electric_power_consumed:
            The electric power consumed in operating the thermal desalination plant,
            measured in kWh.
        - total_waste_produced:
            The updated :class:`pd.DataFrame` containing the total amount of waste
            produced by the system.

    """

    if scenario.desalination_scenario is not None:
        # Determine the list of available feedwater sources.
        logger.info("Determining available feedwater sources.")
        feedwater_sources: List[Converter] = sorted(
            [
                converter
                for converter in converters
                if list(converter.input_resource_consumption) == [ResourceType.ELECTRIC]
                and converter.output_resource_type == ResourceType.UNCLEAN_WATER
            ]
        )
        logger.debug(
            "Available feedwater sources determined: %s",
            ", ".join([str(source) for source in feedwater_sources])
            if len(feedwater_sources) > 0
            else "",
        )
    else:
        feedwater_sources = []

    if scenario.pv_t and scenario.desalination_scenario is not None:
        logger.info("Calculating clean-water PV-T performance profiles.")
        if wind_speed_data is None:
            raise InternalError(
                "Wind speed data required in PV-T computation and not passed to the "
                "energy system module."
            )
        if minigrid.water_pump is None:
            logger.error(
                "%sNo water pump defined on the minigrid despite PV-T modelling being "
                "requested via the scenario files.%s",
                BColours.fail,
                BColours.endc,
            )
            raise InternalError(
                "No water pump defined as part of the energy system despite the PV-T "
                "modelling being requested."
            )

        # Determine the thermal desalination plant being used.
        logger.info("Determining desalination plant.")
        try:
            thermal_desalination_plant: ThermalDesalinationPlant = [
                converter
                for converter in converters
                if isinstance(converter, ThermalDesalinationPlant)
            ][0]
        except IndexError:
            logger.error(
                "%sNo valid thermal desalination plants specified despite PV-T being "
                "specified.%s",
                BColours.fail,
                BColours.endc,
            )
            raise InputFileError(
                "conversion inputs", "No valid thermal desalination plants specified."
            ) from None
        logger.info(
            "Desalination plant determined: %s", thermal_desalination_plant.name
        )

        # Determine whether the water pump is capable for supplying the PV-T panels with
        # enough throughput.
        if (
            scenario.desalination_scenario.pvt_scenario.mass_flow_rate * pvt_size
            > minigrid.water_pump.throughput
        ):
            logger.error(
                "%sThe water pump supplied, %s, is incapable of meeting the required "
                "PV-T flow rate of %s litres/hour. Max pump throughput: %s litres/hour."
                "%s",
                BColours.fail,
                minigrid.water_pump.name,
                scenario.desalination_scenario.pvt_scenario.mass_flow_rate * pvt_size,
                minigrid.water_pump.throughput,
                BColours.endc,
            )
            raise InputFileError(
                "transmission inputs",
                "The water pump defined is unable to meet PV-T flow requirements.",
            )

        if thermal_desalination_plant.htf_mode == HTFMode.CLOSED_HTF:
            thermal_desalination_plant_input_type: ResourceType = (
                ResourceType.UNCLEAN_WATER
            )
        if thermal_desalination_plant.htf_mode == HTFMode.FEEDWATER_HEATING:
            thermal_desalination_plant_input_type = ResourceType.HOT_UNCLEAN_WATER
        if thermal_desalination_plant.htf_mode == HTFMode.COLD_WATER_HEATING:
            logger.error(
                "%sCold-water heating thermal desalination plants are not supported.%s",
                BColours.fail,
                BColours.endc,
            )
            InputFileError(
                "converter inputs OR desalination scenario",
                f"The htf mode '{HTFMode.COLD_WATER_HEATING.value}' is not currently "
                "supported.",
            )

        thermal_desalination_plant_input_flow_rate = (
            thermal_desalination_plant.input_resource_consumption[
                thermal_desalination_plant_input_type
            ]
        )

        if (
            sum(
                [
                    feedwater_source.maximum_output_capacity
                    for feedwater_source in feedwater_sources
                ]
            )
            < thermal_desalination_plant_input_flow_rate
        ):
            logger.error(
                "%sThe feedwater sources are unable to supply enough throughput to "
                "facilitate the thermal desalination plant. If you are running a "
                "simulation, consider using a smaller desalination plant or a larger "
                "number of feedwater sources. If you are running an optimisation, "
                "consider using a greater number of feedwater sources as your initial "
                "maximum point. Or, it is possible that no feedwater sources have been "
                "defined within your optimisation inputs file.%s",
                BColours.fail,
                BColours.endc,
            )
            logger.info(
                "Feedwater sources: %s",
                ", ".join([str(source) for source in feedwater_sources]),
            )
            logger.info("Desalination plant: %s", thermal_desalination_plant)
            raise InputFileError(
                "desalination scenario",
                "The feedwater sources cannot meet the thermal desalination plant "
                "input demand.",
            )

        logger.info("Determining required feedwater sources.")
        feedwater_capacity: float = 0
        required_feedwater_sources: List[Converter] = []
        while (
            feedwater_capacity
            < thermal_desalination_plant.input_resource_consumption[
                thermal_desalination_plant_input_type
            ]
        ):
            required_feedwater_sources.append(feedwater_sources.pop(0))
            feedwater_capacity += required_feedwater_sources[-1].maximum_output_capacity

        feedwater_sources.extend(required_feedwater_sources)
        logger.info("Required feedwater sources determined.")
        logger.debug(
            "Required feedwater sources: %s",
            ", ".join([str(source) for source in required_feedwater_sources]),
        )

        # Compute the output of the PV-T system.
        clean_water_pvt_collector_output_temperature: Optional[pd.DataFrame]
        buffer_tank_temperature: Optional[pd.DataFrame]
        (
            clean_water_pvt_collector_output_temperature,
            clean_water_pvt_electric_power_per_unit,
            clean_water_pvt_pump_times,
            buffer_tank_temperature,
            buffer_tank_volume_supplied,
        ) = calculate_pvt_output(
            disable_tqdm,
            end_hour,
            irradiance_data[start_hour:end_hour],
            logger,
            minigrid,
            number_of_cw_tanks,
            None,
            pvt_size,
            ResourceType.CLEAN_WATER,
            scenario,
            start_hour,
            temperature_data[start_hour:end_hour],
            thermal_desalination_plant,
            wind_speed_data[start_hour:end_hour],
        )
        logger.debug("PV-T performance successfully computed.")

        # Compute the clean water supplied by the desalination unit.
        renewable_thermal_cw_produced: pd.DataFrame = (
            buffer_tank_volume_supplied > 0
        ) * thermal_desalination_plant.maximum_output_capacity

        # Compute the power consumed by the thermal desalination plant.
        thermal_desalination_electric_power_consumed: pd.DataFrame = pd.DataFrame(
            (
                (renewable_thermal_cw_produced > 0)
                * (
                    0.001
                    * thermal_desalination_plant.input_resource_consumption[
                        ResourceType.ELECTRIC
                    ]
                    + 0.001
                    * sum(
                        [
                            source.input_resource_consumption[ResourceType.ELECTRIC]
                            for source in required_feedwater_sources
                        ]
                    )
                )
            ).values
            + (clean_water_pvt_pump_times > 0) * 0.001 * minigrid.water_pump.consumption
        )
        total_waste_produced.update(
            {
                waste_product: defaultdict(
                    float,
                    (
                        pd.DataFrame((renewable_thermal_cw_produced > 0).values)
                        * amount_produced
                    )[0].to_dict(),
                )
                for waste_product, amount_produced in thermal_desalination_plant.waste_production.items()
            }
        )

        buffer_tank_temperature = buffer_tank_temperature.reset_index(drop=True)
        clean_water_pvt_collector_output_temperature = (
            clean_water_pvt_collector_output_temperature.reset_index(drop=True)
        )
        clean_water_pvt_electric_power_per_unit = (
            clean_water_pvt_electric_power_per_unit.reset_index(drop=True)
        )
        renewable_thermal_cw_produced = renewable_thermal_cw_produced.reset_index(
            drop=True
        )
        buffer_tank_volume_supplied = buffer_tank_volume_supplied.reset_index(drop=True)
        thermal_desalination_electric_power_consumed = (
            thermal_desalination_electric_power_consumed.reset_index(drop=True)
        )
        logger.debug("Clean-water PV-T performance profiles determined.")

    else:
        logger.debug("Skipping clean-water PV-T performance-profile calculation.")
        buffer_tank_temperature = None
        buffer_tank_volume_supplied = pd.DataFrame([0] * (end_hour - start_hour))
        clean_water_pvt_collector_output_temperature = None
        clean_water_pvt_electric_power_per_unit = pd.DataFrame(
            [0] * (end_hour - start_hour)
        )
        renewable_thermal_cw_produced = pd.DataFrame([0] * (end_hour - start_hour))
        required_feedwater_sources = []
        thermal_desalination_electric_power_consumed = pd.DataFrame(
            [0] * (end_hour - start_hour)
        )

    return (
        buffer_tank_temperature,
        buffer_tank_volume_supplied,
        feedwater_sources,
        clean_water_pvt_collector_output_temperature,
        clean_water_pvt_electric_power_per_unit,
        renewable_thermal_cw_produced,
        required_feedwater_sources,
        thermal_desalination_electric_power_consumed,
        total_waste_produced,
    )


def _calculate_renewable_hw_profiles(  # pylint: disable=too-many-locals, too-many-statements
    converters: List[Converter],
    disable_tqdm: bool,
    end_hour: int,
    irradiance_data: pd.Series,
    logger: Logger,
    minigrid: Minigrid,
    number_of_hw_tanks: int,
    processed_total_hw_load: pd.DataFrame,
    pvt_size: int,
    scenario: Scenario,
    start_hour: int,
    temperature_data: pd.Series,
    total_waste_produced: Dict[WasteProduct, DefaultDict[int, float]],
    wind_speed_data: Optional[pd.Series],
) -> Tuple[
    Optional[Union[Converter, DieselWaterHeater]],
    pd.DataFrame,
    Optional[pd.DataFrame],
    Optional[pd.DataFrame],
    pd.DataFrame,
    Optional[pd.DataFrame],
    Optional[pd.DataFrame],
    Optional[pd.DataFrame],
    Optional[pd.DataFrame],
    Dict[WasteProduct, DefaultDict[int, float]],
    Optional[pd.DataFrame],
]:
    """
    Calculates PV-T related profiles for the hot-water system.

    Inputs:
        - converters:
            The `list` of :class:`Converter` instances available to be used.
        - disable_tqdm:
            Whether to disable the tqdm progress bars (True) or display them (False).
        - end_hour:
            The final hour for which the simulation will be carried out.
        - irradiance_data:
            The total solar irradiance data.
        - logger:
            The :class:`logging.Logger` to use for the run.
        - minigrid:
            The energy system being considered.
        - number_of_hw_tanks:
            The number of hot-water tanks installed.
        - processed_total_hw_load:
            The total hot-water load placed on the system, defined in litres/hour at
            every time step.
        - pvt_size:
            Amount of PV-T in PV-T units.
        - scenario:
            The scenario being considered.
        - start_hour:
            The first hour for which the simulation will be carried out.
        - temperature_data:
            The temperature data series.
        - total_waste_produced:
            A mapping between waste products and the associated waste produced at each
            time step.
        - wind_speed_data:
            The wind-speed data series.

    Outputs:
        - auxiliary_heater:
            The auxiliary heater associated with the system.
        - hot_water_power_consumed:
            The electric power consumed by the hot-water system, including any water
            pumps and electricity that was used meeting unmet hot-water demand.
        - hot_water_pvt_collector_output_temperature:
            The input temperature of HTF entering the PV-T collectors associated with
            the hot-water demand system.
        - hot_water_pvt_collector_output_temperature:
            The output temperature from the PV-T panels associated with the hot-water
            system.
        - hot_water_pvt_electric_power_per_unit:
            The electric power produced by the PV-T, in kWh, per unit of PV-T installed.
        - hot_water_tank_temperature:
            The temperature of the hot-water tank, in degrees Celcius, at each time
            step throughout the simulation period.
        - hot_water_tank_volume_supplied:
            The volume of hot-water supplied by the hot-water tank.
        - hot_water_temperature_gain:
            The temperature gain of water having been heated by the hot-water system.
        - solar_thermal_hw_fraction:
            The fraction of the hot-water demand which was covered using renewables vs
            which was covered using auxiliary means.
        - total_waste_produced:
            The updated total waste produced by the system.
        - volumetric_hw_dc_fraction:
            The fraction of the hot-water demand which was covered by the system
            overall, i.e., the volume of water which the system was able to supply
            divided by the total load.

    """

    if scenario.pv_t and scenario.hot_water_scenario is not None:
        logger.info("Calculating hot-water PV-T performance profiles.")
        if wind_speed_data is None:
            raise InternalError(
                "Wind speed data required in PV-T computation and not passed to the "
                "energy system module."
            )

        if scenario.hot_water_scenario.cold_water_supply != ColdWaterSupply.UNLIMITED:
            logger.error(
                "%sOnly '%s' cold-water supplies for the hot-water system are "
                "currently supported.%s",
                BColours.fail,
                ColdWaterSupply.UNLIMITED.value,
                BColours.endc,
            )

        if minigrid.hot_water_tank is None:
            logger.error(
                "%sNo hot-water tank was defined for the minigrid despite hot-water"
                "modelling being requested.%s",
                BColours.fail,
                BColours.endc,
            )
            raise InternalError(
                "No water pump defined as part of the energy system despite the PV-T "
                "modelling being requested."
            )

        if minigrid.water_pump is None:
            logger.error(
                "%sNo water pump defined on the minigrid despite PV-T modelling being "
                "requested via the scenario files.%s",
                BColours.fail,
                BColours.endc,
            )
            raise InternalError(
                "No water pump defined as part of the energy system despite the PV-T "
                "modelling being requested."
            )

        # Determine whether the water pump is capable for supplying the PV-T panels with
        # enough throughput.
        if (
            scenario.hot_water_scenario.pvt_scenario.mass_flow_rate * pvt_size
            > minigrid.water_pump.throughput
        ):
            logger.error(
                "%sThe water pump supplied, %s, is incapable of meeting the required "
                "PV-T flow rate of %s litres/hour. Max pump throughput: %s litres/hour."
                "%s",
                BColours.fail,
                minigrid.water_pump.name,
                scenario.hot_water_scenario.pvt_scenario.mass_flow_rate * pvt_size,
                minigrid.water_pump.throughput,
                BColours.endc,
            )
            raise InputFileError(
                "transmission inputs",
                "The water pump defined is unable to meet PV-T flow requirements.",
            )

        # Determine the auxiliary heater associated with the system and its energy
        # consumption.
        if scenario.hot_water_scenario.auxiliary_heater == AuxiliaryHeaterType.DIESEL:
            auxiliary_heater: Optional[
                Union[Converter, DieselWaterHeater]
            ] = minigrid.diesel_water_heater
            if auxiliary_heater is None:
                logger.error(
                    "%sDiesel water heater not defined despite hot-water auxiliary "
                    "heating mode being specified as diesel.%s",
                    BColours.fail,
                    BColours.endc,
                )
                raise InputFileError(
                    "energy system inputs OR hot-water scenario",
                    "No diesel hot-water heater defined despite the hot-water "
                    "scenario specifying that this is needed.",
                )

        elif (
            scenario.hot_water_scenario.auxiliary_heater == AuxiliaryHeaterType.ELECTRIC
        ):
            try:
                auxiliary_heater = [
                    converter
                    for converter in converters
                    if converter.output_resource_type == ResourceType.HOT_CLEAN_WATER
                    and ResourceType.ELECTRIC in converter.input_resource_consumption
                    and ResourceType.CLEAN_WATER in converter.input_resource_consumption
                ][0]
            except IndexError:
                logger.error(
                    "%sFailed to determine electric water heater despite an electric "
                    "auxiliary hot-water type being selected.%s",
                    BColours.fail,
                    BColours.endc,
                )
                raise InputFileError(
                    "energy system inputs OR hot-water scenario",
                    "No electric water heater defined despite the hot-water scenario "
                    "specifying that this is needed.",
                ) from None
        elif scenario.hot_water_scenario.auxiliary_heater is None:
            auxiliary_heater = None
        else:
            logger.error(
                "%sAuxiliary water heater scenario was not of valid types. Valid types: %s%s",
                BColours.fail,
                ", ".join({e.value for e in AuxiliaryHeaterType}),
                BColours.endc,
            )
            raise InputFileError(
                "hot-water scenario", "Invalid auxiliary water heater type specified."
            )

        logger.debug("Auxiliary heater successfully determined.")
        logger.debug("Auxiliary heater: %s", str(auxiliary_heater))

        # Compute the output of the PV-T system.
        hot_water_pvt_collector_input_temperature: pd.DataFrame
        hot_water_pvt_collector_output_temperature: Optional[pd.DataFrame]
        hot_water_pvt_electric_power_per_unit: pd.DataFrame
        hot_water_pvt_pump_times: pd.DataFrame
        hot_water_tank_temperature: Optional[pd.DataFrame]
        hot_water_tank_volume_supplied: Optional[pd.DataFrame]
        (
            hot_water_pvt_collector_input_temperature,
            hot_water_pvt_collector_output_temperature,
            hot_water_pvt_electric_power_per_unit,
            hot_water_pvt_pump_times,
            hot_water_tank_temperature,
            hot_water_tank_volume_supplied,
        ) = calculate_pvt_output(
            disable_tqdm,
            end_hour,
            irradiance_data[start_hour:end_hour],
            logger,
            minigrid,
            number_of_hw_tanks,
            processed_total_hw_load.iloc[:, 0],
            pvt_size,
            ResourceType.HOT_CLEAN_WATER,
            scenario,
            start_hour,
            temperature_data[start_hour:end_hour],
            None,
            wind_speed_data[start_hour:end_hour],
        )
        logger.debug("Hot-water PV-T performance successfully computed.")

        # Compute the electric power consumed by the auxiliary heater.
        if auxiliary_heater is not None:
            # Determine the electric power consumed by the auxiliary heater.
            auxiliary_heater_power_consumption: pd.DataFrame = pd.DataFrame(
                0.001
                * auxiliary_heater.input_resource_consumption[
                    ResourceType.ELECTRIC
                ]  # [Wh/degC]
                * (
                    hot_water_tank_volume_supplied
                    / auxiliary_heater.input_resource_consumption[
                        ResourceType.CLEAN_WATER
                    ]
                )  # [operating fraction]
                * (hot_water_tank_volume_supplied > 0)
                * (
                    scenario.hot_water_scenario.demand_temperature
                    - hot_water_tank_temperature
                )  # [degC]
<<<<<<< HEAD
            )

            if isinstance(auxiliary_heater, DieselWaterHeater):
                # Compute the heat consumed by the auxiliary heater.
                auxiliary_heater_heat_consumption: pd.DataFrame = pd.DataFrame(
                    (hot_water_tank_volume_supplied > 0)
                    * hot_water_tank_volume_supplied
                    * minigrid.hot_water_tank.heat_capacity
                    * (
                        scenario.hot_water_scenario.demand_temperature
                        - hot_water_tank_temperature
                    )
                )
            else:
                auxiliary_heater_heat_consumption = pd.DataFrame(
                    [0] * (end_hour - start_hour)
                )

            # Update the waste production calculation with the waste that's produced by
            # the auxiliary water heater.
            total_waste_produced.update(
                {
                    waste_product: defaultdict(
                        float,
                        pd.DataFrame(
                            (
                                waste_produced
                                * (
                                    hot_water_tank_volume_supplied
                                    / auxiliary_heater.input_resource_consumption[
                                        ResourceType.CLEAN_WATER
                                    ]
                                )
                                * (hot_water_tank_volume_supplied > 0)
                                * (
                                    scenario.hot_water_scenario.demand_temperature
                                    - hot_water_tank_temperature
                                )
                            ).values
                        ).to_dict(),
                    )
                    for waste_product, waste_produced in auxiliary_heater.waste_production.items()
                }
            )

        else:
            auxiliary_heater_power_consumption = pd.DataFrame([0] * (end_hour - start_hour))
            auxiliary_heater_heat_consumption = pd.DataFrame([0] * (end_hour - start_hour))
=======
            )

            if isinstance(auxiliary_heater, DieselWaterHeater):
                # Compute the heat consumed by the auxiliary heater.
                auxiliary_heater_heat_consumption: pd.DataFrame = pd.DataFrame(
                    (hot_water_tank_volume_supplied > 0)
                    * hot_water_tank_volume_supplied
                    * minigrid.hot_water_tank.heat_capacity
                    * (
                        scenario.hot_water_scenario.demand_temperature
                        - hot_water_tank_temperature
                    )
                )
            else:
                auxiliary_heater_heat_consumption = pd.DataFrame(
                    [0] * (end_hour - start_hour)
                )

            # Update the waste production calculation with the waste that's produced by
            # the auxiliary water heater.
            total_waste_produced.update(
                {
                    waste_product: defaultdict(
                        float,
                        pd.DataFrame(
                            (
                                waste_produced
                                * (
                                    hot_water_tank_volume_supplied
                                    / auxiliary_heater.input_resource_consumption[
                                        ResourceType.CLEAN_WATER
                                    ]
                                )
                                * (hot_water_tank_volume_supplied > 0)
                                * (
                                    scenario.hot_water_scenario.demand_temperature
                                    - hot_water_tank_temperature
                                )
                            ).values
                        ).to_dict(),
                    )
                    for waste_product, waste_produced in auxiliary_heater.waste_production.items()
                }
            )

        else:
            auxiliary_heater_power_consumption = pd.DataFrame(
                [0] * (end_hour - start_hour)
            )
            auxiliary_heater_heat_consumption = pd.DataFrame(
                [0] * (end_hour - start_hour)
            )
>>>>>>> 9ace519f

        # Compute the power consumed by the thermal desalination plant.
        hot_water_power_consumed: pd.DataFrame = pd.DataFrame(
            auxiliary_heater_power_consumption
            + 0.001
            * (hot_water_pvt_pump_times > 0)  # type: ignore
            * minigrid.water_pump.consumption
        )
        if auxiliary_heater_power_consumption is not None:
            hot_water_power_consumed += auxiliary_heater_power_consumption

        # Determine the volume of hot-water demand that was met by the system overall.
        volumetric_hw_dc_fraction: pd.DataFrame = pd.DataFrame(
            [
                ((supplied / load) if load is not None and load > 0 else None)
                for supplied, load in zip(
                    hot_water_tank_volume_supplied[0], processed_total_hw_load[0]
                )
            ]
        )

        # Determine the temperature gain of the hot-water as compared with the mains
        # supply temperature.
        hot_water_temperature_gain: Optional[pd.DataFrame] = (
            hot_water_tank_temperature
            - scenario.hot_water_scenario.cold_water_supply_temperature
        )

        # Determine the fraction of the output which was met renewably.
        solar_thermal_hw_fraction: pd.DataFrame = (
            # The fraction of the supply that was met volumetrically.
            volumetric_hw_dc_fraction
            # The fraction of the total demand temperature that was covered using
            # renewables.
            * hot_water_temperature_gain.values
            / (
                scenario.hot_water_scenario.demand_temperature
                - scenario.hot_water_scenario.cold_water_supply_temperature
            )
        )

        hot_water_power_consumed = hot_water_power_consumed.reset_index(drop=True)
        hot_water_pvt_collector_input_temperature = (
            hot_water_pvt_collector_input_temperature.reset_index(drop=True)
        )
        hot_water_pvt_collector_output_temperature = (
            hot_water_pvt_collector_output_temperature.reset_index(drop=True)
        )
        hot_water_pvt_electric_power_per_unit = (
            hot_water_pvt_electric_power_per_unit.reset_index(drop=True)
        )
        hot_water_tank_temperature = hot_water_tank_temperature.reset_index(drop=True)
        hot_water_tank_volume_supplied = hot_water_tank_volume_supplied.reset_index(
            drop=True
        )
        hot_water_temperature_gain = hot_water_temperature_gain.reset_index(drop=True)
        solar_thermal_hw_fraction = solar_thermal_hw_fraction.reset_index(drop=True)
        logger.debug("Hot-water PV-T performance profiles determined.")

    else:
        logger.debug("Skipping hot-water PV-T performance-profile calculation.")
        auxiliary_heater = None
        hot_water_power_consumed = pd.DataFrame([0] * (end_hour - start_hour))
        hot_water_pvt_collector_input_temperature = None
        hot_water_pvt_collector_output_temperature = None
        hot_water_pvt_electric_power_per_unit = pd.DataFrame(
            [0] * (end_hour - start_hour)
        )
        hot_water_tank_temperature = None
        hot_water_tank_volume_supplied = None
        hot_water_temperature_gain = None
        solar_thermal_hw_fraction = None
        volumetric_hw_dc_fraction = None

    return (
        auxiliary_heater,
        hot_water_power_consumed,
        hot_water_pvt_collector_input_temperature,
        hot_water_pvt_collector_output_temperature,
        hot_water_pvt_electric_power_per_unit,
        hot_water_tank_temperature,
        hot_water_tank_volume_supplied,
        hot_water_temperature_gain,
        solar_thermal_hw_fraction,
        total_waste_produced,
        volumetric_hw_dc_fraction,
    )


def _setup_tank_storage_profiles(
    logger: Logger,
    number_of_tanks: int,
    power_consumed: pd.DataFrame,
    resource_type: ResourceType,
    scenario: Scenario,
    tank: Optional[CleanWaterTank],
) -> Tuple[Dict[int, float], float, float, float, Dict[int, float]]:
    """
    Sets up tank storage parameters.

    Inputs:
        - logger:
            The :class:`logging.Logger` to use for the run.
        - number_of_tanks:
            The number of tanks of this type to use for the run.
        - power_consumed:
            The electric power consumed associated with the storage of these
            :class:`ResourceType` tanks.
        - resource_type:
            The :class:`ResourceType` held within the :class:`CleanWaterTank`.
        - scenario:
            The :class:`Scenario` for the run.
        - tank:
            The :class:`CleanWaterTank`, representing either a clean- or hot-water tank,
            to use for the run.

    Outputs:
        - hourly_tank_storage:
            The hourly tank storage.
        - initial_tank_storage:
            The amount of water initially in the tank.
        - minimum_tank_storage:
            The minimum level of the tank permitted.
        - power_consumed_mapping:
            A mapping between time as `int` and the electric power consumed.

    """

    power_consumed_mapping: Dict[int, float] = power_consumed[  # type: ignore
        0
    ].to_dict()

    if (
        resource_type in scenario.resource_types
        and scenario.desalination_scenario is not None
    ):
        if tank is None:
            logger.error(
                "%sNo tank specifeid when attempting to compute %s loads.%s",
                BColours.fail,
                resource_type.value,
                BColours.endc,
            )
            raise InternalError(
                f"No {resource_type.value} tank specified on the energy system despite "
                + f"{resource_type.value} loads being requested.",
            )
        hourly_tank_storage: Dict[int, float] = {}
        initial_tank_storage: float = 0.0

        # Determine the maximum tank storage.
        try:
            maximum_tank_storage: float = (
                number_of_tanks * tank.mass * tank.maximum_charge
            )
        except AttributeError:
            logger.error(
                "%sNo %s water tank provided on the energy system despite associated "
                "demands expected.%s",
                BColours.fail,
                resource_type.value,
                BColours.endc,
            )
            raise InputFileError(
                "energy system OR tank",
                f"No {resource_type.value} water tank was provided on the energy "
                + f"system despite {resource_type.value}-water demands being expected.",
            ) from None

        try:
            minimum_tank_storage: float = (
                number_of_tanks * tank.mass * tank.minimum_charge
            )
        except AttributeError:
            logger.error(
                "%sNo %s water tank provided on the energy system despite associated "
                "demands expected.%s",
                BColours.fail,
                resource_type.value,
                BColours.endc,
            )
            raise InputFileError(
                "energy system OR tank",
                f"No {resource_type.value} water tank was provided on the energy "
                + f"system despite {resource_type.value}-water demands being expected.",
            ) from None

    else:
        hourly_tank_storage = {}
        initial_tank_storage = 0
        maximum_tank_storage = 0
        minimum_tank_storage = 0

    return (
        hourly_tank_storage,
        initial_tank_storage,
        maximum_tank_storage,
        minimum_tank_storage,
        power_consumed_mapping,
    )


def _update_battery_health(
    battery_energy_flow: float,
    battery_health: Dict[int, float],
    cumulative_battery_storage_power: float,
    electric_storage_size: float,
    hourly_battery_storage: Dict[int, float],
    maximum_battery_energy_throughput: float,
    minigrid: Minigrid,
    storage_power_supplied: Dict[int, float],
    *,
    time_index: int,
) -> Tuple[float, float, float]:
    """
    Updates the health of the batteries.

    Inputs:
        - battery_energy_flow:
            The net energy flow, into, or out of, the battery.
        - battery_health:
            The battery health at each time step.
        - cumulative_battery_storage_power: float:
            The cumulative amount of power that has been stored in the batteries,
            measured in kWh.
        - electric_storage_size:
            The size of the electric storage system.
        - hourly_battery_storage:
            The battery storage at each time step.
        - maximum_battery_energy_throughput:
            The maximum energy throughput through the batteries.
        - minigrid:
            The :class:`Minigrid` being modelled.
        - storage_power_supplied:
            The amount of power supplied by the storage system.
        - time_index:
            The current time (hour) being considered.

    Outputs:
        - cumulative_battery_storage_power:
            The cumulative amount of electricity that has been stored in the batteries.
        - maximum_battery_storage:
            The newly calculated maximum amount of energy that can be stored in the
            batteries having acounted for battery degredation.
        - minimum_battery_storage:
            The newly calculated minimum amount of energy that can be stored in the
            batteries having acounted for battery degredation.

    """

    if time_index == 0:
        storage_power_supplied[time_index] = 0.0 - battery_energy_flow
    else:
        storage_power_supplied[time_index] = max(
            hourly_battery_storage[time_index - 1]
            * (1.0 - minigrid.battery.leakage)  # type: ignore
            - hourly_battery_storage[time_index],
            0.0,
        )
    cumulative_battery_storage_power += storage_power_supplied[time_index]

    battery_storage_degradation = (
        1.0
        - minigrid.battery.lifetime_loss  # type: ignore
        * (cumulative_battery_storage_power / maximum_battery_energy_throughput)
    )
    maximum_battery_storage = (
        battery_storage_degradation
        * electric_storage_size
        * minigrid.battery.maximum_charge  # type: ignore
        * minigrid.battery.storage_unit  # type: ignore
    )
    minimum_battery_storage = (
        battery_storage_degradation
        * electric_storage_size
        * minigrid.battery.minimum_charge  # type: ignore
        * minigrid.battery.storage_unit  # type: ignore
    )
    battery_health[time_index] = battery_storage_degradation

    return (
        cumulative_battery_storage_power,
        maximum_battery_storage,
        minimum_battery_storage,
    )


def run_simulation(  # pylint: disable=too-many-locals, too-many-statements
    clean_water_pvt_size: int,
    conventional_cw_source_profiles: Optional[Dict[WaterSource, pd.DataFrame]],
    converters: Union[Dict[str, Converter], List[Converter]],
    disable_tqdm: bool,
    electric_storage_size: float,
    grid_profile: Optional[pd.DataFrame],
    hot_water_pvt_size: int,
    irradiance_data: pd.Series,
    kerosene_usage: pd.DataFrame,
    location: Location,
    logger: Logger,
    minigrid: Minigrid,
    number_of_cw_tanks: int,
    number_of_hw_tanks: int,
    pv_power_produced: pd.Series,
    pv_size: float,
    scenario: Scenario,
    simulation: Simulation,
    temperature_data: pd.Series,
    total_loads: Dict[ResourceType, Optional[pd.DataFrame]],
    wind_speed_data: Optional[pd.Series],
) -> Tuple[datetime.timedelta, pd.DataFrame, SystemDetails]:
    """
    Simulates a minigrid system

    This function simulates the energy system of a given capacity and to the parameters
    stated in the input files.

    Inputs:
        - clean_water_pvt_size:
            Amount of PV-T in PV-T units associated with the clean-water system.
        - conventional_cw_source_profiles:
            A mapping between :class:`WaterSource` instances and the associated water
            that can be drawn from the source throughout the duration of the simulation.
        - converters:
            The `list` of :class:`Converter` instances available to be used.
        - disable_tqdm:
            Whether to disable the tqdm progress bars (True) or display them (False).
        - electric_storage_size:
            Amount of storage in terms of the number of batteries included.
        - grid_profile:
            The grid-availability profile.
        - hot_water_pvt_size:
            Amount of PV-T in PV-T units associated with the hot-water system.
        - irradiance_data:
            The total solar irradiance data.
        - kerosene_usage:
            The kerosene-usage profile.
        - location:
            The location being considered.
        - logger:
            The :class:`logging.Logger` to use for the run.
        - minigrid:
            The energy system being considered.
        - number_of_cw_tanks:
            The number of clean-water tanks installed in the system.
        - number_of_hw_tanks:
            The number of hot-water tanks installed in the system.
        - pv_size:
            Amount of PV in PV units.
        - pv_power_produced:
            The total energy outputted by the solar system per PV unit.
        - renewable_thermal_cw_produced:
            The amount of clean-water produced renewably, mesaured in litres.
        - scenario:
            The scenario being considered.
        - simulation:
            The simulation to run.
        - temperature_data:
            The temperature data series.
        - total_loads:
            A mapping between :class:`ResourceType`s and their associated total loads
            placed on the system.
        - wind_speed_data:
            The wind-speed data series.

    Outputs:
        - The time taken for the simulation.
        - System performance outputs:
            - system_performance_outputs:
                Hourly performance of the simulated system
            - load_energy:
                Amount of energy (kWh) required to satisfy the loads
            - total_energy_used:
                Amount of energy (kWh) used by the system
            - unmet_energy:
                Amount of energy (kWh) unmet by the system
            - blackout_times:
                Times with power is available (0) or unavailable (1)
            - renewables_energy_used_directly:
                Amount of energy (kWh) from renewables used directly to satisfy load
                (kWh)
            - storage_power_supplied:
                Amount of energy (kWh) supplied by battery storage
            - grid_energy:
                Amount of energy (kWh) supplied by the grid
            - diesel_energy:
                Amount of energy (kWh) supplied from diesel generator
            - diesel_times:
                Times when diesel generator is on (1) or off (0)
            - diesel_fuel_usage:
                Amount of diesel (l) used by the generator
            - battery_storage_profile:
                Amount of energy (kWh) into (+ve) and out of (-ve) the battery
            - renewables_energy:
                Amount of energy (kWh) provided by renewables to the system
            - hourly_battery_storage:
                Amount of energy (kWh) in the battery
            - energy_surplus:
                Amount of energy (kWh) dumped owing to overgeneration
            - battery_health:
                Relative capactiy of the battery compared to new (0.0-1.0)
            - households:
                Number of households in the community
            - kerosene_usage:
                Number of kerosene lamps in use (if no power available)
            - kerosene_mitigation:
                Number of kerosene lamps not used (when power is available)
        - System details about the run.

    """

    # Currently, only systems including batteries are supported.
    if minigrid.battery is None:
        logger.error(
            "%sNo battery information available when calling the energy system.%s",
            BColours.fail,
            BColours.endc,
        )
        raise Exception(
            "No battery information available when calling the energy system."
        )

    # Start timer to see how long simulation will take
    timer_start = datetime.datetime.now()

    # Initialise simulation parameters
    start_hour = simulation.start_year * HOURS_PER_YEAR
    end_hour = simulation.end_year * HOURS_PER_YEAR
    simulation_hours = end_hour - start_hour

    if isinstance(converters, dict):
        available_converters = determine_available_converters(
            converters, logger, minigrid, scenario
        )
        logger.info("Subset of available converters determined.")
    elif isinstance(converters, list):
        available_converters = converters
        logger.info("Converter sizes manually passed in, using information provided.")
    else:
        logger.error(
            "Unsupported type '%s' for converters in call to run_simulation.%s",
            BColours.fail,
            str(type(converters)),
            BColours.endc,
        )
        raise ProgrammerJudgementFault(
            "run-simulation function",
            "Misuse of `converters` parameter when calling `run_simulation`.",
        )
    logger.debug(
        "Available converters: %s",
        ", ".join([str(entry) for entry in available_converters]),
    )
    grid_profile = (
        grid_profile
        if grid_profile is not None
        else pd.DataFrame([0] * simulation_hours)
    )
    total_cw_load: Optional[pd.DataFrame] = total_loads[ResourceType.CLEAN_WATER]
    total_electric_load: Optional[pd.DataFrame] = total_loads[ResourceType.ELECTRIC]
    total_hw_load: Optional[pd.DataFrame] = total_loads[ResourceType.HOT_CLEAN_WATER]
    total_waste_produced: Dict[WasteProduct, Dict[int, float]] = defaultdict(
        lambda: defaultdict(float)
    )

    # Calculate PV-T related performance profiles.
    buffer_tank_temperature: Optional[pd.DataFrame]
    buffer_tank_volume_supplied: pd.DataFrame
    clean_water_pvt_collector_output_temperature: Optional[pd.DataFrame]
    clean_water_pvt_electric_power_per_unit: pd.DataFrame
    feedwater_sources: List[Converter]
    renewable_thermal_cw_produced: pd.DataFrame
    thermal_desalination_electric_power_consumed: pd.DataFrame

    (
        buffer_tank_temperature,
        buffer_tank_volume_supplied,
        feedwater_sources,
        clean_water_pvt_collector_output_temperature,
        clean_water_pvt_electric_power_per_unit,
        renewable_thermal_cw_produced,
        required_cw_feedwater_sources,
        thermal_desalination_electric_power_consumed,
        total_waste_produced,
    ) = _calculate_renewable_cw_profiles(
        available_converters,
        disable_tqdm,
        end_hour,
        irradiance_data,
        logger,
        minigrid,
        number_of_cw_tanks,
        clean_water_pvt_size,
        scenario,
        start_hour,
        temperature_data,
        total_waste_produced,
        wind_speed_data,
    )
    logger.debug(
        "Mean buffer tank temperature: %s",
        np.mean(buffer_tank_temperature.values)
        if buffer_tank_temperature is not None
        else "N/A",
    )
    logger.debug(
        "Soruces of feedwater: %s",
        ", ".join([str(source) for source in feedwater_sources])
        if len(feedwater_sources) > 0
        else "N/A",
    )
    logger.debug(
        "Mean clean-water PV-T electric power per unit: %s",
        np.mean(clean_water_pvt_electric_power_per_unit.values),
    )
    logger.debug(
        "Maximum thermal desalination plant power consumption: %s",
        np.max(thermal_desalination_electric_power_consumed.values),
    )
    logger.debug(
        "Mean thermal desalination plant power consumption: %s",
        np.mean(thermal_desalination_electric_power_consumed.values),
    )

    # Calculate clean-water-related performance profiles.
    clean_water_power_consumed: pd.DataFrame
    renewable_cw_used_directly: pd.DataFrame
    tank_storage_profile: pd.DataFrame
    total_cw_supplied: Optional[pd.DataFrame] = None

    if scenario.desalination_scenario is not None:
        if total_cw_load is None:
            raise Exception(
                f"{BColours.fail}A simulation was run that specified a clean-water "
                + f"load but no clean-water load was passed in.{BColours.endc}"
            )
        # Process the load profile based on the relevant scenario.
        processed_total_cw_load: Optional[pd.DataFrame] = pd.DataFrame(
            compute_processed_load_profile(scenario, total_cw_load)[  # type: ignore
                start_hour:end_hour
            ].values
        )

        if processed_total_cw_load is None:
            logger.error(
                "%sNo processed clean-water load was calculated.%s",
                BColours.fail,
                BColours.endc,
            )
            raise InternalError(
                "Failed to calculate the processed total clean-water load profile."
            )

        # Determine the water-tank storage profile.
        (
            clean_water_power_consumed,
            renewable_cw_used_directly,
            tank_storage_profile,
        ) = get_water_storage_profile(
            processed_total_cw_load,
            renewable_thermal_cw_produced,
        )
        number_of_buffer_tanks: int = 1
    else:
        clean_water_power_consumed = pd.DataFrame([0] * simulation_hours)
        number_of_buffer_tanks = 0
        processed_total_cw_load = pd.DataFrame([0] * simulation_hours)
        renewable_cw_used_directly = pd.DataFrame([0] * simulation_hours)
        tank_storage_profile = pd.DataFrame([0] * simulation_hours)

    # Post process the dataframes.
    processed_total_cw_load = processed_total_cw_load.reset_index(drop=True)

    # Calculate hot-water-related profiles.
    processed_total_hw_load: pd.DataFrame
    if scenario.hot_water_scenario is not None:
        if total_hw_load is None:
            raise Exception(
                f"{BColours.fail}A simulation was run that specified a hot-water load "
                + f"but no hot-water load was passed in.{BColours.endc}"
            )
        # Process the load profile based on the relevant scenario.
        processed_total_hw_load = pd.DataFrame(
            compute_processed_load_profile(scenario, total_hw_load)[  # type: ignore
                start_hour:end_hour
            ]
        )
    else:
        number_of_hw_tanks = 0
        processed_total_hw_load = pd.DataFrame([0] * (end_hour - start_hour))

    # Calculate hot-water PV-T related performance profiles.
    hot_water_pump_electric_power_consumed: pd.DataFrame  # pylint: disable=unused-variable
    hot_water_pvt_collector_input_temperature: pd.DataFrame
    hot_water_pvt_collector_output_temperature: pd.DataFrame
    hot_water_pvt_electric_power_per_unit: pd.DataFrame
    hot_water_tank_temperature: pd.DataFrame
    hot_water_tank_volume_supplied: pd.DataFrame
    solar_thermal_hw_fraction: pd.DataFrame

    (
        auxiliary_heater,  # pylint: disable=unused-variable
        hot_water_power_consumed,
        hot_water_pvt_collector_input_temperature,
        hot_water_pvt_collector_output_temperature,
        hot_water_pvt_electric_power_per_unit,
        hot_water_tank_temperature,
        hot_water_tank_volume_supplied,
        hot_water_temperature_gain,
        solar_thermal_hw_fraction,
        total_waste_produced,
        volumetric_hw_dc_fraction,
    ) = _calculate_renewable_hw_profiles(
        available_converters,
        disable_tqdm,
        end_hour,
        irradiance_data,
        logger,
        minigrid,
        number_of_hw_tanks,
        processed_total_hw_load,
        hot_water_pvt_size,
        scenario,
        start_hour,
        temperature_data,
        total_waste_produced,
        wind_speed_data,
    )
    logger.debug(
        "Mean hot-water tank temperature: %s",
        np.mean(hot_water_tank_temperature.values)
        if hot_water_tank_temperature is not None
        else "N/A",
    )
    logger.debug(
        "Mean hot-water PV-T electric power per unit: %s",
        np.mean(hot_water_pvt_electric_power_per_unit.values),
    )

    # Post-process dataframes.
    processed_total_hw_load = processed_total_hw_load.reset_index(drop=True)

    # Calculate electricity-related profiles.
    if total_electric_load is None:
        logger.error(
            "No electric load was supplied to the energy_system.run_simulation method "
            "despite this being necessary for the simulation of energy systems."
        )
        raise InternalError(
            "No electric load was supplied to the energy_system.run_simulation method "
            "despite this being necessary for the simulation of energy systems."
        )

    processed_total_electric_load = pd.DataFrame(
        compute_processed_load_profile(scenario, total_electric_load)[  # type: ignore
            start_hour:end_hour
        ].values
        + clean_water_power_consumed.values
        + hot_water_power_consumed.values
        + thermal_desalination_electric_power_consumed.values
    )

    # Compute the electric input profiles.
    battery_storage_profile: pd.DataFrame
    grid_energy: pd.DataFrame
    kerosene_profile: pd.Series
    load_energy: pd.DataFrame
    renewables_energy: pd.DataFrame
    renewables_energy_map: Dict[RenewableEnergySource, pd.DataFrame] = {
        RenewableEnergySource.PV: pv_power_produced,  # type: ignore
        RenewableEnergySource.CLEAN_WATER_PVT: (
            clean_water_pvt_electric_power_per_unit
        ),
        RenewableEnergySource.HOT_WATER_PVT: hot_water_pvt_electric_power_per_unit,
    }
    renewables_energy_used_directly: pd.DataFrame
    (
        battery_storage_profile,
        grid_energy,
        kerosene_profile,
        load_energy,
        renewables_energy,
        renewables_energy_map,
        renewables_energy_used_directly,
    ) = get_electric_battery_storage_profile(
        clean_water_pvt_size=clean_water_pvt_size,
        grid_profile=grid_profile.iloc[start_hour:end_hour, 0],  # type: ignore
        hot_water_pvt_size=hot_water_pvt_size,
        kerosene_usage=kerosene_usage.iloc[start_hour:end_hour, 0],
        location=location,
        logger=logger,
        minigrid=minigrid,
        processed_total_electric_load=processed_total_electric_load,
        renewables_power_produced=renewables_energy_map,
        scenario=scenario,
        end_hour=end_hour,
        pv_size=pv_size,
        start_hour=start_hour,
    )

    if all(renewables_energy.values == 0):
        logger.warning(
            "%sNo renewable electricity was generated. Continuing with grid and diesel "
            "only.%s",
            BColours.warning,
            BColours.endc,
        )

    # Determine the number of households in the community.
    households = pd.DataFrame(
        population_hourly(location)[  # type: ignore
            simulation.start_year
            * HOURS_PER_YEAR : simulation.end_year
            * HOURS_PER_YEAR
        ].values
    )

    # Initialise battery storage parameters
    if scenario.battery:
        maximum_battery_energy_throughput: float = (
            electric_storage_size
            * minigrid.battery.cycle_lifetime
            * minigrid.battery.storage_unit
        )
        initial_battery_storage: float = (
            electric_storage_size
            * minigrid.battery.maximum_charge
            * minigrid.battery.storage_unit
        )
        maximum_battery_storage: float = (
            electric_storage_size
            * minigrid.battery.maximum_charge
            * minigrid.battery.storage_unit
        )
        minimum_battery_storage: float = (
            electric_storage_size
            * minigrid.battery.minimum_charge
            * minigrid.battery.storage_unit
        )
    else:
        maximum_battery_energy_throughput = 0
        initial_battery_storage = 0
        maximum_battery_storage = 0
        minimum_battery_storage = 0
    cumulative_battery_storage_power: float = 0.0
    hourly_battery_storage: Dict[int, float] = {}
    new_hourly_battery_storage: float = 0.0
    battery_health: Dict[int, float] = {}

    # @BenWinchester - Re-order this calculation to use CW and HW power consumed.
    # Initialise tank storage parameters
    (
        hourly_cw_tank_storage,
        initial_cw_tank_storage,
        maximum_cw_tank_storage,
        minimum_cw_tank_storage,
        clean_water_power_consumed_mapping,
    ) = _setup_tank_storage_profiles(
        logger,
        number_of_cw_tanks,
        clean_water_power_consumed,
        ResourceType.CLEAN_WATER,
        scenario,
        minigrid.clean_water_tank,
    )

    (
        hourly_hw_tank_storage,  # pylint: disable=unused-variable
        initial_hw_tank_storage,  # pylint: disable=unused-variable
        maximum_hw_tank_storage,  # pylint: disable=unused-variable
        minimum_hw_tank_storage,  # pylint: disable=unused-variable
        hot_water_power_consumed_mapping,  # pylint: disable=unused-variable
    ) = _setup_tank_storage_profiles(
        logger,
        number_of_hw_tanks,
        hot_water_power_consumed,
        ResourceType.HOT_CLEAN_WATER,
        scenario,
        minigrid.hot_water_tank,
    )

    # Initialise electric desalination paramteters.
    (
        brine_per_desalinated_litre,
        _,
        energy_per_desalinated_litre,
        maximum_water_throughput,
    ) = _calculate_electric_desalination_parameters(
        available_converters, feedwater_sources, logger, scenario
    )

    # Intialise tank accounting parameters
    backup_desalinator_water_supplied: Dict[int, float] = {}
    clean_water_demand_met_by_excess_energy: Dict[int, float] = {}
    clean_water_supplied_by_excess_energy: Dict[int, float] = {}
    conventional_water_supplied: Dict[int, float] = {}
    excess_energy_used_desalinating: Dict[int, float] = {}
    storage_water_supplied: Dict[int, float] = {}
    water_surplus: Dict[int, float] = {}
    # water_deficit: List[float] = []

    # Initialise energy accounting parameters
    energy_surplus: Optional[Dict[int, float]] = {}
    energy_deficit: Optional[Dict[int, float]] = {}
    storage_power_supplied: Dict[int, float] = {}

    # Do not do the itteration if no storage is being used
    if electric_storage_size == 0 or not scenario.battery:
        battery_health_frame: pd.DataFrame = pd.DataFrame(
            [float(0)] * (end_hour - start_hour)
        )
        energy_surplus_frame: pd.DataFrame = (
            (battery_storage_profile > 0) * battery_storage_profile
        ).abs()
        energy_deficit_frame: pd.DataFrame = (
            (battery_storage_profile < 0) * battery_storage_profile
        ).abs()
        initial_storage_size: float = 0
        final_storage_size: float = 0
        hourly_battery_storage_frame: pd.DataFrame = pd.DataFrame(
            [float(0)] * (end_hour - start_hour)
        )
        storage_power_supplied_frame: pd.DataFrame = pd.DataFrame(
            [float(0)] * (end_hour - start_hour)
        )
    # Carry out the itteration if there is some storage involved in the system.
    else:
        # Begin simulation, iterating over timesteps
        for t in tqdm(
            range(int(battery_storage_profile.size)),
            desc="hourly computation",
            disable=disable_tqdm,
            leave=False,
            unit="hour",
        ):
            # Calculate the electric iteration.
            (
                battery_energy_flow,
                excess_energy,
                new_hourly_battery_storage,
            ) = battery_iteration_step(
                battery_storage_profile,
                hourly_battery_storage,
                initial_battery_storage,
                logger,
                maximum_battery_storage,
                minigrid,
                minimum_battery_storage,
                time_index=t,
            )

            # Calculate the hot-water iteration.

            # Calculate the clean-water iteration.
            excess_energy, total_waste_produced = cw_tank_iteration_step(
                backup_desalinator_water_supplied,
                brine_per_desalinated_litre,
                clean_water_power_consumed_mapping,
                clean_water_demand_met_by_excess_energy,
                clean_water_supplied_by_excess_energy,
                conventional_cw_source_profiles,
                conventional_water_supplied,
                energy_per_desalinated_litre,
                excess_energy,
                excess_energy_used_desalinating,
                hourly_cw_tank_storage,
                initial_cw_tank_storage,
                logger,
                maximum_battery_storage,
                maximum_cw_tank_storage,
                maximum_water_throughput,
                minigrid,
                minimum_cw_tank_storage,
                new_hourly_battery_storage,
                scenario,
                storage_water_supplied,
                tank_storage_profile,
                total_waste_produced,
                time_index=t,
            )

            # Dumped energy and unmet demand
            energy_surplus[t] = excess_energy  # type: ignore
            energy_deficit[t] = max(  # type: ignore
                minimum_battery_storage - new_hourly_battery_storage, 0.0
            )  # Battery too empty

            # Battery capacities and blackouts (if battery is too full or empty)
            new_hourly_battery_storage = min(
                new_hourly_battery_storage, maximum_battery_storage
            )
            new_hourly_battery_storage = max(
                new_hourly_battery_storage, minimum_battery_storage
            )

            # Update hourly_battery_storage
            hourly_battery_storage[t] = new_hourly_battery_storage

            # Update battery health
            if scenario.battery and electric_storage_size > 0:
                (
                    cumulative_battery_storage_power,
                    maximum_battery_storage,
                    minimum_battery_storage,
                ) = _update_battery_health(
                    battery_energy_flow,
                    battery_health,
                    cumulative_battery_storage_power,
                    electric_storage_size,
                    hourly_battery_storage,
                    maximum_battery_energy_throughput,
                    minigrid,
                    storage_power_supplied,
                    time_index=t,
                )

    # Process the various outputs into dataframes.
    # energy_deficit_frame: pd.DataFrame = dict_to_dataframe(energy_deficit)
    if energy_surplus is not None:
        energy_surplus_frame: pd.DataFrame = dict_to_dataframe(energy_surplus, logger)
    else:
        energy_surplus_frame = pd.DataFrame([0] * (end_hour - start_hour))

    if scenario.battery and electric_storage_size > 0:
        battery_health_frame: pd.DataFrame = dict_to_dataframe(battery_health, logger)
        hourly_battery_storage_frame: pd.DataFrame = dict_to_dataframe(
            hourly_battery_storage, logger
        )
        storage_power_supplied_frame: pd.DataFrame = dict_to_dataframe(
            storage_power_supplied, logger
        )
    else:
        battery_health_frame = pd.DataFrame([1] * (end_hour - start_hour))
        hourly_battery_storage_frame = pd.DataFrame([0] * (end_hour - start_hour))
        storage_power_supplied_frame = pd.DataFrame([0] * (end_hour - start_hour))

    # Determine the initial and final storage sizes
<<<<<<< HEAD
    initial_storage_size = float(
        electric_storage_size * minigrid.battery.storage_unit
    )
    final_storage_size = float(
        initial_storage_size
        * np.min(battery_health_frame[0])
    )
=======
    initial_storage_size = float(electric_storage_size * minigrid.battery.storage_unit)
    final_storage_size = float(initial_storage_size * np.min(battery_health_frame[0]))
>>>>>>> 9ace519f

    if scenario.desalination_scenario is not None:
        backup_desalinator_water_frame: Optional[pd.DataFrame] = dict_to_dataframe(
            backup_desalinator_water_supplied, logger
        )
        clean_water_demand_met_by_excess_energy_frame: Optional[
            pd.DataFrame
        ] = dict_to_dataframe(clean_water_demand_met_by_excess_energy, logger)
        clean_water_power_consumed: Optional[pd.DataFrame] = dict_to_dataframe(
            clean_water_power_consumed_mapping, logger
        )
        clean_water_supplied_by_excess_energy_frame: Optional[
            pd.DataFrame
        ] = dict_to_dataframe(clean_water_supplied_by_excess_energy, logger)
        conventional_cw_supplied_frame: Optional[pd.DataFrame] = dict_to_dataframe(
            conventional_water_supplied, logger
        )
        excess_energy_used_desalinating_frame: Optional[
            pd.DataFrame
        ] = dict_to_dataframe(excess_energy_used_desalinating, logger)
        if hourly_cw_tank_storage is None:
            logger.error(
                "%sNo clean-water tank storage level information was outputted from "
                "the simulation despite non-`None` information being expected.%s",
                BColours.fail,
                BColours.endc,
            )
            raise InternalError(
                "Clean-water tank storage information not computed successfully."
            )
        hourly_cw_tank_storage_frame: Optional[pd.DataFrame] = dict_to_dataframe(
            hourly_cw_tank_storage, logger
        )
        storage_water_supplied_frame: Optional[pd.DataFrame] = dict_to_dataframe(
            storage_water_supplied, logger
        )
        water_surplus_frame: Optional[pd.DataFrame] = dict_to_dataframe(
            water_surplus, logger
        )
    else:
        backup_desalinator_water_frame = pd.DataFrame(
            [0.0] * int(battery_storage_profile.size)
        )
        clean_water_demand_met_by_excess_energy_frame = pd.DataFrame(
            [0.0] * int(battery_storage_profile.size)
        )
        clean_water_power_consumed = pd.DataFrame(
            [0.0] * int(battery_storage_profile.size)
        )
        clean_water_supplied_by_excess_energy_frame = pd.DataFrame(
            [0.0] * int(battery_storage_profile.size)
        )
        conventional_cw_supplied_frame = pd.DataFrame(
            [0.0] * int(battery_storage_profile.size)
        )
        excess_energy_used_desalinating_frame = pd.DataFrame(
            [0.0] * int(battery_storage_profile.size)
        )
        hourly_cw_tank_storage_frame = pd.DataFrame(
            [0.0] * int(battery_storage_profile.size)
        )
        storage_water_supplied_frame = pd.DataFrame(
            [0.0] * int(battery_storage_profile.size)
        )
        water_surplus_frame = pd.DataFrame([0.0] * int(battery_storage_profile.size))

    # Find unmet energy
    unmet_energy = pd.DataFrame(
        (
            load_energy.values
            + thermal_desalination_electric_power_consumed.values
            + clean_water_power_consumed.values
            + hot_water_power_consumed.values
            - renewables_energy_used_directly.values
            - grid_energy.values
            - storage_power_supplied_frame.values
        )
    )
    if thermal_desalination_electric_power_consumed is not None:
        unmet_energy = pd.DataFrame(
            (unmet_energy.values + thermal_desalination_electric_power_consumed.values)
        )

    # Determine the times for which the system experienced a blackout.
    blackout_times = ((unmet_energy > 0) * 1).astype(float)

    # Use backup diesel generator if present
    diesel_energy: pd.DataFrame
    diesel_fuel_usage: pd.DataFrame
    diesel_times: pd.DataFrame
    if scenario.diesel_scenario.mode == DieselMode.BACKUP:
        (
            diesel_capacity,
            diesel_energy,
            diesel_fuel_usage,
            diesel_times,
            unmet_energy,
        ) = _calculate_backup_diesel_generator_usage(
            blackout_times, minigrid, scenario, unmet_energy
        )
    elif scenario.diesel_scenario.mode == DieselMode.CYCLE_CHARGING:
        logger.error(
            "%sCycle charing is not currently supported.%s",
            BColours.fail,
            BColours.endc,
        )
        raise InputFileError(
            "scenario inputs", "Cycle charing is not currently supported."
        )
    elif scenario.diesel_scenario.mode == DieselMode.DISABLED:
        diesel_energy = pd.DataFrame([0.0] * int(battery_storage_profile.size))
        diesel_times = pd.DataFrame([0.0] * int(battery_storage_profile.size))
        diesel_fuel_usage = pd.DataFrame([0.0] * int(battery_storage_profile.size))
        diesel_capacity = 0.0
    else:
        logger.error(
            "%sDiesel mode must be specified. Valid modes are %s.%s",
            BColours.fail,
            ", ".join({e.value for e in DieselMode}),
            BColours.endc,
        )
        raise InputFileError(
            "scenario inputs", "Diesel mode must be specified in the scenario file."
        )

    # Find new blackout times, according to when there is unmet energy
    blackout_times = ((unmet_energy > 0) * 1).astype(float)
    # Ensure all unmet energy is calculated correctly, removing any negative values
    unmet_energy = ((unmet_energy > 0) * unmet_energy).abs()  # type: ignore
    # Ensure all unmet clean-water energy is considered.
    clean_water_power_consumed = clean_water_power_consumed.mul(  # type: ignore
        1 - blackout_times
    )
    thermal_desalination_electric_power_consumed = (
        thermal_desalination_electric_power_consumed.mul(  # type: ignore
            1 - blackout_times
        )
    )

    # Find how many kerosene lamps are in use
    kerosene_usage = pd.DataFrame(
        blackout_times.loc[:, 0].mul(kerosene_profile.values)  # type: ignore
    )
    kerosene_mitigation = pd.DataFrame(
        (1 - blackout_times).loc[:, 0].mul(kerosene_profile.values)  # type: ignore
    )

    # Find total energy used by the system
    total_energy_used = pd.DataFrame(
        renewables_energy_used_directly.values
        + storage_power_supplied_frame.values
        + grid_energy.values
        + diesel_energy.values
        + excess_energy_used_desalinating_frame.values
    )

    power_used_on_electricity = (
        total_energy_used
        - excess_energy_used_desalinating_frame  # type: ignore
        - clean_water_power_consumed  # type: ignore
        - thermal_desalination_electric_power_consumed  # type: ignore
        - hot_water_power_consumed  # type: ignore
    )
    power_used_on_electricity.columns = pd.Index(
        [ColumnHeader.POWER_CONSUMED_BY_ELECTRIC_DEVICES.value]
    )

    # Clean-water scenario system performance outputs.
    if scenario.desalination_scenario is not None:
        # Compute the amount of time for which the backup water was able to operate.
        backup_desalinator_water_frame = backup_desalinator_water_frame.mul(  # type: ignore
            1 - blackout_times
        )

        # Compute the outputs from the itteration stage
        total_cw_supplied: pd.DataFrame = pd.DataFrame(  # type: ignore
            renewable_cw_used_directly.values
            + storage_water_supplied_frame.values
            + backup_desalinator_water_frame.values
            + clean_water_supplied_by_excess_energy_frame.values
            + conventional_cw_supplied_frame.values
        ).mul((1 - blackout_times))

        water_surplus_frame = (  # type: ignore
            (total_cw_supplied - processed_total_cw_load) > 0  # type: ignore
        ) * (
            total_cw_supplied - processed_total_cw_load  # type: ignore
        )

        total_cw_used = total_cw_supplied - water_surplus_frame  # type: ignore

        # Compute when the water demand went unmet.
        # NOTE: This is manually handled to be non-`None`.
        if processed_total_cw_load is None:
            raise InternalError("Processed clean-water load was `None` unexpectedly.")
        unmet_clean_water = pd.DataFrame(
            processed_total_cw_load.values - total_cw_supplied.values  # type: ignore
        )
        unmet_clean_water = unmet_clean_water * (unmet_clean_water > 0)  # type: ignore

        # Convert the PV-T units to kWh.
        if minigrid.pvt_panel is None:
            raise InternalError("Minigrid has no PV-T panel present.")
        clean_water_pvt_electric_power_per_kwh: pd.DataFrame = (
            clean_water_pvt_electric_power_per_unit  # type: ignore
            / minigrid.pvt_panel.pv_unit
        )

        # Find the new clean-water blackout times, according to when there is unmet
        # demand
        clean_water_blackout_times = ((unmet_clean_water > 0) * 1).astype(float)

        # Clean-water system performance outputs
        backup_desalinator_water_frame.columns = pd.Index(
            [ColumnHeader.CLEAN_WATER_FROM_PRIORITISATION.value]
        )
        clean_water_blackout_times.columns = pd.Index(
            [ColumnHeader.CLEAN_WATER_BLACKOUTS.value]
        )
        clean_water_demand_met_by_excess_energy_frame.columns = pd.Index(
            [ColumnHeader.CLEAN_WATER_FROM_EXCESS_ELECTRICITY]  # type: ignore
        )
        clean_water_power_consumed.columns = pd.Index(
            [ColumnHeader.POWER_CONSUMED_BY_DESALINATION.value]
        )
        clean_water_supplied_by_excess_energy_frame.columns = pd.Index(
            [ColumnHeader.CLEAN_WATER_FROM_EXCESS_ELECTRICITY.value]
        )
        conventional_cw_supplied_frame.columns = pd.Index(
            [ColumnHeader.CLEAN_WATER_FROM_CONVENTIONAL_SOURCES.value]
        )
        excess_energy_used_desalinating_frame.columns = pd.Index(
            [ColumnHeader.EXCESS_POWER_CONSUMED_BY_DESALINATION.value]
        )
        hourly_cw_tank_storage_frame.columns = pd.Index(
            [ColumnHeader.CW_TANK_STORAGE_PROFILE.value]
        )
        processed_total_cw_load.columns = pd.Index([ColumnHeader.TOTAL_CW_LOAD.value])
        renewable_thermal_cw_produced.columns = pd.Index(
            [ColumnHeader.CLEAN_WATER_FROM_THERMAL_RENEWABLES.value]
        )
        renewable_cw_used_directly.columns = pd.Index(
            [ColumnHeader.RENEWABLE_CW_USED_DIRECTLY.value]
        )
        storage_water_supplied_frame.columns = pd.Index(
            [ColumnHeader.CLEAN_WATER_FROM_STORAGE.value]
        )
        # FIXME: This calculation needs fixing to take into account different operation
        # scenarios for the desalination plant.
        thermal_desalination_plant_renewable_fraction = pd.DataFrame(
            [1] * (end_hour - start_hour)
        )
        thermal_desalination_plant_renewable_fraction.columns = pd.Index(
            [ColumnHeader.DESALINATION_PLANT_RENEWABLE_FRACTION.value]
        )
        total_cw_used.columns = pd.Index([ColumnHeader.TOTAL_CW_CONSUMED.value])
        total_cw_supplied.columns = pd.Index(  # type: ignore
            [ColumnHeader.TOTAL_CW_SUPPLIED.value]
        )
        unmet_clean_water.columns = pd.Index([ColumnHeader.UNMET_CLEAN_WATER.value])
        water_surplus_frame.columns = pd.Index([ColumnHeader.WATER_SURPLUS.value])

        if scenario.pv_t:
            if buffer_tank_temperature is None:
                logger.error(
                    "%sInternal error: buffer tank temperature was None despite buffer "
                    "tanks being present.%s",
                    BColours.fail,
                    BColours.endc,
                )
                raise InternalError(
                    "Buffer tank temperature was expected but was `None`."
                )
            buffer_tank_temperature.columns = pd.Index(
                [ColumnHeader.BUFFER_TANK_TEMPERATURE.value]
            )
            buffer_tank_volume_supplied.columns = pd.Index(
                [ColumnHeader.BUFFER_TANK_OUTPUT.value]
            )
            if clean_water_pvt_collector_output_temperature is None:
                logger.error(
                    "%sInternal error: PV-T output temperature was None despite PV-T "
                    "being present.%s",
                    BColours.fail,
                    BColours.endc,
                )
                raise InternalError(
                    "PV-T output temperature was expected but was `None`."
                )
            clean_water_pvt_collector_output_temperature.columns = pd.Index(
                [ColumnHeader.CW_PVT_OUTPUT_TEMPERATURE.value]
            )
            clean_water_pvt_electric_power_per_kwh.columns = pd.Index(
                [ColumnHeader.CW_PVT_ELECTRICITY_SUPPLIED_PER_KWP.value]
            )
            thermal_desalination_electric_power_consumed.columns = pd.Index(
                [ColumnHeader.POWER_CONSUMED_BY_THERMAL_DESALINATION.value]
            )

    # Hot-water scenario system performance outputs.
    if scenario.hot_water_scenario is not None:
        # Process any errors.
        if hot_water_tank_temperature is None:
            raise InternalError("Hot-water tank temperature undefined.")
        if hot_water_pvt_collector_input_temperature is None:
            raise InternalError("Hot-water PV-T input temperature undefined.")
        if hot_water_pvt_collector_output_temperature is None:
            raise InternalError("Hot-water PV-T output temperature undefined.")
        if minigrid.pvt_panel is None:
            raise InternalError("PV-T panel not defined.")

        # Convert the PV-T units to kWh.
        hot_water_pvt_electric_power_per_kwh: pd.DataFrame = pd.DataFrame(
            hot_water_pvt_electric_power_per_unit  # type: ignore
            / minigrid.pvt_panel.pv_unit
        )
        hot_water_power_consumed.columns = pd.Index(
            [ColumnHeader.POWER_CONSUMED_BY_HOT_WATER.value]
        )

        # Add headers to the columns.
        hot_water_power_consumed.columns = pd.Index(
            [ColumnHeader.POWER_CONSUMED_BY_HOT_WATER.value]
        )
        hot_water_pvt_collector_input_temperature.columns = pd.Index(
            [ColumnHeader.HW_PVT_INPUT_TEMPERATURE.value]
        )
        hot_water_pvt_collector_output_temperature.columns = pd.Index(
            [ColumnHeader.HW_PVT_OUTPUT_TEMPERATURE.value]
        )
        hot_water_pvt_electric_power_per_kwh.columns = pd.Index(
            [ColumnHeader.HW_PVT_ELECTRICITY_SUPPLIED_PER_KWP.value]
        )
        hot_water_pvt_electric_power_per_unit.columns = pd.Index(
            [ColumnHeader.HW_PVT_ELECTRICITY_SUPPLIED_PER_UNIT.value]
        )
        hot_water_tank_temperature.columns = pd.Index(
            [ColumnHeader.HW_TANK_TEMPERATURE.value]
        )
        hot_water_tank_volume_supplied.columns = pd.Index(
            [ColumnHeader.HW_TANK_OUTPUT.value]
        )
        hot_water_temperature_gain.columns = pd.Index(
            [ColumnHeader.HW_TEMPERATURE_GAIN.value]
        )
        processed_total_hw_load.columns = pd.Index([ColumnHeader.TOTAL_HW_LOAD.value])
        solar_thermal_hw_fraction.columns = pd.Index(
            [ColumnHeader.HW_SOLAR_THERMAL_FRACTION.value]
        )
        volumetric_hw_dc_fraction.columns = pd.Index(
            [ColumnHeader.HW_VOL_DEMAND_COVERED.value]
        )

    # Waste product performance outputs
    brine_produced: Optional[pd.DataFrame] = (
        pd.DataFrame.from_dict(
            {
                int(key): float(value)
                for key, value in dict(total_waste_produced[WasteProduct.BRINE]).items()
            },
            orient="index",
        )
        if WasteProduct.BRINE in total_waste_produced
        else None
    )
    if brine_produced is not None:
        brine_produced.columns = pd.Index([ColumnHeader.BRINE.value])

    # Electric system performance outputs
    battery_health_frame.columns = pd.Index([ColumnHeader.BATTERY_HEALTH.value])
    blackout_times.columns = pd.Index([ColumnHeader.BLACKOUTS.value])
    diesel_fuel_usage.columns = pd.Index([ColumnHeader.DIESEL_FUEL_USAGE.value])
    diesel_times.columns = pd.Index([ColumnHeader.DIESEL_GENERATOR_TIMES.value])
    energy_surplus_frame.columns = pd.Index([ColumnHeader.DUMPED_ELECTRICITY.value])
    hourly_battery_storage_frame.columns = pd.Index(
        [ColumnHeader.HOURLY_STORAGE_PROFILE.value]
    )
    households.columns = pd.Index([ColumnHeader.HOUSEHOLDS.value])
    diesel_energy.columns = pd.Index([ColumnHeader.DIESEL_ENERGY_SUPPLIED.value])
    kerosene_mitigation.columns = pd.Index([ColumnHeader.KEROSENE_MITIGATION.value])
    kerosene_usage.columns = pd.Index([ColumnHeader.KEROSENE_LAMPS.value])
    storage_power_supplied_frame.columns = pd.Index(
        [ColumnHeader.ELECTRICITY_FROM_STORAGE.value]
    )
    total_energy_used.columns = pd.Index(
        [ColumnHeader.TOTAL_ELECTRICITY_CONSUMED.value]
    )
    unmet_energy.columns = pd.Index([ColumnHeader.UNMET_ELECTRICITY.value])

    # System details
    system_details = SystemDetails(
        diesel_capacity,
        simulation.end_year,
        {converter: converters.count(converter) for converter in converters},
        clean_water_pvt_size
        * float(
            solar_degradation(minigrid.pvt_panel.lifetime, location.max_years).iloc[
                HOURS_PER_YEAR * (simulation.end_year - simulation.start_year), 0
            ]
        )
        if minigrid.pvt_panel is not None and scenario.desalination_scenario is not None
        else None,
        hot_water_pvt_size
        * float(
            solar_degradation(minigrid.pvt_panel.lifetime, location.max_years).iloc[
                HOURS_PER_YEAR * (simulation.end_year - simulation.start_year), 0
            ]
        )
        if minigrid.pvt_panel is not None and scenario.hot_water_scenario is not None
        else None,
        number_of_buffer_tanks if scenario.desalination_scenario is not None else None,
        number_of_cw_tanks if scenario.desalination_scenario is not None else None,
        number_of_hw_tanks if scenario.hot_water_scenario is not None else None,
        pv_size
        * float(
            solar_degradation(minigrid.pv_panel.lifetime, location.max_years).iloc[
                HOURS_PER_YEAR * (simulation.end_year - simulation.start_year), 0
            ]
        ),
        final_storage_size,
        {converter: converters.count(converter) for converter in converters},
        clean_water_pvt_size
        if minigrid.pvt_panel is not None and scenario.desalination_scenario is not None
        else None,
        hot_water_pvt_size
        if minigrid.pvt_panel is not None and scenario.hot_water_scenario is not None
        else None,
        number_of_buffer_tanks if scenario.desalination_scenario is not None else None,
        number_of_cw_tanks if scenario.desalination_scenario is not None else None,
        number_of_hw_tanks if scenario.hot_water_scenario is not None else None,
        pv_size,
        initial_storage_size,
        [source.name for source in required_cw_feedwater_sources]
        if len(required_cw_feedwater_sources) > 0
        else None,
        simulation.start_year,
    )

    # Separate out the various renewable inputs.
    pv_energy = renewables_energy_map[RenewableEnergySource.PV]
    clean_water_pvt_energy = renewables_energy_map[
        RenewableEnergySource.CLEAN_WATER_PVT
    ]
    hot_water_pvt_energy = renewables_energy_map[RenewableEnergySource.HOT_WATER_PVT]
    total_pvt_energy = pd.DataFrame(
        clean_water_pvt_energy.values + hot_water_pvt_energy.values
    )
    total_pvt_energy.columns = pd.Index(
        [ColumnHeader.TOTAL_PVT_ELECTRICITY_SUPPLIED.value]
    )

    # End simulation timer
    timer_end = datetime.datetime.now()
    time_delta = timer_end - timer_start

    # Return all outputs
    system_performance_outputs_list = [
        load_energy,
        total_energy_used,
        power_used_on_electricity,
        unmet_energy,
        blackout_times,
        renewables_energy_used_directly,
        storage_power_supplied_frame,
        grid_energy,
        diesel_energy,
        diesel_times,
        diesel_fuel_usage,
        battery_storage_profile,
        pv_energy,
        renewables_energy,
        hourly_battery_storage_frame,
        energy_surplus_frame,
        battery_health_frame,
        households,
        kerosene_usage,
        kerosene_mitigation,
    ]

    if (
        scenario.desalination_scenario is not None
        or scenario.hot_water_scenario is not None
    ):
        system_performance_outputs_list.append(total_pvt_energy)
    if scenario.desalination_scenario is not None:
        desalination_performance_outputs: List[Optional[pd.DataFrame]] = [
            backup_desalinator_water_frame,
            clean_water_blackout_times,
            clean_water_demand_met_by_excess_energy_frame,
            clean_water_power_consumed,
            clean_water_supplied_by_excess_energy_frame,
            conventional_cw_supplied_frame,
            excess_energy_used_desalinating_frame,
            hourly_cw_tank_storage_frame,
            processed_total_cw_load,
            renewable_thermal_cw_produced,
            renewable_cw_used_directly,
            storage_water_supplied_frame,
            total_cw_supplied,
            total_cw_used,
            unmet_clean_water,
            water_surplus_frame,
        ]

        if any(entry is None for entry in desalination_performance_outputs):
            logger.error(
                "%sError saving desalination outputs, simulation returned `None` as "
                "outputs despite non-`None` outputs being expected.%s",
                BColours.fail,
                BColours.endc,
            )
            raise InternalError(
                "Some outputs of the simulation were returned as `None` for "
                "desalination related outputs despite non-`None` outputs being "
                "expected."
            )

        system_performance_outputs_list.extend(
            desalination_performance_outputs  # type: ignore
        )

        if scenario.pv_t:
            clean_water_performance_outputs: List[Optional[pd.DataFrame]] = [
                buffer_tank_temperature,
                buffer_tank_volume_supplied,
                clean_water_pvt_collector_output_temperature,
                clean_water_pvt_electric_power_per_kwh,
                clean_water_pvt_energy,
                thermal_desalination_electric_power_consumed,
            ]

            if any(entry is None for entry in clean_water_performance_outputs):
                logger.error(
                    "%sError saving clean-water outputs, simulation returned `None` as "
                    "outputs despite non-`None` outputs being expected.%s",
                    BColours.fail,
                    BColours.endc,
                )
                raise InternalError(
                    "Some outputs of the simulation were returned as `None` for "
                    "clean-water related outputs despite non-`None` outputs being "
                    "expected."
                )

            system_performance_outputs_list.extend(
                clean_water_performance_outputs  # type: ignore
            )

    if scenario.hot_water_scenario is not None:
        hot_water_performance_outputs: List[Optional[pd.DataFrame]] = [
            hot_water_power_consumed,
            hot_water_pvt_collector_input_temperature,
            hot_water_pvt_collector_output_temperature,
            hot_water_pvt_electric_power_per_kwh,
            hot_water_pvt_electric_power_per_unit,
            hot_water_pvt_energy,
            hot_water_tank_temperature,
            hot_water_tank_volume_supplied,
            hot_water_temperature_gain,
            processed_total_hw_load,
            solar_thermal_hw_fraction,
            volumetric_hw_dc_fraction,
        ]

        if any(entry is None for entry in hot_water_performance_outputs):
            logger.error(
                "%sError saving hot-water outputs, simulation returned `None` as "
                "outputs despite non-`None` outputs being expected.%s",
                BColours.fail,
                BColours.endc,
            )
            raise InternalError(
                "Some outputs of the simulation were returned as `None` for hot-water "
                "related outputs despite non-`None` outputs being expected."
            )

        system_performance_outputs_list.extend(
            hot_water_performance_outputs  # type: ignore
        )

    if brine_produced is not None:
        system_performance_outputs_list.append(brine_produced)

    system_performance_outputs = pd.concat(
        system_performance_outputs_list,
        axis=1,
    )

    return time_delta, system_performance_outputs, system_details


#     def lifetime_simulation(self, optimisation_report):
#         """
#         Simulates a minigrid over its lifetime.

#         Simulates a minigrid system over the course of its lifetime to get the complete
#         technical performance of the system

#         Inputs:
#             - optimisation_report:
#                 Report of outputs from Optimisation().multiple_optimisation_step()

#         Outputs:
#             - lifetime_output:
#                 The lifetime technical performance of the system

#         """
#         # Initialise
#         optimisation_report = optimisation_report.reset_index(drop=True)
#         lifetime_output = pd.DataFrame([])
#         simulation_periods = np.size(optimisation_report, 0)
#         # Iterate over all simulation periods
#         for sim in range(simulation_periods):
#             system_performance_outputs = self.simulation(
#                 start_year=int(optimisation_report["Start year"][sim]),
#                 end_year=int(optimisation_report["End year"][sim]),
#                 pv_size=float(optimisation_report["Initial PV size"][sim]),
#                 electric_storage_size=float(
#                     optimisation_report["Initial storage size"][sim]
#                 ),
#             )
#             lifetime_output = pd.concat(
#                 [lifetime_output, system_performance_outputs[0]], axis=0
#             )
#         return lifetime_output.reset_index(drop=True)

#     #%%
#     # =============================================================================
#     # ENERGY BALANCE FUNCTIONS
#     #       These functions identify the sources and uses of energy in the system,
#     #       such as generation, loads and the overall balance
#     # =============================================================================
#     #%% Energy balance

#     #%% Energy usage<|MERGE_RESOLUTION|>--- conflicted
+++ resolved
@@ -867,7 +867,6 @@
                     scenario.hot_water_scenario.demand_temperature
                     - hot_water_tank_temperature
                 )  # [degC]
-<<<<<<< HEAD
             )
 
             if isinstance(auxiliary_heater, DieselWaterHeater):
@@ -914,62 +913,12 @@
             )
 
         else:
-            auxiliary_heater_power_consumption = pd.DataFrame([0] * (end_hour - start_hour))
-            auxiliary_heater_heat_consumption = pd.DataFrame([0] * (end_hour - start_hour))
-=======
-            )
-
-            if isinstance(auxiliary_heater, DieselWaterHeater):
-                # Compute the heat consumed by the auxiliary heater.
-                auxiliary_heater_heat_consumption: pd.DataFrame = pd.DataFrame(
-                    (hot_water_tank_volume_supplied > 0)
-                    * hot_water_tank_volume_supplied
-                    * minigrid.hot_water_tank.heat_capacity
-                    * (
-                        scenario.hot_water_scenario.demand_temperature
-                        - hot_water_tank_temperature
-                    )
-                )
-            else:
-                auxiliary_heater_heat_consumption = pd.DataFrame(
-                    [0] * (end_hour - start_hour)
-                )
-
-            # Update the waste production calculation with the waste that's produced by
-            # the auxiliary water heater.
-            total_waste_produced.update(
-                {
-                    waste_product: defaultdict(
-                        float,
-                        pd.DataFrame(
-                            (
-                                waste_produced
-                                * (
-                                    hot_water_tank_volume_supplied
-                                    / auxiliary_heater.input_resource_consumption[
-                                        ResourceType.CLEAN_WATER
-                                    ]
-                                )
-                                * (hot_water_tank_volume_supplied > 0)
-                                * (
-                                    scenario.hot_water_scenario.demand_temperature
-                                    - hot_water_tank_temperature
-                                )
-                            ).values
-                        ).to_dict(),
-                    )
-                    for waste_product, waste_produced in auxiliary_heater.waste_production.items()
-                }
-            )
-
-        else:
             auxiliary_heater_power_consumption = pd.DataFrame(
                 [0] * (end_hour - start_hour)
             )
             auxiliary_heater_heat_consumption = pd.DataFrame(
                 [0] * (end_hour - start_hour)
             )
->>>>>>> 9ace519f
 
         # Compute the power consumed by the thermal desalination plant.
         hot_water_power_consumed: pd.DataFrame = pd.DataFrame(
@@ -1906,18 +1855,8 @@
         storage_power_supplied_frame = pd.DataFrame([0] * (end_hour - start_hour))
 
     # Determine the initial and final storage sizes
-<<<<<<< HEAD
-    initial_storage_size = float(
-        electric_storage_size * minigrid.battery.storage_unit
-    )
-    final_storage_size = float(
-        initial_storage_size
-        * np.min(battery_health_frame[0])
-    )
-=======
     initial_storage_size = float(electric_storage_size * minigrid.battery.storage_unit)
     final_storage_size = float(initial_storage_size * np.min(battery_health_frame[0]))
->>>>>>> 9ace519f
 
     if scenario.desalination_scenario is not None:
         backup_desalinator_water_frame: Optional[pd.DataFrame] = dict_to_dataframe(
