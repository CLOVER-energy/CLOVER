--- conflicted
+++ resolved
@@ -52,18 +52,9 @@
     dict_to_dataframe,
 )
 from ..conversion.conversion import Converter, ThermalDesalinationPlant, WaterSource
-<<<<<<< HEAD
-from ..generation.solar import SolarPanelType, solar_degradation
-from ..load.load import (
-    compute_processed_load_profile,
-    HOT_WATER_USAGE,
-    population_hourly,
-)
-from ..impact.__utils__ import WasteProduct
-=======
 from ..generation.solar import solar_degradation
 from ..load.load import compute_processed_load_profile, population_hourly
->>>>>>> 30e734cd
+from ..impact.__utils__ import WasteProduct
 from .__utils__ import determine_available_converters, Minigrid
 from .diesel import (
     DieselWaterHeater,
@@ -801,16 +792,10 @@
                     "energy system inputs OR hot-water scenario",
                     "No electric water heater defined despite the hot-water scenario "
                     "specifying that this is needed.",
-<<<<<<< HEAD
-                )
+                ) from None
         elif scenario.hot_water_scenario.auxiliary_heater is None:
             auxiliary_heater = None
         else:
-=======
-                ) from None
-
-        if auxiliary_heater is None:
->>>>>>> 30e734cd
             logger.error(
                 "%sAuxiliary water heater scenario was not of valid types. Valid types: %s%s",
                 BColours.fail,
@@ -855,7 +840,6 @@
         )
         logger.debug("Hot-water PV-T performance successfully computed.")
 
-<<<<<<< HEAD
         # Compute the electric power consumed by the auxiliary heater.
         if auxiliary_heater is not None:
             # Determine the electric power consumed by the auxiliary heater.
@@ -876,18 +860,6 @@
                     - hot_water_tank_temperature
                 )  # [degC]
             )
-=======
-        # Compute the heat consumed by the auxiliary heater.
-        # auxiliary_heater_heat_consumption: pd.DataFrame = pd.DataFrame(
-        #     (hot_water_tank_volume_supplied > 0)
-        #     * hot_water_tank_volume_supplied  # type: ignore
-        #     * minigrid.hot_water_tank.heat_capacity
-        #     * (
-        #         scenario.hot_water_scenario.demand_temperature  # type: ignore
-        #         - hot_water_tank_temperature
-        #     )
-        # )
->>>>>>> 30e734cd
 
             if isinstance(auxiliary_heater, DieselWaterHeater):
                 # Compute the heat consumed by the auxiliary heater.
@@ -990,16 +962,12 @@
         hot_water_tank_volume_supplied = hot_water_tank_volume_supplied.reset_index(
             drop=True
         )
-<<<<<<< HEAD
         hot_water_temperature_gain = hot_water_temperature_gain.reset_index(drop=True)
+        renewable_hw_fraction = renewable_hw_fraction.reset_index(  # type: ignore
+            drop=True
+        )
         solar_thermal_hw_fraction = solar_thermal_hw_fraction.reset_index(drop=True)
         logger.debug("Hot-water PV-T performance profiles determined.")
-=======
-        renewable_hw_fraction = renewable_hw_fraction.reset_index(  # type: ignore
-            drop=True
-        )
-        logger.info("Hot-water PV-T performance profiles determined.")
->>>>>>> 30e734cd
 
     else:
         logger.debug("Skipping hot-water PV-T performance-profile calculation.")
@@ -1531,12 +1499,8 @@
         processed_total_hw_load = pd.DataFrame([0] * (end_hour - start_hour))
 
     # Calculate hot-water PV-T related performance profiles.
-<<<<<<< HEAD
-    hot_water_pump_electric_power_consumed: pd.DataFrame
+    hot_water_pump_electric_power_consumed: pd.DataFrame  # pylint: disable=unused-variable
     hot_water_pvt_collector_input_temperature: pd.DataFrame
-=======
-    hot_water_pump_electric_power_consumed: pd.DataFrame  # pylint: disable=unused-variable
->>>>>>> 30e734cd
     hot_water_pvt_collector_output_temperature: pd.DataFrame
     hot_water_pvt_electric_power_per_unit: pd.DataFrame
     hot_water_tank_temperature: pd.DataFrame
@@ -1725,12 +1689,8 @@
 
     # Initialise electric desalination paramteters.
     (
-<<<<<<< HEAD
         brine_per_desalinated_litre,
-        electric_desalinators,
-=======
         _,
->>>>>>> 30e734cd
         energy_per_desalinated_litre,
         maximum_water_throughput,
     ) = _calculate_electric_desalination_parameters(
