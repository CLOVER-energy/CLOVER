--- conflicted
+++ resolved
@@ -270,7 +270,6 @@
     return energy_threshold
 
 
-<<<<<<< HEAD
 def get_cycle_charging_energy() -> Tuple[float, float, float]:
     """
     Calculate cycle-charging storage parameters.
@@ -316,7 +315,8 @@
           SUBTRACTING what was used
 
     """
-=======
+
+
 def _find_deficit_threshold(
     unmet_energy: pd.DataFrame,
     blackouts: pd.DataFrame,
@@ -362,7 +362,6 @@
         "src.clover.simulation.diesel::_find_deficit_threshold",
         "Cannot find deficit threshold for non-backup scenarios.",
     )
->>>>>>> 244d1b4d
 
 
 def get_diesel_energy_and_times(
