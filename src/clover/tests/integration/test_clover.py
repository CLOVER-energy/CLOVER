--- conflicted
+++ resolved
@@ -485,8 +485,8 @@
             average_daily_grid_times=9.338,
             average_daily_renewables_energy=4.262,
             average_daily_storage_energy=7.52,
-            blackouts=0.029,
-            cumulative_cost=31618.403,
+            blackouts=0.1,
+            cumulative_cost=32249.869,
             cumulative_ghgs=91620.383,
             cumulative_pv_generation=36685.0,
             diesel_capacity=3.0,
@@ -521,8 +521,8 @@
             average_daily_renewables_energy=4.262,
             average_daily_storage_energy=0.0,
             blackouts=0.1,
-            cumulative_cost=25033.509,
-            cumulative_ghgs=107409.74,
+            cumulative_cost=26343.181,
+            cumulative_ghgs=100650.761,
             cumulative_pv_generation=36685.0,
             diesel_capacity=3.0,
             diesel_times=0.394,
@@ -631,6 +631,571 @@
             average_daily_grid_times=0.0,
             average_daily_renewables_energy=4.271,
             average_daily_storage_energy=9.807,
+            blackouts=0.099,
+            cumulative_cost=32209.939,
+            cumulative_ghgs=91493.592,
+            cumulative_pv_generation=36685.0,
+            diesel_capacity=3.0,
+            diesel_times=0.356,
+            final_pv_size=19.0,
+            final_storage_size=20.227,
+            initial_pv_size=20.0,
+            initial_storage_size=25.0,
+            lcue=1.179,
+            renewables_fraction=0.717,
+            unmet_energy_fraction=0.011,
+        )
+
+    @pytest.mark.integrest
+    def test_grid_prioritise_diesel_and_pv(self):
+        """
+        Tests the case with diesel and PV.
+
+        The test simulation uses:
+            - a PV system size of 20.
+
+        """
+
+        info_file_data = self._run_clover_simulation(
+            True, False, True, False, prioritise_self_generation=False, pv_size=20
+        )
+        self._check_output(
+            info_file_data,
+            average_daily_diesel=14.879,
+            average_daily_grid_energy=0.0,
+            average_daily_grid_times=0.0,
+            average_daily_renewables_energy=4.271,
+            average_daily_storage_energy=0.0,
+            blackouts=0.1,
+            cumulative_cost=29025.727,
+            cumulative_ghgs=104115.842,
+            cumulative_pv_generation=36685.0,
+            diesel_capacity=3.0,
+            diesel_times=0.726,
+            final_pv_size=19.0,
+            final_storage_size=0.0,
+            initial_pv_size=20.0,
+            initial_storage_size=0.0,
+            lcue=1.092,
+            renewables_fraction=0.223,
+            unmet_energy_fraction=0.011,
+        )
+
+    @pytest.mark.integrest
+    def test_grid_prioritise_diesel_and_storage(self):
+        """
+        Tests the case with diesel and storage.
+
+        The test simulation uses:
+            - a storage system size of 25 kWh.
+
+        """
+
+        info_file_data = self._run_clover_simulation(
+            True, False, False, True, prioritise_self_generation=False, storage_size=25
+        )
+        self._check_output(
+            info_file_data,
+            average_daily_diesel=18.43,
+            average_daily_grid_energy=0.0,
+            average_daily_grid_times=0.0,
+            average_daily_renewables_energy=0.0,
+            average_daily_storage_energy=0.006,
+            blackouts=0.098,
+            cumulative_cost=15694.76,
+            cumulative_ghgs=48238.701,
+            cumulative_pv_generation=0.0,
+            diesel_capacity=3.0,
+            diesel_times=0.901,
+            final_pv_size=0.0,
+            final_storage_size=24.997,
+            initial_pv_size=0.0,
+            initial_storage_size=25.0,
+            lcue=0.621,
+            renewables_fraction=0.0,
+            unmet_energy_fraction=0.021,
+        )
+
+    @pytest.mark.integrest
+    def test_grid_prioritise_diesel_only(self):
+        """
+        Tests the case with diesel only.
+
+        The test simulation uses no PV or storage.
+
+        """
+
+        info_file_data = self._run_clover_simulation(
+            True, False, False, False, prioritise_self_generation=False
+        )
+        self._check_output(
+            info_file_data,
+            average_daily_diesel=18.435,
+            average_daily_grid_energy=0.0,
+            average_daily_grid_times=0.0,
+            average_daily_renewables_energy=0.0,
+            average_daily_storage_energy=0.0,
+            blackouts=0.098,
+            cumulative_cost=12580.977,
+            cumulative_ghgs=44878.006,
+            cumulative_pv_generation=0.0,
+            diesel_capacity=3.0,
+            diesel_times=0.902,
+            final_pv_size=0.0,
+            final_storage_size=0.0,
+            initial_pv_size=0.0,
+            initial_storage_size=0.0,
+            lcue=0.498,
+            renewables_fraction=0.0,
+            unmet_energy_fraction=0.021,
+        )
+
+    @pytest.mark.integrest
+    def test_grid_prioritise_grid_pv_and_storage(self):
+        """
+        Tests the case with grid, PV and storage.
+
+        The test simulation uses:
+            - a PV system size of 20 kWP;
+            - a storage system size of 25 kWh.
+
+        """
+
+        info_file_data = self._run_clover_simulation(
+            False,
+            True,
+            True,
+            True,
+            prioritise_self_generation=False,
+            pv_size=20,
+            storage_size=25,
+        )
+        self._check_output(
+            info_file_data,
+            average_daily_diesel=0.0,
+            average_daily_grid_energy=7.196,
+            average_daily_grid_times=9.338,
+            average_daily_renewables_energy=4.262,
+            average_daily_storage_energy=7.52,
+            blackouts=0.22,
+            cumulative_cost=31728.191,
+            cumulative_ghgs=85650.33,
+            cumulative_pv_generation=36685.0,
+            diesel_capacity=0.0,
+            diesel_times=0.0,
+            final_pv_size=19.0,
+            final_storage_size=21.34,
+            initial_pv_size=20.0,
+            initial_storage_size=25.0,
+            lcue=1.172,
+            renewables_fraction=0.621,
+            unmet_energy_fraction=0.105,
+        )
+
+    @pytest.mark.integrest
+    def test_grid_prioritise_grid_and_pv(self):
+        """
+        Tests the case with grid and PV.
+
+        The test simulation uses:
+            - a PV system size of 20 kWP.
+
+        """
+
+        info_file_data = self._run_clover_simulation(
+            False, True, True, False, prioritise_self_generation=False, pv_size=20
+        )
+        self._check_output(
+            info_file_data,
+            average_daily_diesel=0.0,
+            average_daily_grid_energy=7.196,
+            average_daily_grid_times=9.338,
+            average_daily_renewables_energy=4.262,
+            average_daily_storage_energy=0.0,
+            blackouts=0.493,
+            cumulative_cost=33980.723,
+            cumulative_ghgs=196112.02,
+            cumulative_pv_generation=36685.0,
+            diesel_capacity=0.0,
+            diesel_times=0.0,
+            final_pv_size=19.0,
+            final_storage_size=0.0,
+            initial_pv_size=20.0,
+            initial_storage_size=0.0,
+            lcue=1.256,
+            renewables_fraction=0.372,
+            unmet_energy_fraction=0.485,
+        )
+
+    @pytest.mark.integrest
+    def test_grid_prioritise_grid_and_storage(self):
+        """
+        Tests the case with grid and storage.
+
+        The test simulation uses:
+            - a storage system size of 25 kWh.
+
+        """
+
+        info_file_data = self._run_clover_simulation(
+            False, True, False, True, prioritise_self_generation=False, storage_size=25
+        )
+        self._check_output(
+            info_file_data,
+            average_daily_diesel=0.0,
+            average_daily_grid_energy=7.196,
+            average_daily_grid_times=9.338,
+            average_daily_renewables_energy=0.0,
+            average_daily_storage_energy=0.005,
+            blackouts=0.61,
+            cumulative_cost=28565.669,
+            cumulative_ghgs=133907.16,
+            cumulative_pv_generation=0.0,
+            diesel_capacity=0.0,
+            diesel_times=0.0,
+            final_pv_size=0.0,
+            final_storage_size=24.997,
+            initial_pv_size=0.0,
+            initial_storage_size=25.0,
+            lcue=1.492,
+            renewables_fraction=0.001,
+            unmet_energy_fraction=0.618,
+        )
+
+    @pytest.mark.integrest
+    def test_grid_prioritise_grid_only(self):
+        """
+        Tests the case with only grid.
+
+        The test simulation uses no PV or storage.
+
+        """
+
+        info_file_data = self._run_clover_simulation(
+            False, True, False, False, prioritise_self_generation=False
+        )
+        self._check_output(
+            info_file_data,
+            average_daily_diesel=0.0,
+            average_daily_grid_energy=7.196,
+            average_daily_grid_times=9.338,
+            average_daily_renewables_energy=0.0,
+            average_daily_storage_energy=0.0,
+            blackouts=0.611,
+            cumulative_cost=17585.402,
+            cumulative_ghgs=130629.73,
+            cumulative_pv_generation=0.0,
+            diesel_capacity=0.0,
+            diesel_times=0.0,
+            final_pv_size=0.0,
+            final_storage_size=0.0,
+            initial_pv_size=0.0,
+            initial_storage_size=0.0,
+            lcue=0.383,
+            renewables_fraction=0.0,
+            unmet_energy_fraction=0.618,
+        )
+
+    @pytest.mark.integrest
+    def test_grid_prioritise_pv_and_storage(self):
+        """
+        Tests the case with PV and storage.
+
+        The test simulation uses:
+            - a PV system size of 20 kWP;
+            - a storage system size of 25 kWh.
+
+        """
+
+        info_file_data = self._run_clover_simulation(
+            False,
+            False,
+            True,
+            True,
+            prioritise_self_generation=False,
+            pv_size=20,
+            storage_size=25,
+        )
+
+        self._check_output(
+            info_file_data,
+            average_daily_diesel=0.0,
+            average_daily_grid_energy=0.0,
+            average_daily_grid_times=0.0,
+            average_daily_renewables_energy=4.271,
+            average_daily_storage_energy=9.807,
+            blackouts=0.454,
+            cumulative_cost=34386.293,
+            cumulative_ghgs=102913.66,
+            cumulative_pv_generation=36685.0,
+            diesel_capacity=0.0,
+            diesel_times=0.0,
+            final_pv_size=19.0,
+            final_storage_size=20.227,
+            initial_pv_size=20.0,
+            initial_storage_size=25.0,
+            lcue=1.534,
+            renewables_fraction=1.0,
+            unmet_energy_fraction=0.306,
+        )
+
+    @pytest.mark.integrest
+    def test_grid_prioritise_pv_only(self):
+        """
+        Tests the case with only PV.
+
+        The test simulation uses:
+            - a PV system size of 20 kWP.
+
+        """
+
+        info_file_data = self._run_clover_simulation(
+            False, False, True, False, prioritise_self_generation=False, pv_size=20
+        )
+        self._check_output(
+            info_file_data,
+            average_daily_diesel=0.0,
+            average_daily_grid_energy=0.0,
+            average_daily_grid_times=0.0,
+            average_daily_renewables_energy=4.271,
+            average_daily_storage_energy=0.0,
+            blackouts=0.826,
+            cumulative_cost=41931.345,
+            cumulative_ghgs=256032.195,
+            cumulative_pv_generation=36685.0,
+            diesel_capacity=0.0,
+            diesel_times=0.0,
+            final_pv_size=19.0,
+            final_storage_size=0.0,
+            initial_pv_size=20.0,
+            initial_storage_size=0.0,
+            lcue=3.249,
+            renewables_fraction=1.0,
+            unmet_energy_fraction=0.801,
+        )
+
+    @pytest.mark.integtest
+    def test_grid_prioritise_storage_only(self):
+        """
+        Tests the case with only storage.
+
+        The test simulation uses:
+            - a storage system size of 25 kWh.
+
+        """
+
+        info_file_data = self._run_clover_simulation(
+            False, False, False, True, prioritise_self_generation=False, storage_size=25
+        )
+        self._check_output(
+            info_file_data,
+            average_daily_diesel=0.0,
+            average_daily_grid_energy=0.0,
+            average_daily_grid_times=0.0,
+            average_daily_renewables_energy=0.0,
+            average_daily_storage_energy=0.006,
+            blackouts=0.999,
+            cumulative_cost=36512.623,
+            cumulative_ghgs=193802.42,
+            cumulative_pv_generation=0.0,
+            diesel_capacity=0.0,
+            diesel_times=0.0,
+            final_pv_size=0.0,
+            final_storage_size=24.997,
+            initial_pv_size=0.0,
+            initial_storage_size=25.0,
+            lcue=1377.525,
+            renewables_fraction=1.0,
+            unmet_energy_fraction=1.0,
+        )
+
+    @unittest.skip("No need to test scenario with no power generation sources.")
+    # @pytest.mark.integrest
+    def test_grid_prioritise_no_diesel_no_grid_no_pv_no_storage(self):
+        """
+        Tests the case with diesel, grid, PV and storage.
+
+        The test simulation uses no PV or storage.
+
+        """
+
+        _ = self._run_clover_simulation(
+            False, False, False, False, prioritise_self_generation=False
+        )
+
+    @pytest.mark.integrest
+    def test_self_prioritise_diesel_grid_pv_and_storage(self):
+        """
+        Tests the case with diesel, grid, PV and storage.
+
+        The test simulation uses:
+            - a PV system size of 20 kWP;
+            - a storage system size of 25 kWh.
+
+        """
+
+        info_file_data = self._run_clover_simulation(
+            True,
+            True,
+            True,
+            True,
+            prioritise_self_generation=False,
+            pv_size=20,
+            storage_size=25,
+        )
+        self._check_output(
+            info_file_data,
+            average_daily_diesel=1.65,
+            average_daily_grid_energy=7.196,
+            average_daily_grid_times=9.338,
+            average_daily_renewables_energy=4.262,
+            average_daily_storage_energy=7.52,
+            blackouts=0.029,
+            cumulative_cost=31641.481,
+            cumulative_ghgs=91620.383,
+            cumulative_pv_generation=36685.0,
+            diesel_capacity=3.0,
+            diesel_times=0.12,
+            final_pv_size=19.0,
+            final_storage_size=21.34,
+            initial_pv_size=20.0,
+            initial_storage_size=25.0,
+            lcue=1.124,
+            renewables_fraction=0.571,
+            unmet_energy_fraction=0.018,
+        )
+
+    @pytest.mark.integrest
+    def test_self_prioritise_diesel_grid_and_pv(self):
+        """
+        Tests the case with diesel, grid and PV.
+
+        The test simulation uses:
+            - a PV system size of 20 kWP.
+
+        """
+
+        info_file_data = self._run_clover_simulation(
+            True, True, True, False, prioritise_self_generation=False, pv_size=20
+        )
+        self._check_output(
+            info_file_data,
+            average_daily_diesel=8.821,
+            average_daily_grid_energy=7.196,
+            average_daily_grid_times=9.338,
+            average_daily_renewables_energy=4.262,
+            average_daily_storage_energy=0.0,
+            blackouts=0.1,
+            cumulative_cost=25059.446,
+            cumulative_ghgs=109974.46,
+            cumulative_pv_generation=36685.0,
+            diesel_capacity=3.0,
+            diesel_times=0.394,
+            final_pv_size=19.0,
+            final_storage_size=0.0,
+            initial_pv_size=20.0,
+            initial_storage_size=0.0,
+            lcue=0.934,
+            renewables_fraction=0.21,
+            unmet_energy_fraction=0.016,
+        )
+
+    @pytest.mark.integrest
+    def test_self_prioritise_diesel_grid_and_storage(self):
+        """
+        Tests the case with diesel, grid and storage.
+
+        The test simulation uses:
+            - a storage system size of 25 kWh.
+
+        """
+
+        info_file_data = self._run_clover_simulation(
+            True, True, False, True, prioritise_self_generation=False, storage_size=25
+        )
+        self._check_output(
+            info_file_data,
+            average_daily_diesel=11.149,
+            average_daily_grid_energy=7.196,
+            average_daily_grid_times=9.338,
+            average_daily_renewables_energy=0.0,
+            average_daily_storage_energy=0.005,
+            blackouts=0.099,
+            cumulative_cost=15841.411,
+            cumulative_ghgs=42714.989,
+            cumulative_pv_generation=0.0,
+            diesel_capacity=3.0,
+            diesel_times=0.511,
+            final_pv_size=0.0,
+            final_storage_size=24.997,
+            initial_pv_size=0.0,
+            initial_storage_size=25.0,
+            lcue=0.628,
+            renewables_fraction=0.0,
+            unmet_energy_fraction=0.026,
+        )
+
+    @pytest.mark.integrest
+    def test_self_prioritise_diesel_and_grid(self):
+        """
+        Tests the case with diesel and grid.
+
+        The test simulation uses no PV or storage.
+
+        """
+
+        info_file_data = self._run_clover_simulation(
+            True, True, False, False, prioritise_self_generation=False
+        )
+        self._check_output(
+            info_file_data,
+            average_daily_diesel=11.153,
+            average_daily_grid_energy=7.196,
+            average_daily_grid_times=9.338,
+            average_daily_renewables_energy=0.0,
+            average_daily_storage_energy=0.0,
+            blackouts=0.1,
+            cumulative_cost=9916.962,
+            cumulative_ghgs=39335.849,
+            cumulative_pv_generation=0.0,
+            diesel_capacity=3.0,
+            diesel_times=0.511,
+            final_pv_size=0.0,
+            final_storage_size=0.0,
+            initial_pv_size=0.0,
+            initial_storage_size=0.0,
+            lcue=0.393,
+            renewables_fraction=0.0,
+            unmet_energy_fraction=0.026,
+        )
+
+    @pytest.mark.integrest
+    def test_self_prioritise_diesel_pv_and_storage(self):
+        """
+        Tests the case with diesel, PV and storage.
+
+        The test simulation uses:
+            - a PV system size of 20 kWP;
+            - a storage system size of 25 kWh.
+
+        """
+
+        info_file_data = self._run_clover_simulation(
+            True,
+            False,
+            True,
+            True,
+            prioritise_self_generation=False,
+            pv_size=20,
+            storage_size=25,
+        )
+        self._check_output(
+            info_file_data,
+            average_daily_diesel=5.548,
+            average_daily_grid_energy=0.0,
+            average_daily_grid_times=0.0,
+            average_daily_renewables_energy=4.271,
+            average_daily_storage_energy=9.807,
             blackouts=0.1,
             cumulative_cost=33821.539,
             cumulative_ghgs=91493.592,
@@ -647,7 +1212,7 @@
         )
 
     @pytest.mark.integrest
-    def test_grid_prioritise_diesel_and_pv(self):
+    def test_self_prioritise_diesel_and_pv(self):
         """
         Tests the case with diesel and PV.
 
@@ -682,7 +1247,7 @@
         )
 
     @pytest.mark.integrest
-    def test_grid_prioritise_diesel_and_storage(self):
+    def test_self_prioritise_diesel_and_storage(self):
         """
         Tests the case with diesel and storage.
 
@@ -717,7 +1282,7 @@
         )
 
     @pytest.mark.integrest
-    def test_grid_prioritise_diesel_only(self):
+    def test_self_prioritise_diesel_only(self):
         """
         Tests the case with diesel only.
 
@@ -751,7 +1316,7 @@
         )
 
     @pytest.mark.integrest
-    def test_grid_prioritise_grid_pv_and_storage(self):
+    def test_self_prioritise_grid_pv_and_storage(self):
         """
         Tests the case with grid, PV and storage.
 
@@ -778,7 +1343,7 @@
             average_daily_renewables_energy=4.262,
             average_daily_storage_energy=7.52,
             blackouts=0.029,
-            cumulative_cost=31618.403,
+            cumulative_cost=31728.191,
             cumulative_ghgs=85650.33,
             cumulative_pv_generation=36685.0,
             diesel_capacity=0.0,
@@ -793,7 +1358,7 @@
         )
 
     @pytest.mark.integrest
-    def test_grid_prioritise_grid_and_pv(self):
+    def test_self_prioritise_grid_and_pv(self):
         """
         Tests the case with grid and PV.
 
@@ -813,7 +1378,7 @@
             average_daily_renewables_energy=4.262,
             average_daily_storage_energy=0.0,
             blackouts=0.302,
-            cumulative_cost=33868.076,
+            cumulative_cost=33894.013,
             cumulative_ghgs=196112.02,
             cumulative_pv_generation=36685.0,
             diesel_capacity=0.0,
@@ -828,7 +1393,7 @@
         )
 
     @pytest.mark.integrest
-    def test_grid_prioritise_grid_and_storage(self):
+    def test_self_prioritise_grid_and_storage(self):
         """
         Tests the case with grid and storage.
 
@@ -863,7 +1428,7 @@
         )
 
     @pytest.mark.integrest
-    def test_grid_prioritise_grid_only(self):
+    def test_self_prioritise_grid_only(self):
         """
         Tests the case with only grid.
 
@@ -897,7 +1462,7 @@
         )
 
     @pytest.mark.integrest
-    def test_grid_prioritise_pv_and_storage(self):
+    def test_self_prioritise_pv_and_storage(self):
         """
         Tests the case with PV and storage.
 
@@ -940,7 +1505,7 @@
         )
 
     @pytest.mark.integrest
-    def test_grid_prioritise_pv_only(self):
+    def test_self_prioritise_pv_only(self):
         """
         Tests the case with only PV.
 
@@ -957,11 +1522,11 @@
             average_daily_diesel=0.0,
             average_daily_grid_energy=0.0,
             average_daily_grid_times=0.0,
-            average_daily_renewables_energy=5.801,
+            average_daily_renewables_energy=4.271,
             average_daily_storage_energy=0.0,
             blackouts=0.543,
             cumulative_cost=41805.298,
-            cumulative_ghgs=255001.055,
+            cumulative_ghgs=256032.195,
             cumulative_pv_generation=36685.0,
             diesel_capacity=0.0,
             diesel_times=0.0,
@@ -969,13 +1534,13 @@
             final_storage_size=0.0,
             initial_pv_size=20.0,
             initial_storage_size=0.0,
-            lcue=2.548,
+            lcue=3.249,
             renewables_fraction=1.0,
-            unmet_energy_fraction=0.692,
+            unmet_energy_fraction=0.801,
         )
 
     @pytest.mark.integtest
-    def test_storage_only(self):
+    def test_self_prioritise_storage_only(self):
         """
         Tests the case with only storage.
 
@@ -985,7 +1550,7 @@
         """
 
         info_file_data = self._run_clover_simulation(
-            False, False, False, True, storage_size=25
+            False, False, False, True, prioritise_self_generation=False, storage_size=25
         )
         self._check_output(
             info_file_data,
@@ -1011,1142 +1576,7 @@
 
     @unittest.skip("No need to test scenario with no power generation sources.")
     # @pytest.mark.integrest
-    def test_no_diesel_no_grid_no_pv_no_storage(self):
-        """
-        Tests the case with diesel, grid, PV and storage.
-
-        The test simulation uses no PV or storage.
-
-        """
-
-        _ = self._run_clover_simulation(False, False, False, False)
-
-    @pytest.mark.integrest
-    def test_grid_prioritise_diesel_grid_pv_and_storage(self):
-        """
-        Tests the case with diesel, grid, PV and storage.
-
-        The test simulation uses:
-            - a PV system size of 20 kWP;
-            - a storage system size of 25 kWh.
-
-        """
-
-        info_file_data = self._run_clover_simulation(
-            True,
-            True,
-            True,
-            True,
-            prioritise_self_generation=False,
-            pv_size=20,
-            storage_size=25,
-        )
-        self._check_output(
-            info_file_data,
-            average_daily_diesel=1.65,
-            average_daily_grid_energy=7.196,
-            average_daily_grid_times=9.338,
-            average_daily_renewables_energy=4.262,
-            average_daily_storage_energy=7.52,
-            blackouts=0.029,
-            cumulative_cost=31641.481,
-            cumulative_ghgs=91620.383,
-            cumulative_pv_generation=36685.0,
-            diesel_capacity=3.0,
-            diesel_times=0.12,
-            final_pv_size=19.0,
-            final_storage_size=21.34,
-            initial_pv_size=20.0,
-            initial_storage_size=25.0,
-            lcue=1.124,
-            renewables_fraction=0.571,
-            unmet_energy_fraction=0.018,
-        )
-
-    @pytest.mark.integrest
-    def test_grid_prioritise_diesel_grid_and_pv(self):
-        """
-        Tests the case with diesel, grid and PV.
-
-        The test simulation uses:
-            - a PV system size of 20 kWP.
-
-        """
-
-        info_file_data = self._run_clover_simulation(
-            True, True, True, False, prioritise_self_generation=False, pv_size=20
-        )
-        self._check_output(
-            info_file_data,
-            average_daily_diesel=8.821,
-            average_daily_grid_energy=7.196,
-            average_daily_grid_times=9.338,
-            average_daily_renewables_energy=4.262,
-            average_daily_storage_energy=0.0,
-            blackouts=0.1,
-            cumulative_cost=25059.446,
-            cumulative_ghgs=109974.46,
-            cumulative_pv_generation=36685.0,
-            diesel_capacity=3.0,
-            diesel_times=0.394,
-            final_pv_size=19.0,
-            final_storage_size=0.0,
-            initial_pv_size=20.0,
-            initial_storage_size=0.0,
-            lcue=0.934,
-            renewables_fraction=0.21,
-            unmet_energy_fraction=0.016,
-        )
-
-    @pytest.mark.integrest
-    def test_grid_prioritise_diesel_grid_and_storage(self):
-        """
-        Tests the case with diesel, grid and storage.
-
-        The test simulation uses:
-            - a storage system size of 25 kWh.
-
-        """
-
-        info_file_data = self._run_clover_simulation(
-            True, True, False, True, prioritise_self_generation=False, storage_size=25
-        )
-        self._check_output(
-            info_file_data,
-            average_daily_diesel=11.149,
-            average_daily_grid_energy=7.196,
-            average_daily_grid_times=9.338,
-            average_daily_renewables_energy=0.0,
-            average_daily_storage_energy=0.005,
-            blackouts=0.099,
-            cumulative_cost=15841.411,
-            cumulative_ghgs=42714.989,
-            cumulative_pv_generation=0.0,
-            diesel_capacity=3.0,
-            diesel_times=0.511,
-            final_pv_size=0.0,
-            final_storage_size=24.997,
-            initial_pv_size=0.0,
-            initial_storage_size=25.0,
-            lcue=0.628,
-            renewables_fraction=0.0,
-            unmet_energy_fraction=0.026,
-        )
-
-    @pytest.mark.integrest
-    def test_grid_prioritise_diesel_and_grid(self):
-        """
-        Tests the case with diesel and grid.
-
-        The test simulation uses no PV or storage.
-
-        """
-
-        info_file_data = self._run_clover_simulation(
-            True, True, False, False, prioritise_self_generation=False
-        )
-        self._check_output(
-            info_file_data,
-            average_daily_diesel=11.153,
-            average_daily_grid_energy=7.196,
-            average_daily_grid_times=9.338,
-            average_daily_renewables_energy=0.0,
-            average_daily_storage_energy=0.0,
-            blackouts=0.1,
-            cumulative_cost=9916.962,
-            cumulative_ghgs=39335.849,
-            cumulative_pv_generation=0.0,
-            diesel_capacity=3.0,
-            diesel_times=0.511,
-            final_pv_size=0.0,
-            final_storage_size=0.0,
-            initial_pv_size=0.0,
-            initial_storage_size=0.0,
-            lcue=0.393,
-            renewables_fraction=0.0,
-            unmet_energy_fraction=0.026,
-        )
-
-    @pytest.mark.integrest
-    def test_grid_prioritise_diesel_pv_and_storage(self):
-        """
-        Tests the case with diesel, PV and storage.
-
-        The test simulation uses:
-            - a PV system size of 20 kWP;
-            - a storage system size of 25 kWh.
-
-        """
-
-        info_file_data = self._run_clover_simulation(
-            True,
-            False,
-            True,
-            True,
-            prioritise_self_generation=False,
-            pv_size=20,
-            storage_size=25,
-        )
-        self._check_output(
-            info_file_data,
-            average_daily_diesel=5.548,
-            average_daily_grid_energy=0.0,
-            average_daily_grid_times=0.0,
-            average_daily_renewables_energy=4.271,
-            average_daily_storage_energy=9.807,
-            blackouts=0.1,
-            cumulative_cost=33821.539,
-            cumulative_ghgs=91493.592,
-            cumulative_pv_generation=36685.0,
-            diesel_capacity=3.0,
-            diesel_times=0.356,
-            final_pv_size=19.0,
-            final_storage_size=20.227,
-            initial_pv_size=20.0,
-            initial_storage_size=25.0,
-            lcue=1.179,
-            renewables_fraction=0.717,
-            unmet_energy_fraction=0.011,
-        )
-
-    @pytest.mark.integrest
-    def test_grid_prioritise_diesel_and_pv(self):
-        """
-        Tests the case with diesel and PV.
-
-        The test simulation uses:
-            - a PV system size of 20.
-
-        """
-
-        info_file_data = self._run_clover_simulation(
-            True, False, True, False, prioritise_self_generation=False, pv_size=20
-        )
-        self._check_output(
-            info_file_data,
-            average_daily_diesel=14.879,
-            average_daily_grid_energy=0.0,
-            average_daily_grid_times=0.0,
-            average_daily_renewables_energy=4.271,
-            average_daily_storage_energy=0.0,
-            blackouts=0.1,
-            cumulative_cost=26548.761,
-            cumulative_ghgs=108666.131,
-            cumulative_pv_generation=36685.0,
-            diesel_capacity=3.0,
-            diesel_times=0.726,
-            final_pv_size=19.0,
-            final_storage_size=0.0,
-            initial_pv_size=20.0,
-            initial_storage_size=0.0,
-            lcue=1.092,
-            renewables_fraction=0.223,
-            unmet_energy_fraction=0.011,
-        )
-
-    @pytest.mark.integrest
-    def test_grid_prioritise_diesel_and_storage(self):
-        """
-        Tests the case with diesel and storage.
-
-        The test simulation uses:
-            - a storage system size of 25 kWh.
-
-        """
-
-        info_file_data = self._run_clover_simulation(
-            True, False, False, True, prioritise_self_generation=False, storage_size=25
-        )
-        self._check_output(
-            info_file_data,
-            average_daily_diesel=18.43,
-            average_daily_grid_energy=0.0,
-            average_daily_grid_times=0.0,
-            average_daily_renewables_energy=0.0,
-            average_daily_storage_energy=0.006,
-            blackouts=0.098,
-            cumulative_cost=15694.76,
-            cumulative_ghgs=48238.701,
-            cumulative_pv_generation=0.0,
-            diesel_capacity=3.0,
-            diesel_times=0.901,
-            final_pv_size=0.0,
-            final_storage_size=24.997,
-            initial_pv_size=0.0,
-            initial_storage_size=25.0,
-            lcue=0.621,
-            renewables_fraction=0.0,
-            unmet_energy_fraction=0.021,
-        )
-
-    @pytest.mark.integrest
-    def test_grid_prioritise_diesel_only(self):
-        """
-        Tests the case with diesel only.
-
-        The test simulation uses no PV or storage.
-
-        """
-
-        info_file_data = self._run_clover_simulation(
-            True, False, False, False, prioritise_self_generation=False
-        )
-        self._check_output(
-            info_file_data,
-            average_daily_diesel=18.435,
-            average_daily_grid_energy=0.0,
-            average_daily_grid_times=0.0,
-            average_daily_renewables_energy=0.0,
-            average_daily_storage_energy=0.0,
-            blackouts=0.098,
-            cumulative_cost=12580.977,
-            cumulative_ghgs=44878.006,
-            cumulative_pv_generation=0.0,
-            diesel_capacity=3.0,
-            diesel_times=0.902,
-            final_pv_size=0.0,
-            final_storage_size=0.0,
-            initial_pv_size=0.0,
-            initial_storage_size=0.0,
-            lcue=0.498,
-            renewables_fraction=0.0,
-            unmet_energy_fraction=0.021,
-        )
-
-    @pytest.mark.integrest
-    def test_grid_prioritise_grid_pv_and_storage(self):
-        """
-        Tests the case with grid, PV and storage.
-
-        The test simulation uses:
-            - a PV system size of 20 kWP;
-            - a storage system size of 25 kWh.
-
-        """
-
-        info_file_data = self._run_clover_simulation(
-            False,
-            True,
-            True,
-            True,
-            prioritise_self_generation=False,
-            pv_size=20,
-            storage_size=25,
-        )
-        self._check_output(
-            info_file_data,
-            average_daily_diesel=0.0,
-            average_daily_grid_energy=7.196,
-            average_daily_grid_times=9.338,
-            average_daily_renewables_energy=4.262,
-            average_daily_storage_energy=7.52,
-            blackouts=0.029,
-            cumulative_cost=31728.191,
-            cumulative_ghgs=85650.33,
-            cumulative_pv_generation=36685.0,
-            diesel_capacity=0.0,
-            diesel_times=0.0,
-            final_pv_size=19.0,
-            final_storage_size=21.34,
-            initial_pv_size=20.0,
-            initial_storage_size=25.0,
-            lcue=1.172,
-            renewables_fraction=0.621,
-            unmet_energy_fraction=0.105,
-        )
-
-    @pytest.mark.integrest
-    def test_grid_prioritise_grid_and_pv(self):
-        """
-        Tests the case with grid and PV.
-
-        The test simulation uses:
-            - a PV system size of 20 kWP.
-
-        """
-
-        info_file_data = self._run_clover_simulation(
-            False, True, True, False, prioritise_self_generation=False, pv_size=20
-        )
-        self._check_output(
-            info_file_data,
-            average_daily_diesel=0.0,
-            average_daily_grid_energy=7.196,
-            average_daily_grid_times=9.338,
-            average_daily_renewables_energy=4.262,
-            average_daily_storage_energy=0.0,
-            blackouts=0.302,
-            cumulative_cost=33894.013,
-            cumulative_ghgs=196112.02,
-            cumulative_pv_generation=36685.0,
-            diesel_capacity=0.0,
-            diesel_times=0.0,
-            final_pv_size=19.0,
-            final_storage_size=0.0,
-            initial_pv_size=20.0,
-            initial_storage_size=0.0,
-            lcue=1.256,
-            renewables_fraction=0.372,
-            unmet_energy_fraction=0.485,
-        )
-
-    @pytest.mark.integrest
-    def test_grid_prioritise_grid_and_storage(self):
-        """
-        Tests the case with grid and storage.
-
-        The test simulation uses:
-            - a storage system size of 25 kWh.
-
-        """
-
-        info_file_data = self._run_clover_simulation(
-            False, True, False, True, prioritise_self_generation=False, storage_size=25
-        )
-        self._check_output(
-            info_file_data,
-            average_daily_diesel=0.0,
-            average_daily_grid_energy=7.196,
-            average_daily_grid_times=9.338,
-            average_daily_renewables_energy=0.0,
-            average_daily_storage_energy=0.005,
-            blackouts=0.61,
-            cumulative_cost=28565.669,
-            cumulative_ghgs=133907.16,
-            cumulative_pv_generation=0.0,
-            diesel_capacity=0.0,
-            diesel_times=0.0,
-            final_pv_size=0.0,
-            final_storage_size=24.997,
-            initial_pv_size=0.0,
-            initial_storage_size=25.0,
-            lcue=1.492,
-            renewables_fraction=0.001,
-            unmet_energy_fraction=0.618,
-        )
-
-    @pytest.mark.integrest
-    def test_grid_prioritise_grid_only(self):
-        """
-        Tests the case with only grid.
-
-        The test simulation uses no PV or storage.
-
-        """
-
-        info_file_data = self._run_clover_simulation(
-            False, True, False, False, prioritise_self_generation=False
-        )
-        self._check_output(
-            info_file_data,
-            average_daily_diesel=0.0,
-            average_daily_grid_energy=7.196,
-            average_daily_grid_times=9.338,
-            average_daily_renewables_energy=0.0,
-            average_daily_storage_energy=0.0,
-            blackouts=0.611,
-            cumulative_cost=17585.402,
-            cumulative_ghgs=130629.73,
-            cumulative_pv_generation=0.0,
-            diesel_capacity=0.0,
-            diesel_times=0.0,
-            final_pv_size=0.0,
-            final_storage_size=0.0,
-            initial_pv_size=0.0,
-            initial_storage_size=0.0,
-            lcue=0.383,
-            renewables_fraction=0.0,
-            unmet_energy_fraction=0.618,
-        )
-
-    @pytest.mark.integrest
-    def test_grid_prioritise_pv_and_storage(self):
-        """
-        Tests the case with PV and storage.
-
-        The test simulation uses:
-            - a PV system size of 20 kWP;
-            - a storage system size of 25 kWh.
-
-        """
-
-        info_file_data = self._run_clover_simulation(
-            False,
-            False,
-            True,
-            True,
-            prioritise_self_generation=False,
-            pv_size=20,
-            storage_size=25,
-        )
-
-        self._check_output(
-            info_file_data,
-            average_daily_diesel=0.0,
-            average_daily_grid_energy=0.0,
-            average_daily_grid_times=0.0,
-            average_daily_renewables_energy=4.271,
-            average_daily_storage_energy=9.807,
-            blackouts=0.171,
-            cumulative_cost=34260.245,
-            cumulative_ghgs=102913.66,
-            cumulative_pv_generation=36685.0,
-            diesel_capacity=0.0,
-            diesel_times=0.0,
-            final_pv_size=19.0,
-            final_storage_size=20.227,
-            initial_pv_size=20.0,
-            initial_storage_size=25.0,
-            lcue=1.534,
-            renewables_fraction=1.0,
-            unmet_energy_fraction=0.306,
-        )
-
-    @pytest.mark.integrest
-    def test_grid_prioritise_pv_only(self):
-        """
-        Tests the case with only PV.
-
-        The test simulation uses:
-            - a PV system size of 20 kWP.
-
-        """
-
-        info_file_data = self._run_clover_simulation(
-            False, False, True, False, prioritise_self_generation=False, pv_size=20
-        )
-        self._check_output(
-            info_file_data,
-            average_daily_diesel=0.0,
-            average_daily_grid_energy=0.0,
-            average_daily_grid_times=0.0,
-            average_daily_renewables_energy=4.271,
-            average_daily_storage_energy=0.0,
-            blackouts=0.543,
-            cumulative_cost=41805.298,
-            cumulative_ghgs=256032.195,
-            cumulative_pv_generation=36685.0,
-            diesel_capacity=0.0,
-            diesel_times=0.0,
-            final_pv_size=19.0,
-            final_storage_size=0.0,
-            initial_pv_size=20.0,
-            initial_storage_size=0.0,
-            lcue=3.249,
-            renewables_fraction=1.0,
-            unmet_energy_fraction=0.801,
-        )
-
-    @pytest.mark.integtest
-    def test_grid_prioritise_storage_only(self):
-<<<<<<< HEAD
-=======
-        """
-        Tests the case with only storage.
-
-        The test simulation uses:
-            - a storage system size of 25 kWh.
-
-        """
-
-        info_file_data = self._run_clover_simulation(
-            False, False, False, True, prioritise_self_generation=False, storage_size=25
-        )
-        self._check_output(
-            info_file_data,
-            average_daily_diesel=0.0,
-            average_daily_grid_energy=0.0,
-            average_daily_grid_times=0.0,
-            average_daily_renewables_energy=0.0,
-            average_daily_storage_energy=0.006,
-            blackouts=0.999,
-            cumulative_cost=36512.623,
-            cumulative_ghgs=193802.42,
-            cumulative_pv_generation=0.0,
-            diesel_capacity=0.0,
-            diesel_times=0.0,
-            final_pv_size=0.0,
-            final_storage_size=24.997,
-            initial_pv_size=0.0,
-            initial_storage_size=25.0,
-            lcue=1377.525,
-            renewables_fraction=1.0,
-            unmet_energy_fraction=1.0,
-        )
-
-    @unittest.skip("No need to test scenario with no power generation sources.")
-    # @pytest.mark.integrest
-    def test_grid_prioritise_no_diesel_no_grid_no_pv_no_storage(self):
-        """
-        Tests the case with diesel, grid, PV and storage.
-
-        The test simulation uses no PV or storage.
-
-        """
-
-        _ = self._run_clover_simulation(
-            False, False, False, False, prioritise_self_generation=False
-        )
-
-    @pytest.mark.integrest
-    def test_self_prioritise_diesel_grid_pv_and_storage(self):
-        """
-        Tests the case with diesel, grid, PV and storage.
-
-        The test simulation uses:
-            - a PV system size of 20 kWP;
-            - a storage system size of 25 kWh.
-
-        """
-
-        info_file_data = self._run_clover_simulation(
-            True,
-            True,
-            True,
-            True,
-            prioritise_self_generation=False,
-            pv_size=20,
-            storage_size=25,
-        )
-        self._check_output(
-            info_file_data,
-            average_daily_diesel=1.65,
-            average_daily_grid_energy=7.196,
-            average_daily_grid_times=9.338,
-            average_daily_renewables_energy=4.262,
-            average_daily_storage_energy=7.52,
-            blackouts=0.029,
-            cumulative_cost=31641.481,
-            cumulative_ghgs=91620.383,
-            cumulative_pv_generation=36685.0,
-            diesel_capacity=3.0,
-            diesel_times=0.12,
-            final_pv_size=19.0,
-            final_storage_size=21.34,
-            initial_pv_size=20.0,
-            initial_storage_size=25.0,
-            lcue=1.124,
-            renewables_fraction=0.571,
-            unmet_energy_fraction=0.018,
-        )
-
-    @pytest.mark.integrest
-    def test_self_prioritise_diesel_grid_and_pv(self):
-        """
-        Tests the case with diesel, grid and PV.
-
-        The test simulation uses:
-            - a PV system size of 20 kWP.
-
-        """
-
-        info_file_data = self._run_clover_simulation(
-            True, True, True, False, prioritise_self_generation=False, pv_size=20
-        )
-        self._check_output(
-            info_file_data,
-            average_daily_diesel=8.821,
-            average_daily_grid_energy=7.196,
-            average_daily_grid_times=9.338,
-            average_daily_renewables_energy=4.262,
-            average_daily_storage_energy=0.0,
-            blackouts=0.1,
-            cumulative_cost=25059.446,
-            cumulative_ghgs=109974.46,
-            cumulative_pv_generation=36685.0,
-            diesel_capacity=3.0,
-            diesel_times=0.394,
-            final_pv_size=19.0,
-            final_storage_size=0.0,
-            initial_pv_size=20.0,
-            initial_storage_size=0.0,
-            lcue=0.934,
-            renewables_fraction=0.21,
-            unmet_energy_fraction=0.016,
-        )
-
-    @pytest.mark.integrest
-    def test_self_prioritise_diesel_grid_and_storage(self):
-        """
-        Tests the case with diesel, grid and storage.
-
-        The test simulation uses:
-            - a storage system size of 25 kWh.
-
-        """
-
-        info_file_data = self._run_clover_simulation(
-            True, True, False, True, prioritise_self_generation=False, storage_size=25
-        )
-        self._check_output(
-            info_file_data,
-            average_daily_diesel=11.149,
-            average_daily_grid_energy=7.196,
-            average_daily_grid_times=9.338,
-            average_daily_renewables_energy=0.0,
-            average_daily_storage_energy=0.005,
-            blackouts=0.099,
-            cumulative_cost=15841.411,
-            cumulative_ghgs=42714.989,
-            cumulative_pv_generation=0.0,
-            diesel_capacity=3.0,
-            diesel_times=0.511,
-            final_pv_size=0.0,
-            final_storage_size=24.997,
-            initial_pv_size=0.0,
-            initial_storage_size=25.0,
-            lcue=0.628,
-            renewables_fraction=0.0,
-            unmet_energy_fraction=0.026,
-        )
-
-    @pytest.mark.integrest
-    def test_self_prioritise_diesel_and_grid(self):
-        """
-        Tests the case with diesel and grid.
-
-        The test simulation uses no PV or storage.
-
-        """
-
-        info_file_data = self._run_clover_simulation(
-            True, True, False, False, prioritise_self_generation=False
-        )
-        self._check_output(
-            info_file_data,
-            average_daily_diesel=11.153,
-            average_daily_grid_energy=7.196,
-            average_daily_grid_times=9.338,
-            average_daily_renewables_energy=0.0,
-            average_daily_storage_energy=0.0,
-            blackouts=0.1,
-            cumulative_cost=9916.962,
-            cumulative_ghgs=39335.849,
-            cumulative_pv_generation=0.0,
-            diesel_capacity=3.0,
-            diesel_times=0.511,
-            final_pv_size=0.0,
-            final_storage_size=0.0,
-            initial_pv_size=0.0,
-            initial_storage_size=0.0,
-            lcue=0.393,
-            renewables_fraction=0.0,
-            unmet_energy_fraction=0.026,
-        )
-
-    @pytest.mark.integrest
-    def test_self_prioritise_diesel_pv_and_storage(self):
-        """
-        Tests the case with diesel, PV and storage.
-
-        The test simulation uses:
-            - a PV system size of 20 kWP;
-            - a storage system size of 25 kWh.
-
-        """
-
-        info_file_data = self._run_clover_simulation(
-            True,
-            False,
-            True,
-            True,
-            prioritise_self_generation=False,
-            pv_size=20,
-            storage_size=25,
-        )
-        self._check_output(
-            info_file_data,
-            average_daily_diesel=5.548,
-            average_daily_grid_energy=0.0,
-            average_daily_grid_times=0.0,
-            average_daily_renewables_energy=4.271,
-            average_daily_storage_energy=9.807,
-            blackouts=0.1,
-            cumulative_cost=33821.539,
-            cumulative_ghgs=91493.592,
-            cumulative_pv_generation=36685.0,
-            diesel_capacity=3.0,
-            diesel_times=0.356,
-            final_pv_size=19.0,
-            final_storage_size=20.227,
-            initial_pv_size=20.0,
-            initial_storage_size=25.0,
-            lcue=1.179,
-            renewables_fraction=0.717,
-            unmet_energy_fraction=0.011,
-        )
-
-    @pytest.mark.integrest
-    def test_self_prioritise_diesel_and_pv(self):
-        """
-        Tests the case with diesel and PV.
-
-        The test simulation uses:
-            - a PV system size of 20.
-
-        """
-
-        info_file_data = self._run_clover_simulation(
-            True, False, True, False, prioritise_self_generation=False, pv_size=20
-        )
-        self._check_output(
-            info_file_data,
-            average_daily_diesel=14.879,
-            average_daily_grid_energy=0.0,
-            average_daily_grid_times=0.0,
-            average_daily_renewables_energy=4.271,
-            average_daily_storage_energy=0.0,
-            blackouts=0.1,
-            cumulative_cost=26548.761,
-            cumulative_ghgs=108666.131,
-            cumulative_pv_generation=36685.0,
-            diesel_capacity=3.0,
-            diesel_times=0.726,
-            final_pv_size=19.0,
-            final_storage_size=0.0,
-            initial_pv_size=20.0,
-            initial_storage_size=0.0,
-            lcue=1.092,
-            renewables_fraction=0.223,
-            unmet_energy_fraction=0.011,
-        )
-
-    @pytest.mark.integrest
-    def test_self_prioritise_diesel_and_storage(self):
-        """
-        Tests the case with diesel and storage.
-
-        The test simulation uses:
-            - a storage system size of 25 kWh.
-
-        """
-
-        info_file_data = self._run_clover_simulation(
-            True, False, False, True, prioritise_self_generation=False, storage_size=25
-        )
-        self._check_output(
-            info_file_data,
-            average_daily_diesel=18.43,
-            average_daily_grid_energy=0.0,
-            average_daily_grid_times=0.0,
-            average_daily_renewables_energy=0.0,
-            average_daily_storage_energy=0.006,
-            blackouts=0.098,
-            cumulative_cost=15694.76,
-            cumulative_ghgs=48238.701,
-            cumulative_pv_generation=0.0,
-            diesel_capacity=3.0,
-            diesel_times=0.901,
-            final_pv_size=0.0,
-            final_storage_size=24.997,
-            initial_pv_size=0.0,
-            initial_storage_size=25.0,
-            lcue=0.621,
-            renewables_fraction=0.0,
-            unmet_energy_fraction=0.021,
-        )
-
-    @pytest.mark.integrest
-    def test_self_prioritise_diesel_only(self):
-        """
-        Tests the case with diesel only.
-
-        The test simulation uses no PV or storage.
-
-        """
-
-        info_file_data = self._run_clover_simulation(
-            True, False, False, False, prioritise_self_generation=False
-        )
-        self._check_output(
-            info_file_data,
-            average_daily_diesel=18.435,
-            average_daily_grid_energy=0.0,
-            average_daily_grid_times=0.0,
-            average_daily_renewables_energy=0.0,
-            average_daily_storage_energy=0.0,
-            blackouts=0.098,
-            cumulative_cost=12580.977,
-            cumulative_ghgs=44878.006,
-            cumulative_pv_generation=0.0,
-            diesel_capacity=3.0,
-            diesel_times=0.902,
-            final_pv_size=0.0,
-            final_storage_size=0.0,
-            initial_pv_size=0.0,
-            initial_storage_size=0.0,
-            lcue=0.498,
-            renewables_fraction=0.0,
-            unmet_energy_fraction=0.021,
-        )
-
-    @pytest.mark.integrest
-    def test_self_prioritise_grid_pv_and_storage(self):
-        """
-        Tests the case with grid, PV and storage.
-
-        The test simulation uses:
-            - a PV system size of 20 kWP;
-            - a storage system size of 25 kWh.
-
-        """
-
-        info_file_data = self._run_clover_simulation(
-            False,
-            True,
-            True,
-            True,
-            prioritise_self_generation=False,
-            pv_size=20,
-            storage_size=25,
-        )
-        self._check_output(
-            info_file_data,
-            average_daily_diesel=0.0,
-            average_daily_grid_energy=7.196,
-            average_daily_grid_times=9.338,
-            average_daily_renewables_energy=4.262,
-            average_daily_storage_energy=7.52,
-            blackouts=0.029,
-            cumulative_cost=31728.191,
-            cumulative_ghgs=85650.33,
-            cumulative_pv_generation=36685.0,
-            diesel_capacity=0.0,
-            diesel_times=0.0,
-            final_pv_size=19.0,
-            final_storage_size=21.34,
-            initial_pv_size=20.0,
-            initial_storage_size=25.0,
-            lcue=1.172,
-            renewables_fraction=0.621,
-            unmet_energy_fraction=0.105,
-        )
-
-    @pytest.mark.integrest
-    def test_self_prioritise_grid_and_pv(self):
-        """
-        Tests the case with grid and PV.
-
-        The test simulation uses:
-            - a PV system size of 20 kWP.
-
-        """
-
-        info_file_data = self._run_clover_simulation(
-            False, True, True, False, prioritise_self_generation=False, pv_size=20
-        )
-        self._check_output(
-            info_file_data,
-            average_daily_diesel=0.0,
-            average_daily_grid_energy=7.196,
-            average_daily_grid_times=9.338,
-            average_daily_renewables_energy=4.262,
-            average_daily_storage_energy=0.0,
-            blackouts=0.302,
-            cumulative_cost=33894.013,
-            cumulative_ghgs=196112.02,
-            cumulative_pv_generation=36685.0,
-            diesel_capacity=0.0,
-            diesel_times=0.0,
-            final_pv_size=19.0,
-            final_storage_size=0.0,
-            initial_pv_size=20.0,
-            initial_storage_size=0.0,
-            lcue=1.256,
-            renewables_fraction=0.372,
-            unmet_energy_fraction=0.485,
-        )
-
-    @pytest.mark.integrest
-    def test_self_prioritise_grid_and_storage(self):
-        """
-        Tests the case with grid and storage.
-
-        The test simulation uses:
-            - a storage system size of 25 kWh.
-
-        """
-
-        info_file_data = self._run_clover_simulation(
-            False, True, False, True, prioritise_self_generation=False, storage_size=25
-        )
-        self._check_output(
-            info_file_data,
-            average_daily_diesel=0.0,
-            average_daily_grid_energy=7.196,
-            average_daily_grid_times=9.338,
-            average_daily_renewables_energy=0.0,
-            average_daily_storage_energy=0.005,
-            blackouts=0.61,
-            cumulative_cost=28565.669,
-            cumulative_ghgs=133907.16,
-            cumulative_pv_generation=0.0,
-            diesel_capacity=0.0,
-            diesel_times=0.0,
-            final_pv_size=0.0,
-            final_storage_size=24.997,
-            initial_pv_size=0.0,
-            initial_storage_size=25.0,
-            lcue=1.492,
-            renewables_fraction=0.001,
-            unmet_energy_fraction=0.618,
-        )
-
-    @pytest.mark.integrest
-    def test_self_prioritise_grid_only(self):
-        """
-        Tests the case with only grid.
-
-        The test simulation uses no PV or storage.
-
-        """
-
-        info_file_data = self._run_clover_simulation(
-            False, True, False, False, prioritise_self_generation=False
-        )
-        self._check_output(
-            info_file_data,
-            average_daily_diesel=0.0,
-            average_daily_grid_energy=7.196,
-            average_daily_grid_times=9.338,
-            average_daily_renewables_energy=0.0,
-            average_daily_storage_energy=0.0,
-            blackouts=0.611,
-            cumulative_cost=17585.402,
-            cumulative_ghgs=130629.73,
-            cumulative_pv_generation=0.0,
-            diesel_capacity=0.0,
-            diesel_times=0.0,
-            final_pv_size=0.0,
-            final_storage_size=0.0,
-            initial_pv_size=0.0,
-            initial_storage_size=0.0,
-            lcue=0.383,
-            renewables_fraction=0.0,
-            unmet_energy_fraction=0.618,
-        )
-
-    @pytest.mark.integrest
-    def test_self_prioritise_pv_and_storage(self):
-        """
-        Tests the case with PV and storage.
-
-        The test simulation uses:
-            - a PV system size of 20 kWP;
-            - a storage system size of 25 kWh.
-
-        """
-
-        info_file_data = self._run_clover_simulation(
-            False,
-            False,
-            True,
-            True,
-            prioritise_self_generation=False,
-            pv_size=20,
-            storage_size=25,
-        )
-
-        self._check_output(
-            info_file_data,
-            average_daily_diesel=0.0,
-            average_daily_grid_energy=0.0,
-            average_daily_grid_times=0.0,
-            average_daily_renewables_energy=4.271,
-            average_daily_storage_energy=9.807,
-            blackouts=0.171,
-            cumulative_cost=34260.245,
-            cumulative_ghgs=102913.66,
-            cumulative_pv_generation=36685.0,
-            diesel_capacity=0.0,
-            diesel_times=0.0,
-            final_pv_size=19.0,
-            final_storage_size=20.227,
-            initial_pv_size=20.0,
-            initial_storage_size=25.0,
-            lcue=1.534,
-            renewables_fraction=1.0,
-            unmet_energy_fraction=0.306,
-        )
-
-    @pytest.mark.integrest
-    def test_self_prioritise_pv_only(self):
-        """
-        Tests the case with only PV.
-
-        The test simulation uses:
-            - a PV system size of 20 kWP.
-
-        """
-
-        info_file_data = self._run_clover_simulation(
-            False, False, True, False, prioritise_self_generation=False, pv_size=20
-        )
-        self._check_output(
-            info_file_data,
-            average_daily_diesel=0.0,
-            average_daily_grid_energy=0.0,
-            average_daily_grid_times=0.0,
-            average_daily_renewables_energy=4.271,
-            average_daily_storage_energy=0.0,
-            blackouts=0.543,
-            cumulative_cost=41805.298,
-            cumulative_ghgs=256032.195,
-            cumulative_pv_generation=36685.0,
-            diesel_capacity=0.0,
-            diesel_times=0.0,
-            final_pv_size=19.0,
-            final_storage_size=0.0,
-            initial_pv_size=20.0,
-            initial_storage_size=0.0,
-            lcue=3.249,
-            renewables_fraction=1.0,
-            unmet_energy_fraction=0.801,
-        )
-
-    @pytest.mark.integtest
-    def test_self_prioritise_storage_only(self):
->>>>>>> 661e2ae2
-        """
-        Tests the case with only storage.
-
-        The test simulation uses:
-            - a storage system size of 25 kWh.
-
-        """
-
-        info_file_data = self._run_clover_simulation(
-            False, False, False, True, prioritise_self_generation=False, storage_size=25
-        )
-        self._check_output(
-            info_file_data,
-            average_daily_diesel=0.0,
-            average_daily_grid_energy=0.0,
-            average_daily_grid_times=0.0,
-            average_daily_renewables_energy=0.0,
-            average_daily_storage_energy=0.006,
-            blackouts=0.999,
-            cumulative_cost=36512.623,
-            cumulative_ghgs=193802.42,
-            cumulative_pv_generation=0.0,
-            diesel_capacity=0.0,
-            diesel_times=0.0,
-            final_pv_size=0.0,
-            final_storage_size=24.997,
-            initial_pv_size=0.0,
-            initial_storage_size=25.0,
-            lcue=1377.525,
-            renewables_fraction=1.0,
-            unmet_energy_fraction=1.0,
-        )
-
-    @unittest.skip("No need to test scenario with no power generation sources.")
-    # @pytest.mark.integrest
-<<<<<<< HEAD
-    def test_grid_prioritise_no_diesel_no_grid_no_pv_no_storage(self):
-=======
     def test_self_prioritise_no_diesel_no_grid_no_pv_no_storage(self):
->>>>>>> 661e2ae2
         """
         Tests the case with diesel, grid, PV and storage.
 
