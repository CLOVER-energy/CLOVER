#!/usr/bin/python3
########################################################################################
# finance.py - Financial impact assessment module.                                     #
#                                                                                      #
# Author: Phil Sandwell, Ben Winchester                                                #
# Copyright: Phil Sandwell, 2021                                                       #
# License: Open source                                                                 #
# Most recent update: 05/08/2021                                                       #
#                                                                                      #
# For more information, please email:                                                  #
#     philip.sandwell@gmail.com                                                        #
########################################################################################
"""
finance.py - The finance module for CLOVER.

When assessing the impact of a system, the financial impact, i.e., the costs, need to be
considered. This module assesses the costs of a system based on the financial
information and system-sizing information provided.

"""

import collections

from logging import Logger
from typing import Any, Dict, List, Optional, Tuple, Union

import numpy as np  # pylint: disable=import-error
import pandas as pd  # pylint: disable=import-error

<<<<<<< HEAD
from .__utils__ import ImpactingComponent, LIFETIME, SIZE_INCREMENT, update_diesel_costs
=======
from .__utils__ import ImpactingComponent
>>>>>>> d5d1e865
from ..__utils__ import (
    BColours,
    ColumnHeader,
    hourly_profile_to_daily_sum,
    InputFileError,
    Inverter,
    Location,
    ProgrammerJudgementFault,
    ResourceType,
    Scenario,
    TechnicalAppraisal,
    hourly_profile_to_daily_sum,
    Scenario,
)
from ..conversion.conversion import Converter

__all_ = (
    "connections_expenditure",
    "COSTS",
    "diesel_fuel_expenditure",
    "discounted_energy_total",
    "discounted_equipment_cost",
    "expenditure",
    "get_total_equipment_costs",
    "ImpactingComponent",
    "independent_expenditure",
    "total_om",
)

# Capacity cost:
#   Keyword used to denote the capacity-based costs of a component.
CAPACITY_COST: str = "capacity_cost"

# Connection cost:
#   Keyword used to denote the connection cost for a household within the community.
CONNECTION_COST = "connection_cost"

# Cost:
#   Keyword used to denote the cost of a component.
COST: str = "cost"

# Costs:
#   Keyword used for parsing device-specific cost information.
COSTS: str = "costs"

# Cost decrease:
#   Keyword used to denote the cost decrease of a component.
COST_DECREASE: str = "cost_decrease"

# Discount rate:
#   Keyword used to denote the discount rate.
DISCOUNT_RATE = "discount_rate"

# Finance impact:
#   Default `str` used as the format for specifying unique financial impacts.
FINANCE_IMPACT: str = "{type}_{name}"

# Fixed cost:
#   Keyword used to denote the fixed misc. costs of a componnet of the system.
FIXED_COST: str = "fixed_cost"

# General OM:
#   Keyword used to denote general O&M costs of the system.
GENERAL_OM = "general_o&m"

# Installation cost:
#   Keyword used to denote the installation cost of a component.
INSTALLATION_COST: str = "installation_cost"

# Installation cost decrease:
#   Keyword used to denote the installation cost decrease of a component.
INSTALLATION_COST_DECREASE: str = "installation_cost_decrease"

# OM:
#   Keyword used to denote O&M costs.
OM = "o&m"


####################
# Helper functions #
####################


def _component_cost(
    component_cost: float,
    component_cost_decrease: float,
    component_size: float,
    installation_year: int = 0,
) -> float:
    """
    Computes and returns the cost the system componenet based on the parameters.

    The various system component costs are comnputed using the following formula:
        size * cost * (1 - 0.01 * cost_decrease) ** installation_year

    Inputs:
        - component_cost:
            The cost of the component being considered.
        - component_cost_decrease:
            The cost decrease of the component being considered.
        - component_size:
            The size of the component within the minigrid system.
        - installation_year:
            The year that the component was installed.

    Outputs:
        - The undiscounted cost of the component.

    """

    system_wide_cost = component_cost * component_size
    annual_reduction = 0.01 * component_cost_decrease
    return float(system_wide_cost * (1 - annual_reduction) ** installation_year)


def _component_installation_cost(
    component_size: float,
    installation_cost: float,
    installation_cost_decrease: float,
    installation_year: int = 0,
) -> float:
    """
    Calculates cost of system installation.

    The formula used is:
        installation_cost = (
            component_size * installation_cost * (
                1 - 0.01 * installation_cost_decrease
            ) ** installation_year
        )

    Inputs:
        - component_size:
            The size of the component within the minigrid system.
        - installation_cost:
            The cost of the installation.
        - installation_cost_decrease:
            The decrease in the cost of the installation.
        - installation_year:
            The installation year.

    Outputs:
        The undiscounted installation cost.

    """

    total_component_installation_cost = component_size * installation_cost
    annual_reduction = 0.01 * installation_cost_decrease

    return (
        total_component_installation_cost
        * (1.0 - annual_reduction) ** installation_year
    )


def _component_om(
    component_om_cost: float,
    component_size: float,
    finance_inputs: Dict[str, Any],
    logger: Logger,
    *,
    start_year: int,
    end_year: int,
) -> float:
    """
    Computes the O&M cost of a component.

    """

    om_cost_daily = (component_size * component_om_cost) / 365
    total_daily_cost = pd.DataFrame([om_cost_daily] * (end_year - start_year) * 365)

    return discounted_energy_total(
        finance_inputs,
        logger,
        total_daily_cost,
        start_year=start_year,
        end_year=end_year,
    )


def _daily_discount_rate(discount_rate: float) -> float:
    """
    Calculates equivalent discount rate at a daily resolution

    Inputs:
        - discount_rate:
            The discount rate.

    Outputs:
        - The daily discount rate.

    """

    return float(((1.0 + discount_rate) ** (1.0 / 365.0)) - 1.0)


def _discounted_fraction(
    discount_rate: float, *, start_year: int = 0, end_year: int = 20
) -> pd.DataFrame:
    """
    Calculates the discounted fraction at a daily resolution

    Inputs:
        - discount_rate:
            The discount rate.
        - start_year:
            Start year of simulation period
        - end_year:
            End year of simulation period

    Outputs:
        Discounted fraction for each day of the simulation as a
        :class:`pandas.DataFrame` instance.

    """

    # Intialise various variables.
    start_day = int(start_year * 365)
    end_day = int(end_year * 365)

    # Convert the discount rate into the denominator.
    r_d = _daily_discount_rate(discount_rate)
    denominator = 1.0 + r_d

    # Compute a list containing all the discounted fractions over the time period.
    discounted_fraction_array = [
        denominator**-time for time in range(start_day, end_day)
    ]

    return pd.DataFrame(discounted_fraction_array)


def _inverter_expenditure(  # pylint: disable=too-many-locals
    finance_inputs: Dict[str, Any],
    inverter: Inverter,
    location: Location,
    logger: Logger,
    scenario: Scenario,
    yearly_load_statistics: pd.DataFrame,
    *,
    start_year: int,
    end_year: int,
) -> float:
    """
    Calculates cost of inverters based on load calculations

    Inputs:
        - finance_inputs:
            The finance-input information for the system.
        - inverter:
            The inverter being modelled.
        - location:
            The location being considered.
        - logger:
            The :class:`logging.Logger` to use for the run.
        - yearly_load_statistics:
            The yearly-load statistics for the system.
        - scenario:
            The :class:`Scenario` currently being considered.
        - start_year:
            Start year of simulation period
        - end_year:
            End year of simulation period

    Outputs:
        Discounted cost

    """

    # Initialise inverter replacement periods
    replacement_intervals = pd.DataFrame(
        np.arange(0, location.max_years, inverter.lifetime)
    )
    replacement_intervals.columns = pd.Index([ColumnHeader.INSTALLATION_YEAR.value])

    # Check if inverter should be replaced in the specified time interval
    if not any(
        replacement_intervals[ColumnHeader.INSTALLATION_YEAR.value].isin(
            list(np.array(range(start_year, end_year)))
        )
    ):
        inverter_discounted_cost = float(0.0)
        return inverter_discounted_cost

    # Initialise inverter sizing calculation
    max_power = []
    inverter_size: List[float] = []
    for i in range(len(replacement_intervals)):
        # Calculate maximum power in interval years
        start = replacement_intervals[ColumnHeader.INSTALLATION_YEAR.value].iloc[i]
        end = start + inverter.lifetime
        max_power_interval = (
            yearly_load_statistics[ColumnHeader.MAXIMUM.value].iloc[start:end].max()
        )
        max_power.append(max_power_interval)
        # Calculate resulting inverter size
        inverter_size_interval: float = (
            np.ceil(0.001 * max_power_interval / inverter.size_increment)
            * inverter.size_increment
        )
        inverter_size.append(inverter_size_interval)
    inverter_size_data_frame: pd.DataFrame = pd.DataFrame(inverter_size)
    inverter_size_data_frame.columns = pd.Index([ColumnHeader.INVERTER_SIZE.value])
    inverter_info = pd.concat([replacement_intervals, inverter_size_data_frame], axis=1)
    # Calculate
    inverter_info[ColumnHeader.DISCOUNT_RATE.value] = [
        (1 - finance_inputs[DISCOUNT_RATE])
        ** inverter_info[ColumnHeader.INSTALLATION_YEAR.value].iloc[i]
        for i in range(len(inverter_info))
    ]
    inverter_info["Inverter cost ($/kW)"] = [
        finance_inputs[ImpactingComponent.INVERTER.value][COST]
        * (1 - 0.01 * finance_inputs[ImpactingComponent.INVERTER.value][COST_DECREASE])
        ** inverter_info[ColumnHeader.INSTALLATION_YEAR.value].iloc[i]
        for i in range(len(inverter_info))
    ]

    # If a static inverter size has been used, use this, otherwise, use the dynamically
    # calculated values.
    if scenario.fixed_inverter_size and any(
        inverter_info[ColumnHeader.INVERTER_SIZE.value] > scenario.fixed_inverter_size
    ):
        logger.info(
            "The static inverter size specified, %s, was below that calculated "
            "within CLOVER. Calculated inverter sizes:\n%s",
            scenario.fixed_inverter_size,
            "\n".join(
                [
                    f"Size for year {year}: {size} kW"
                    for year, size in zip(
                        replacement_intervals[ColumnHeader.INSTALLATION_YEAR.value],
                        inverter_info[ColumnHeader.INVERTER_SIZE.value],
                    )
                ]
            ),
        )

    inverter_info[ColumnHeader.DISCOUNTED_EXPENDITURE.value] = [
        inverter_info[ColumnHeader.DISCOUNT_RATE.value].iloc[i]
        * (
            inverter_info[ColumnHeader.INVERTER_SIZE.value].iloc[i]
            if not scenario.fixed_inverter_size
            else scenario.fixed_inverter_size
        )
        * inverter_info["Inverter cost ($/kW)"].iloc[i]
        for i in range(len(inverter_info))
    ]
    inverter_discounted_cost = np.sum(
        inverter_info.iloc[
            inverter_info.index[
                inverter_info[ColumnHeader.INSTALLATION_YEAR.value].isin(
                    list(np.array(range(start_year, end_year)))
                )
            ]
        ][ColumnHeader.DISCOUNTED_EXPENDITURE.value]
    ).round(2)

    return inverter_discounted_cost


def _misc_costs(
    diesel_size: float,
    misc_capacity_cost: float,
    misc_fixed_cost: float,
    pv_array_size: Dict[str, float],
) -> float:
    """
    Calculates cost of miscellaneous capacity-related costs

    Inputs:
        - diesel_size:
            Capacity of diesel generator being installed
        - misc_capacity_cost:
            The misc. costs of the system which scale with the capacity of the system.
        - misc_fixed_cost:
            The misc. costs of the system which do not scale with the capacity of the
            system and which are fixed.
        - pv_array_size:
            Capacity of PV being installed

    Outputs:
        The undiscounted cost.

    """

    total_misc_capacity_cost = (
        sum(pv_array_size.values()) + diesel_size
    ) * misc_capacity_cost

    return total_misc_capacity_cost + misc_fixed_cost


###############################
# Externally facing functions #
###############################


def get_total_equipment_costs(  # pylint: disable=too-many-locals, too-many-statements
    buffer_tanks: float,
    clean_water_tanks: float,
    converters: Dict[Converter, int],
    diesel_size: float,
    finance_inputs: Dict[str, Any],
    heat_exchangers: float,
    hot_water_tanks: float,
    logger: Logger,
    pv_array_size: Dict[str, float],
    pvt_array_size: float,
    scenario: Scenario,
    storage_size: float,
    technical_appraisal: TechnicalAppraisal,
    installation_year: int = 0,
) -> Tuple[float, Dict[ResourceType, float]]:
    """
    Calculates all equipment costs.

    Inputs:
        - buffer_tanks:
            The number of buffer tanks being installed.
        - clean_water_tanks:
            The number of clean-water tanks being installed.
        - converters:
            A mapping between converter names and the size of each that was added to the
            system this iteration.
        - diesel_size:
            Capacity of diesel generator being installed.
        - finance_inputs:
            The finance-input information, parsed from the finance-inputs file.
        - heat_exchangers:
            The number of heat exchangers being installed.
        - hot_water_tanks:
            The number of hot-water tanks being installed.
        - logger:
            The logger to use for the run.
        - scenario:
            The scenario for the run(s) being carried out.
        - pv_array_size:
            Capacity of PV being installed.
        - pvt_array_size:
            Capacity of PV-T being installed.
        - storage_size:
            Capacity of battery storage being installed.
        - technical_appraisal:
            The technical appraisal for the system.
        - installation_year:
            ColumnHeader.INSTALLATION_YEAR.value

    Outputs:
        - Additional installation costs.
        - The total costs of each component of the system as a `dict` mapping
          :class:`ResourceType` to the cost for the subsystem associated with that
          resource type.

    """

    if technical_appraisal.power_consumed_fraction is None:
        logger.error(
            "%sNo power consumed fraction was calculated. This is needed.%s",
            BColours.fail,
            BColours.endc,
        )
        raise ProgrammerJudgementFault(
            "impact.finance",
            "No power consumed fraction on technical appraisal despite being needed.",
        )

    # Instantiate a mapping for storing total cost information.
    subsystem_costs: Dict[ResourceType, float] = collections.defaultdict(float)

    # Calculate the various system costs.
    # compoennts.
    bos_cost = _component_cost(
        finance_inputs[ImpactingComponent.BOS.value][COST],
        finance_inputs[ImpactingComponent.BOS.value][COST_DECREASE],
        sum(pv_array_size.values()),
        installation_year,
    )

    if ImpactingComponent.BUFFER_TANK.value not in finance_inputs and buffer_tanks > 0:
        logger.error(
            "%sNo buffer tank financial input information provided.%s",
            BColours.fail,
            BColours.endc,
        )
        raise InputFileError(
            "tank inputs",
            "No buffer tank financial input information provided and a non-zero number "
            "of clean-water tanks are being considered.",
        )
    buffer_tank_cost: float = 0
    buffer_tank_installation_cost: float = 0
    if buffer_tanks > 0:
        buffer_tank_cost = _component_cost(
            finance_inputs[ImpactingComponent.BUFFER_TANK.value][COST],
            finance_inputs[ImpactingComponent.BUFFER_TANK.value][COST_DECREASE],
            buffer_tanks,
            installation_year,
        )
        buffer_tank_installation_cost = _component_installation_cost(
            buffer_tanks,
            finance_inputs[ImpactingComponent.BUFFER_TANK.value][INSTALLATION_COST],
            finance_inputs[ImpactingComponent.BUFFER_TANK.value][
                INSTALLATION_COST_DECREASE
            ],
            installation_year,
        )

    if (
        ImpactingComponent.CLEAN_WATER_TANK.value not in finance_inputs
        and clean_water_tanks > 0
    ):
        logger.error(
            "%sNo clean-water tank financial input information provided.%s",
            BColours.fail,
            BColours.endc,
        )
        raise InputFileError(
            "tank inputs",
            "No clean-water financial input information provided and a non-zero "
            "number of clean-water tanks are being considered.",
        )
    clean_water_tank_cost: float = 0
    clean_water_tank_installation_cost: float = 0
    if clean_water_tanks > 0:
        clean_water_tank_cost = _component_cost(
            finance_inputs[ImpactingComponent.CLEAN_WATER_TANK.value][COST],
            finance_inputs[ImpactingComponent.CLEAN_WATER_TANK.value][COST_DECREASE],
            clean_water_tanks,
            installation_year,
        )
        clean_water_tank_installation_cost = _component_installation_cost(
            clean_water_tanks,
            finance_inputs[ImpactingComponent.CLEAN_WATER_TANK.value][
                INSTALLATION_COST
            ],
            finance_inputs[ImpactingComponent.CLEAN_WATER_TANK.value][
                INSTALLATION_COST_DECREASE
            ],
            installation_year,
        )

    # Sum up the converter costs for each of the relevant subsystems.
    for resource_type in [ResourceType.CLEAN_WATER, ResourceType.HOT_CLEAN_WATER]:
        converter_costs = sum(
            _component_cost(
                finance_inputs[
                    FINANCE_IMPACT.format(
                        type=ImpactingComponent.CONVERTER.value, name=converter
                    )
                ][COST],
                finance_inputs[
                    FINANCE_IMPACT.format(
                        type=ImpactingComponent.CONVERTER.value, name=converter
                    )
                ][COST_DECREASE],
                size,
                installation_year,
            )
            for converter, size in converters.items()
            if converter.output_resource_type == resource_type
        )
        converter_installation_costs = sum(
            _component_installation_cost(
                size,
                finance_inputs[
                    FINANCE_IMPACT.format(
                        type=ImpactingComponent.CONVERTER.value, name=converter
                    )
                ][INSTALLATION_COST],
                finance_inputs[
                    FINANCE_IMPACT.format(
                        type=ImpactingComponent.CONVERTER.value, name=converter
                    )
                ][INSTALLATION_COST_DECREASE],
                installation_year,
            )
            for converter, size in converters.items()
        )
        subsystem_costs[resource_type] += converter_costs + converter_installation_costs
        logger.debug(
            "Converter costs determined for resource %s: %s",
            resource_type.value,
            converter_costs + converter_installation_costs,
        )

    diesel_cost = _component_cost(
        finance_inputs[ImpactingComponent.DIESEL.value][COST],
        finance_inputs[ImpactingComponent.DIESEL.value][COST_DECREASE],
        diesel_size,
        installation_year,
    )
    diesel_installation_cost = _component_installation_cost(
        diesel_size,
        finance_inputs[ImpactingComponent.DIESEL.value][INSTALLATION_COST],
        finance_inputs[ImpactingComponent.DIESEL.value][INSTALLATION_COST_DECREASE],
        installation_year,
    )

    if (
        ImpactingComponent.HEAT_EXCHANGER.value not in finance_inputs
        and heat_exchangers > 0
    ):
        logger.error(
            "%sNo heat exchanger financial input information provided.%s",
            BColours.fail,
            BColours.endc,
        )
        raise InputFileError(
            "heat exchanger inputs",
            "No heat exchanger financial input information provided and a non-zero "
            "number of clean-water tanks are being considered.",
        )
    heat_exchanger_cost: float = 0
    heat_exchanger_installation_cost: float = 0
    if heat_exchangers > 0:
        heat_exchanger_cost = _component_cost(
            finance_inputs[ImpactingComponent.HEAT_EXCHANGER.value][COST],
            finance_inputs[ImpactingComponent.HEAT_EXCHANGER.value][COST_DECREASE],
            heat_exchangers,
            installation_year,
        )
        heat_exchanger_installation_cost = _component_installation_cost(
            heat_exchangers,
            finance_inputs[ImpactingComponent.HEAT_EXCHANGER.value][INSTALLATION_COST],
            finance_inputs[ImpactingComponent.HEAT_EXCHANGER.value][
                INSTALLATION_COST_DECREASE
            ],
            installation_year,
        )

    if (
        ImpactingComponent.HOT_WATER_TANK.value not in finance_inputs
        and hot_water_tanks > 0
    ):
        logger.error(
            "%sNo hot-water tank financial input information provided.%s",
            BColours.fail,
            BColours.endc,
        )
        raise InputFileError(
            "tank inputs",
            "No hot-water financial input information provided and a non-zero "
            "number of clean-water tanks are being considered.",
        )
    hot_water_tank_cost: float = 0
    hot_water_tank_installation_cost: float = 0
    if hot_water_tanks > 0:
        hot_water_tank_cost = _component_cost(
            finance_inputs[ImpactingComponent.HOT_WATER_TANK.value][COST],
            finance_inputs[ImpactingComponent.HOT_WATER_TANK.value][COST_DECREASE],
            hot_water_tanks,
            installation_year,
        )
        hot_water_tank_installation_cost = _component_installation_cost(
            hot_water_tanks,
            finance_inputs[ImpactingComponent.HOT_WATER_TANK.value][INSTALLATION_COST],
            finance_inputs[ImpactingComponent.HOT_WATER_TANK.value][
                INSTALLATION_COST_DECREASE
            ],
            installation_year,
        )

    pv_cost = sum(
        _component_cost(
            finance_inputs[ImpactingComponent.PV.value][panel_name][COST],
            finance_inputs[ImpactingComponent.PV.value][panel_name][COST_DECREASE],
            array_size,
            installation_year,
        )
        for panel_name, array_size in pv_array_size.items()
    )
    pv_installation_cost = sum(
        _component_installation_cost(
            array_size,
            finance_inputs[ImpactingComponent.PV.value][panel_name][INSTALLATION_COST],
            finance_inputs[ImpactingComponent.PV.value][panel_name][
                INSTALLATION_COST_DECREASE
            ],
            installation_year,
        )
        for panel_name, array_size in pv_array_size.items()
    )

    if ImpactingComponent.PV_T.value not in finance_inputs and pvt_array_size > 0:
        logger.error(
            "%sNo PV-T financial input information provided.%s",
            BColours.fail,
            BColours.endc,
        )
        raise InputFileError(
            "finance inputs",
            "No PV-T financial input information provided and a non-zero number of PV-T"
            "panels are being considered.",
        )
    pvt_cost: float = 0
    pvt_installation_cost: float = 0
    if pvt_array_size > 0:
        pvt_cost = _component_cost(
            finance_inputs[ImpactingComponent.PV_T.value][COST],
            finance_inputs[ImpactingComponent.PV_T.value][COST_DECREASE],
            pvt_array_size,
            installation_year,
        )
        pvt_installation_cost = _component_installation_cost(
            pvt_array_size,
            finance_inputs[ImpactingComponent.PV_T.value][INSTALLATION_COST],
            finance_inputs[ImpactingComponent.PV_T.value][INSTALLATION_COST_DECREASE],
            installation_year,
        )

    # Compute any misc. costs.
    misc_costs = _misc_costs(
        diesel_size, finance_inputs[ImpactingComponent.MISC.value][COST], pv_array_size
    )

    storage_cost = _component_cost(
        finance_inputs[ImpactingComponent.STORAGE.value][COST],
        finance_inputs[ImpactingComponent.STORAGE.value][COST_DECREASE],
        storage_size,
        installation_year,
    )

    # Compute the various subsystem costs.
    if scenario.desalination_scenario is not None:
        # Compute the clean-water subsystem costs.
        subsystem_costs[ResourceType.CLEAN_WATER] += (
            buffer_tank_cost
            + buffer_tank_installation_cost
            + clean_water_tank_cost
            + clean_water_tank_installation_cost
            + heat_exchanger_cost
            + heat_exchanger_installation_cost
            + (bos_cost + misc_costs + pv_cost + pv_installation_cost + storage_cost)
            * technical_appraisal.power_consumed_fraction[ResourceType.CLEAN_WATER]
        )

    # Compute the electric subsystem costs.
    subsystem_costs[ResourceType.ELECTRIC] += (
        bos_cost + misc_costs + pv_cost + pv_installation_cost + storage_cost
    ) * technical_appraisal.power_consumed_fraction[ResourceType.ELECTRIC]

    # Compute the hot-water subsystem costs.
    subsystem_costs[ResourceType.HOT_CLEAN_WATER] += (
        hot_water_tank_cost
        + hot_water_tank_installation_cost
        + (bos_cost + misc_costs + pv_cost + pv_installation_cost + storage_cost)
        * technical_appraisal.power_consumed_fraction[ResourceType.HOT_CLEAN_WATER]
    )

    # Compute the costs associated when carrying out prioritisation desalination.
    update_diesel_costs(
        diesel_cost + diesel_installation_cost,
        scenario,
        subsystem_costs,
        technical_appraisal,
    )
    # Determine the capacity-based misc. costs associated with the system.
    try:
        misc_capacity_cost: float = finance_inputs[ImpactingComponent.MISC.value][
            CAPACITY_COST
        ]
    except KeyError:
        logger.warning(
            "Using %s for misc. capacity costs is depreceated. Consider using %s.",
            COST,
            CAPACITY_COST,
        )
        try:
            misc_capacity_cost = finance_inputs[ImpactingComponent.MISC.value][COST]
        except KeyError:
            logger.error(
                "Neither %s nor the depreceated keyword %s used for misc. system costs.",
                CAPACITY_COST,
                COST,
            )
            raise

    try:
        misc_fixed_cost: float = finance_inputs[ImpactingComponent.MISC.value][
            FIXED_COST
        ]
    except KeyError:
        logger.warning(
            "Missing fixed capacity costs in finance inputs file, assuming zero."
        )
        misc_fixed_cost = 0

    misc_costs: float = _misc_costs(
        diesel_size,
        misc_capacity_cost,
        misc_fixed_cost,
        pv_array_size,
    )

    return (
        bos_cost
        + buffer_tank_cost
        + clean_water_tank_cost
        + converter_costs
        + diesel_cost
        + heat_exchanger_cost
        + hot_water_tank_cost
        + misc_costs
        + pv_cost
        + pvt_cost
        + storage_cost
        + total_installation_cost
    )



def connections_expenditure(
    finance_inputs: Dict[str, Any], households: pd.Series, installation_year: int = 0
) -> float:
    """
    Calculates cost of connecting households to the system

    Inputs:
        - finance_inputs:
            The finance input information.
        - households:
            A :class:`pd.Series` of households from Energy_System().simulation(...)
        - year:
            ColumnHeader.INSTALLATION_YEAR.value

    Outputs:
        Discounted cost

    """

    new_connections = np.max(households) - np.min(households)
    undiscounted_cost = float(
        finance_inputs[ImpactingComponent.HOUSEHOLDS.value][CONNECTION_COST]
        * new_connections
    )
    discount_fraction: float = (
        1.0 - finance_inputs[DISCOUNT_RATE]
    ) ** installation_year
    total_discounted_cost = undiscounted_cost * discount_fraction

    # Section in comments allows a more accurate consideration of the discounted cost
    # for new connections, but substantially increases the processing time.

    # new_connections = [0]
    # for t in range(int(households.shape[0])-1):
    #     new_connections.append(households['Households'][t+1] - households['Households'][t])
    # new_connections = pd.DataFrame(new_connections)
    # new_connections_daily = hourly_profile_to_daily_sum(new_connections)
    # total_daily_cost = connection_cost * new_connections_daily
    # total_discounted_cost = self.discounted_cost_total(total_daily_cost,start_year,end_year)

    return total_discounted_cost


def diesel_fuel_expenditure(
    diesel_fuel_usage_hourly: pd.Series,
    finance_inputs: Dict[str, Any],
    logger: Logger,
    *,
    start_year: int = 0,
    end_year: int = 20,
) -> float:
    """
    Calculates cost of diesel fuel used by the system

    Inputs:
        - diesel_fuel_usage_hourly:
            Output from Energy_System().simulation(...)
        - finance_inputs:
            The finance input information.
        - logger:
            The logger to use for the run.
        - start_year:
            Start year of simulation period
        - end_year:
            End year of simulation period

    Outputs:
        Discounted cost

    """

    diesel_fuel_usage_daily = hourly_profile_to_daily_sum(diesel_fuel_usage_hourly)
    start_day = start_year * 365
    end_day = end_year * 365
    r_y = 0.01 * finance_inputs[ImpactingComponent.DIESEL_FUEL.value][COST_DECREASE]
    r_d = ((1.0 + r_y) ** (1.0 / 365.0)) - 1.0
    diesel_price_daily: pd.DataFrame = pd.DataFrame(
        [
            finance_inputs[ImpactingComponent.DIESEL_FUEL.value][COST]
            * (1.0 - r_d) ** day
            for day in range(start_day, end_day)
        ]
    )

    total_daily_cost = pd.DataFrame(diesel_fuel_usage_daily * diesel_price_daily[0])
    total_discounted_cost = discounted_energy_total(
        finance_inputs,
        logger,
        total_daily_cost,
        start_year=start_year,
        end_year=end_year,
    )

    return total_discounted_cost


def discounted_energy_total(
    finance_inputs: Dict[str, Any],
    logger: Logger,
    total_daily: Union[pd.DataFrame, pd.Series],
    *,
    start_year: int = 0,
    end_year: int = 20,
) -> float:
    """
    Calculates the total discounted cost of some parameter.

    Inputs:
        - finance_inputs:
            The finance input information.
        - logger:
            The logger to use for the run.
        - total_daily:
            Undiscounted energy at a daily resolution
        - start_year:
            Start year of simulation period
        - end_year:
            End year of simulation period

    Outputs:
        The discounted energy total cost.

    """

    try:
        discount_rate = finance_inputs[DISCOUNT_RATE]
    except KeyError:
        logger.error(
            "%sNo discount rate in the finance inputs, missing key: %s%s",
            BColours.fail,
            DISCOUNT_RATE,
            BColours.endc,
        )
        raise

    if isinstance(total_daily, pd.DataFrame):
        total_daily = total_daily[0]

    discounted_fraction = _discounted_fraction(
        discount_rate, start_year=start_year, end_year=end_year
    )
    discounted_energy = pd.DataFrame(discounted_fraction[0] * total_daily)
    return float(np.sum(discounted_energy))  # type: ignore


def discounted_equipment_cost(  # pylint: disable=too-many-locals
    buffer_tanks: int,
    clean_water_tanks: int,
    converters: Dict[Converter, int],
    diesel_size: float,
    finance_inputs: Dict[str, Any],
    heat_exchangers: int,
    hot_water_tanks: int,
    logger: Logger,
    pv_array_size: Dict[str, float],
    pvt_array_size: float,
    scenario: Scenario,
    storage_size: float,
    technical_appraisal: TechnicalAppraisal,
    installation_year: int = 0,
) -> Tuple[float, Dict[ResourceType, float]]:
    """
    Calculates cost of all equipment costs

    Inputs:
        - buffer_tanks:
            The number of buffer tanks being installed.
        - clean_water_tanks:
            The number of clean-water tanks being installed.
        - converters:
            A mapping between converter names and the size of each that was added to the
            system this iteration.
        - diesel_size:
            Capacity of diesel generator being installed
        - finance_inputs:
            The finance input information.
        - heat_exchangers:
            The number of heat exchangers being installed.
        - hot_water_tanks:
            The number of hot-water tanks being installed.
        - logger:
            The logger to use for the run.
        - scenario:
            The scenario currently being considered.
        - pv_array_size:
            Capacity of PV being installed
        - pvt_array_size:
            Capacity of PV-T being installed
        - storage_size:
            Capacity of battery storage being installed
        - technical_appraisal:
            The :class:`TechnicalAppraisal` for the system being considered.
        - installation_year:
            ColumnHeader.INSTALLATION_YEAR.value
    Outputs:
        - Any additional equipment costs not associated with a specific subsystem.
        - A mapping between :class:`ResourceType` entries and the discounted costs
          associated with that subsystem.

    """

    additional_costs, undiscounted_costs = get_total_equipment_costs(
        buffer_tanks,
        clean_water_tanks,
        converters,
        diesel_size,
        finance_inputs,
        heat_exchangers,
        hot_water_tanks,
        logger,
        pv_array_size,
        pvt_array_size,
        scenario,
        storage_size,
        technical_appraisal,
        installation_year,
    )
    discount_fraction = (
        1.0 - float(finance_inputs[DISCOUNT_RATE])
    ) ** installation_year

    return (
        additional_costs * discount_fraction,
        {key: value * discount_fraction for key, value in undiscounted_costs.items()},
    )


def expenditure(
    component: ImpactingComponent,
    finance_inputs: Dict[str, Any],
    hourly_usage: pd.Series,
    logger: Logger,
    *,
    start_year: int = 0,
    end_year: int = 20,
) -> float:
    """
    Calculates cost of the usage of a component.

    Inputs:
        - component:
            The component to consider.
        - finance_inputs:
            The financial input information.
        - hourly_usage:
            Output from Energy_System().simulation(...)
        - start_year:
            Start year of simulation period
        - end_year:
            End year of simulation period

    Outputs:
        Discounted cost

    """

    hourly_cost = hourly_usage * finance_inputs[component.value][COST]
    total_daily_cost = hourly_profile_to_daily_sum(hourly_cost)
    total_discounted_cost = discounted_energy_total(
        finance_inputs,
        logger,
        total_daily_cost,
        start_year=start_year,
        end_year=end_year,
    )
    return total_discounted_cost


def independent_expenditure(
    finance_inputs: Dict[str, Any],
    inverter: Inverter,
    location: Location,
    logger: Logger,
    scenario: Scenario,
    yearly_load_statistics: pd.DataFrame,
    *,
    start_year: int,
    end_year: int,
) -> float:
    """
    Calculates cost of equipment which is independent of simulation periods

    Inputs:
        - finance_inputs:
            The financial input information.
        - inverter:
            The inverter being modelled.
        - location:
            The location currently being considered.
        - logger:
            The :class:`logging.Logger` to use for the run.
        - yearly_load_statistics:
            The yearly load statistics information.
        - scenario:
            The :class:`Scenario` currently being considered.
        - start_year:
            Start year of simulation period
        - end_year:
            End year of simulation period

    Outputs:
        Discounted cost

    """

    inverter_expenditure = _inverter_expenditure(
        finance_inputs,
        inverter,
        location,
        logger,
        scenario,
        yearly_load_statistics,
        start_year=start_year,
        end_year=end_year,
    )
    total_expenditure = inverter_expenditure  # ... + other components as required
    return total_expenditure


def total_om(  # pylint: disable=too-many-locals
    buffer_tanks: int,
    clean_water_tanks: int,
    converters: Optional[Dict[Converter, int]],
    diesel_size: float,
    finance_inputs: Dict[str, Any],
    heat_exchangers: int,
    hot_water_tanks: int,
    logger: Logger,
    pv_array_size: Dict[str, float],
    pvt_array_size: float,
    scenario: Scenario,
    storage_size: float,
    technical_appraisal: TechnicalAppraisal,
    *,
    start_year: int = 0,
    end_year: int = 20
) -> Tuple[float, Dict[ResourceType, float]]:
    """
    Calculates total O&M cost over the simulation period

    Inputs:
        - buffer_tanks:
            The number of buffer tanks installed.
        - clean_water_tanks:
            The number of clean-water tanks installed.
        - converters:
            A mapping between converter instances and the size of each that was added to
            the system this iteration.
        - diesel_size:
            Capacity of diesel generator installed.
        - finance_inputs:
            Finance input information.
        - heat_exchangers:
            The number of heat exchangers installed.
        - hot_water_tanks:
            The number of hot-water tanks installed.
        - logger:
            The logger to use for the run.
        - pv_array_size:
            Capacity of PV installed.
        - pvt_array_size:
            Capacity of PV-T installed.
        - scenario:
            The scenario for the run(s) being carried out.
        - storage_size:
            Capacity of battery storage installed.
        - technical_appraisal:
            The technical appraisal for the system.
        - start_year:
            Start year of simulation period.
        - end_year:
            End year of simulation period.

    Outputs:
        - A mapping between :class:`ResourceType` and the O&M costs of this.

    """

    if technical_appraisal.power_consumed_fraction is None:
        logger.error(
            "%sNo power consumed fraction was calculated. This is needed.%s",
            BColours.fail,
            BColours.endc,
        )
        raise ProgrammerJudgementFault(
            "impact.finance",
            "No power consumed fraction on technical appraisal despite being needed.",
        )

    # Instantiate a mapping for storing total cost information.
    subsystem_costs: Dict[ResourceType, float] = collections.defaultdict(float)

    if ImpactingComponent.BUFFER_TANK.value not in finance_inputs and buffer_tanks > 0:
        logger.error(
            "%sNo buffer-tank financial input information provided.%s",
            BColours.fail,
            BColours.endc,
        )
        raise InputFileError(
            "tank inputs",
            "No buffer-tank financial input information provided and a non-zero number "
            "of buffer tanks are being considered.",
        )
    buffer_tank_om: float = 0
    if buffer_tanks > 0:
        buffer_tank_om = _component_om(
            finance_inputs[ImpactingComponent.BUFFER_TANK.value][OM],
            buffer_tanks,
            finance_inputs,
            logger,
            start_year=start_year,
            end_year=end_year,
        )

    if (
        ImpactingComponent.CLEAN_WATER_TANK.value not in finance_inputs
        and clean_water_tanks > 0
    ):
        logger.error(
            "%sNo clean-water-tank financial input information provided.%s",
            BColours.fail,
            BColours.endc,
        )
        raise InputFileError(
            "tank inputs",
            "No clean-water tank financial input information provided and a non-zero "
            "number of clean-water tanks are being considered.",
        )
    clean_water_tank_om: float = 0
    if clean_water_tanks > 0:
        clean_water_tank_om = _component_om(
            finance_inputs[ImpactingComponent.CLEAN_WATER_TANK.value][OM],
            clean_water_tanks,
            finance_inputs,
            logger,
            start_year=start_year,
            end_year=end_year,
        )

    if converters is not None:
        for resource_type in [ResourceType.CLEAN_WATER, ResourceType.HOT_CLEAN_WATER]:
            converter_om = sum(
                _component_om(
                    finance_inputs[
                        FINANCE_IMPACT.format(
                            type=ImpactingComponent.CONVERTER.value, name=converter
                        )
                    ][OM],
                    size,
                    finance_inputs,
                    logger,
                    start_year=start_year,
                    end_year=end_year,
                )
                for converter, size in converters.items()
                if resource_type == converter.output_resource_type
            )
            subsystem_costs[resource_type] += converter_om
            logger.debug(
                "Converter OM costs determined for resource %s: %s",
                resource_type.value,
                converter_om,
            )

    else:
        logger.debug(
            "No converters were installed in the system, hence no OM costs to compute."
        )

    diesel_om = _component_om(
        finance_inputs[ImpactingComponent.DIESEL.value][OM],
        diesel_size,
        finance_inputs,
        logger,
        start_year=start_year,
        end_year=end_year,
    )

    general_om = _component_om(
        finance_inputs[GENERAL_OM],
        1,
        finance_inputs,
        logger,
        start_year=start_year,
        end_year=end_year,
    )

    if (
        ImpactingComponent.HEAT_EXCHANGER.value not in finance_inputs
        and heat_exchangers > 0
    ):
        logger.error(
            "%sNo heat-exchanger financial input information provided.%s",
            BColours.fail,
            BColours.endc,
        )
        raise InputFileError(
            "heat exchanger inputs",
            "No heat-exchanger financial input information provided and a non-zero "
            "number of heat exchangers are being considered.",
        )
    heat_exchanger_om: float = 0
    if heat_exchangers > 0:
        heat_exchanger_om = _component_om(
            finance_inputs[ImpactingComponent.HEAT_EXCHANGER.value][OM],
            heat_exchangers,
            finance_inputs,
            logger,
            start_year=start_year,
            end_year=end_year,
        )

    if (
        ImpactingComponent.HOT_WATER_TANK.value not in finance_inputs
        and hot_water_tanks > 0
    ):
        logger.error(
            "%sNo hot-water-tank financial input information provided.%s",
            BColours.fail,
            BColours.endc,
        )
        raise InputFileError(
            "tank inputs",
            "No hot-water tank financial input information provided and a non-zero "
            "number of clean-water tanks are being considered.",
        )
    hot_water_tank_om: float = 0
    if hot_water_tanks > 0:
        hot_water_tank_om = _component_om(
            finance_inputs[ImpactingComponent.HOT_WATER_TANK.value][OM],
            hot_water_tanks,
            finance_inputs,
            logger,
            start_year=start_year,
            end_year=end_year,
        )

    pv_om = sum(
        _component_om(
            finance_inputs[ImpactingComponent.PV.value][panel_name][OM],
            array_size,
            finance_inputs,
            logger,
            start_year=start_year,
            end_year=end_year,
        )
        for panel_name, array_size in pv_array_size.items()
    )

    if ImpactingComponent.PV_T.value not in finance_inputs and pvt_array_size > 0:
        logger.error(
            "%sNo PV-T financial input information provided.%s",
            BColours.fail,
            BColours.endc,
        )
        raise InputFileError(
            "finance inputs",
            "No PV-T financial input information provided and a non-zero number of PV-T"
            "panels are being considered.",
        )
    pvt_om: float = 0
    if pvt_array_size > 0:
        pvt_om = _component_om(
            finance_inputs[ImpactingComponent.PV_T.value][OM],
            pvt_array_size,
            finance_inputs,
            logger,
            start_year=start_year,
            end_year=end_year,
        )

    storage_om = _component_om(
        finance_inputs[ImpactingComponent.STORAGE.value][OM],
        storage_size,
        finance_inputs,
        logger,
        start_year=start_year,
        end_year=end_year,
    )

    # Compute the clean-water subsystem costs.
    if scenario.desalination_scenario is not None:
        subsystem_costs[ResourceType.CLEAN_WATER] += (
            buffer_tank_om
            + clean_water_tank_om
            + heat_exchanger_om
            + (
                (general_om + pv_om + storage_om)
                * technical_appraisal.power_consumed_fraction[ResourceType.CLEAN_WATER]
            )
        )

    # Compute the electric subsystem costs.
    subsystem_costs[ResourceType.ELECTRIC] += (
        general_om + pv_om + storage_om
    ) * technical_appraisal.power_consumed_fraction[ResourceType.ELECTRIC]

    # Compute the hot-water subsystem costs.
    subsystem_costs[ResourceType.HOT_CLEAN_WATER] += (
        hot_water_tank_om
        + (general_om + pv_om + storage_om)
        * technical_appraisal.power_consumed_fraction[ResourceType.HOT_CLEAN_WATER]
    )

    # Compute the costs associated when carrying out prioritisation desalination.
    update_diesel_costs(
        diesel_om,
        scenario,
        subsystem_costs,
        technical_appraisal,
    )

    return (pvt_om, subsystem_costs)


# #%%
# # ==============================================================================
# #   EQUIPMENT EXPENDITURE (DISCOUNTED)
# #       Find system equipment capital expenditure (discounted) for new equipment
# # ==============================================================================


# #   Grid extension components
# def get_grid_extension_cost(self, grid_extension_distance, year):
#     """
#     Function:
#         Calculates cost of extending the grid network to a community
#     Inputs:
#         grid_extension_distance     Distance to the existing grid network
#         year                        ColumnHeader.INSTALLATION_YEAR.value
#     Outputs:
#         Discounted cost
#     """
#     grid_extension_cost = self.finance_inputs.iloc["Grid extension cost"]  # per km
#     grid_infrastructure_cost = self.finance_inputs.iloc["Grid infrastructure cost"]
#     discount_fraction = (1.0 - self.finance_inputs.iloc[ColumnHeader.DISCOUNT_RATE.value]) ** year
#     return (
#         grid_extension_distance * grid_extension_cost * discount_fraction
#         + grid_infrastructure_cost
#     )


# #%%
# # =============================================================================
# #   EQUIPMENT EXPENDITURE (DISCOUNTED) ON INDEPENDENT EXPENDITURE
# #       Find expenditure (discounted) on items independent of simulation periods
# # =============================================================================


# #%%
# # ==============================================================================
# #   EXPENDITURE (DISCOUNTED) ON RUNNING COSTS
# #       Find expenditure (discounted) incurred during the simulation period
# # ==============================================================================

# #%%
# # ==============================================================================
# #   FINANCING CALCULATIONS
# #       Functions to calculate discount rates and discounted expenditures
# # ==============================================================================


# #   Calculate LCUE using total discounted costs ($) and discounted energy (kWh)
# def get_LCUE(self, total_discounted_costs, total_discounted_energy):
#     """
#     Function:
#         Calculates the levelised cost of used electricity (LCUE)
#     Inputs:
#         total_discounted_costs        Discounted costs total
#         total_discounted_energy       Discounted energy total
#     Outputs:
#         Levelised cost of used electricity
#     """
#     return total_discounted_costs / total_discounted_energy<|MERGE_RESOLUTION|>--- conflicted
+++ resolved
@@ -27,11 +27,7 @@
 import numpy as np  # pylint: disable=import-error
 import pandas as pd  # pylint: disable=import-error
 
-<<<<<<< HEAD
 from .__utils__ import ImpactingComponent, LIFETIME, SIZE_INCREMENT, update_diesel_costs
-=======
-from .__utils__ import ImpactingComponent
->>>>>>> d5d1e865
 from ..__utils__ import (
     BColours,
     ColumnHeader,
