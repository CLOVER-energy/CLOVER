--- conflicted
+++ resolved
@@ -35,15 +35,12 @@
     InputFileError,
     InternalError,
     Location,
-<<<<<<< HEAD
     ProgrammerJudgementFault,
     ResourceType,
     Scenario,
     TechnicalAppraisal,
     hourly_profile_to_daily_sum,
-=======
     Scenario,
->>>>>>> 25b91809
 )
 from ..conversion.conversion import Converter
 
@@ -768,14 +765,13 @@
         * technical_appraisal.power_consumed_fraction[ResourceType.HOT_CLEAN_WATER]
     )
 
-<<<<<<< HEAD
     # Compute the costs associated when carrying out prioritisation desalination.
     update_diesel_costs(
         diesel_cost + diesel_installation_cost,
         scenario,
         subsystem_costs,
         technical_appraisal,
-=======
+    )
     # Determine the capacity-based misc. costs associated with the system.
     try:
         misc_capacity_cost: float = finance_inputs[ImpactingComponent.MISC.value][
@@ -827,10 +823,8 @@
         + pvt_cost
         + storage_cost
         + total_installation_cost
->>>>>>> 25b91809
-    )
-
-    return pvt_cost + pvt_installation_cost, subsystem_costs
+    )
+
 
 
 def connections_expenditure(
@@ -1177,13 +1171,8 @@
     technical_appraisal: TechnicalAppraisal,
     *,
     start_year: int = 0,
-<<<<<<< HEAD
     end_year: int = 20
 ) -> Tuple[float, Dict[ResourceType, float]]:
-=======
-    end_year: int = 20,
-) -> float:
->>>>>>> 25b91809
     """
     Calculates total O&M cost over the simulation period
 
