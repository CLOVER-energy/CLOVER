#!/usr/bin/python3
########################################################################################
# finance.py - Financial impact assessment module.                                     #
#                                                                                      #
# Author: Phil Sandwell, Ben Winchester                                                #
# Copyright: Phil Sandwell, 2021                                                       #
# License: Open source                                                                 #
# Most recent update: 05/08/2021                                                       #
#                                                                                      #
# For more information, please email:                                                  #
#     philip.sandwell@gmail.com                                                        #
########################################################################################
"""
finance.py - The finance module for CLOVER.

When assessing the impact of a system, the financial impact, i.e., the costs, need to be
considered. This module assesses the costs of a system based on the financial
information and system-sizing information provided.

"""

import collections

from logging import Logger
from typing import Any, Dict, List, Optional, Tuple, Union

import numpy as np  # pylint: disable=import-error
import pandas as pd  # pylint: disable=import-error

from .__utils__ import ImpactingComponent, LIFETIME, SIZE_INCREMENT, update_diesel_costs
from ..__utils__ import (
    ELECTRIC_POWER,
    BColours,
    ColumnHeader,
    InputFileError,
    InternalError,
    Location,
<<<<<<< HEAD
=======
    ProgrammerJudgementFault,
>>>>>>> dc8828ba
    ResourceType,
    Scenario,
    TechnicalAppraisal,
    hourly_profile_to_daily_sum,
)
from ..conversion.conversion import Converter

__all_ = (
    "connections_expenditure",
    "COSTS",
    "diesel_fuel_expenditure",
    "discounted_energy_total",
    "discounted_equipment_cost",
    "expenditure",
    "get_total_equipment_costs",
    "ImpactingComponent",
    "independent_expenditure",
    "total_om",
)

# Connection cost:
#   Keyword used to denote the connection cost for a household within the community.
CONNECTION_COST = "connection_cost"

# Cost:
#   Keyword used to denote the cost of a component.
COST: str = "cost"

# Costs:
#   Keyword used for parsing device-specific cost information.
COSTS: str = "costs"

# Cost decrease:
#   Keyword used to denote the cost decrease of a component.
COST_DECREASE: str = "cost_decrease"

# Discount rate:
#   Keyword used to denote the discount rate.
DISCOUNT_RATE = "discount_rate"

# Finance impact:
#   Default `str` used as the format for specifying unique financial impacts.
FINANCE_IMPACT: str = "{type}_{name}"

# General OM:
#   Keyword used to denote general O&M costs of the system.
GENERAL_OM = "general_o&m"

# Installation cost:
#   Keyword used to denote the installation cost of a component.
INSTALLATION_COST: str = "installation_cost"

# Installation cost decrease:
#   Keyword used to denote the installation cost decrease of a component.
INSTALLATION_COST_DECREASE: str = "installation_cost_decrease"

# OM:
#   Keyword used to denote O&M costs.
OM = "o&m"


####################
# Helper functions #
####################


def _component_cost(
    component_cost: float,
    component_cost_decrease: float,
    component_size: float,
    installation_year: int = 0,
) -> float:
    """
    Computes and returns the cost the system componenet based on the parameters.

    The various system component costs are comnputed using the following formula:
        size * cost * (1 - 0.01 * cost_decrease) ** installation_year

    Inputs:
        - component_cost:
            The cost of the component being considered.
        - component_cost_decrease:
            The cost decrease of the component being considered.
        - component_size:
            The size of the component within the minigrid system.
        - installation_year:
            The year that the component was installed.

    Outputs:
        - The undiscounted cost of the component.

    """

    system_wide_cost = component_cost * component_size
    annual_reduction = 0.01 * component_cost_decrease
    return float(system_wide_cost * (1 - annual_reduction) ** installation_year)


def _component_installation_cost(
    component_size: float,
    installation_cost: float,
    installation_cost_decrease: float,
    installation_year: int = 0,
) -> float:
    """
    Calculates cost of system installation.

    The formula used is:
        installation_cost = (
            component_size * installation_cost * (
                1 - 0.01 * installation_cost_decrease
            ) ** installation_year
        )

    Inputs:
        - component_size:
            The size of the component within the minigrid system.
        - installation_cost:
            The cost of the installation.
        - installation_cost_decrease:
            The decrease in the cost of the installation.
        - installation_year:
            The installation year.

    Outputs:
        The undiscounted installation cost.

    """

    total_component_installation_cost = component_size * installation_cost
    annual_reduction = 0.01 * installation_cost_decrease

    return (
        total_component_installation_cost
        * (1.0 - annual_reduction) ** installation_year
    )


def _component_om(
    component_om_cost: float,
    component_size: float,
    finance_inputs: Dict[str, Any],
    logger: Logger,
    *,
    start_year: int,
    end_year: int
) -> float:
    """
    Computes the O&M cost of a component.

    """

    om_cost_daily = (component_size * component_om_cost) / 365
    total_daily_cost = pd.DataFrame([om_cost_daily] * (end_year - start_year) * 365)

    return discounted_energy_total(
        finance_inputs,
        logger,
        total_daily_cost,
        start_year=start_year,
        end_year=end_year,
    )


def _daily_discount_rate(discount_rate: float) -> float:
    """
    Calculates equivalent discount rate at a daily resolution

    Inputs:
        - discount_rate:
            The discount rate.

    Outputs:
        - The daily discount rate.

    """

    return float(((1.0 + discount_rate) ** (1.0 / 365.0)) - 1.0)


def _discounted_fraction(
    discount_rate: float, *, start_year: int = 0, end_year: int = 20
) -> pd.DataFrame:
    """
    Calculates the discounted fraction at a daily resolution

    Inputs:
        - discount_rate:
            The discount rate.
        - start_year:
            Start year of simulation period
        - end_year:
            End year of simulation period

    Outputs:
        Discounted fraction for each day of the simulation as a
        :class:`pandas.DataFrame` instance.

    """

    # Intialise various variables.
    start_day = int(start_year * 365)
    end_day = int(end_year * 365)

    # Convert the discount rate into the denominator.
    r_d = _daily_discount_rate(discount_rate)
    denominator = 1.0 + r_d

    # Compute a list containing all the discounted fractions over the time period.
    discounted_fraction_array = [
        denominator**-time for time in range(start_day, end_day)
    ]

    return pd.DataFrame(discounted_fraction_array)


def _inverter_expenditure(  # pylint: disable=too-many-locals
    finance_inputs: Dict[str, Any],
    location: Location,
    yearly_load_statistics: pd.DataFrame,
    *,
    start_year: int,
    end_year: int
) -> float:
    """
    Calculates cost of inverters based on load calculations

    Inputs:
        - finance_inputs:
            The finance-input information for the system.
        - location:
            The location being considered.
        - yearly_load_statistics:
            The yearly-load statistics for the system.
        - start_year:
            Start year of simulation period
        - end_year:
            End year of simulation period

    Outputs:
        Discounted cost

    """

    # Initialise inverter replacement periods
    replacement_period = finance_inputs[ImpactingComponent.INVERTER.value][LIFETIME]
    replacement_intervals = pd.DataFrame(
        np.arange(0, location.max_years, replacement_period)
    )
    replacement_intervals.columns = pd.Index([ColumnHeader.INSTALLATION_YEAR.value])

    # Check if inverter should be replaced in the specified time interval
    if not any(
        replacement_intervals[ColumnHeader.INSTALLATION_YEAR.value].isin(
            list(np.array(range(start_year, end_year)))
        )
    ):
        inverter_discounted_cost = float(0.0)
        return inverter_discounted_cost

    # Initialise inverter sizing calculation
    max_power = []
    inverter_step = finance_inputs[ImpactingComponent.INVERTER.value][SIZE_INCREMENT]
    inverter_size: List[float] = []
    for i in range(len(replacement_intervals)):
        # Calculate maximum power in interval years
        start = replacement_intervals[ColumnHeader.INSTALLATION_YEAR.value].iloc[i]
        end = start + replacement_period
        max_power_interval = (
            yearly_load_statistics[ColumnHeader.MAXIMUM.value].iloc[start:end].max()
        )
        max_power.append(max_power_interval)
        # Calculate resulting inverter size
        inverter_size_interval: float = (
            np.ceil(0.001 * max_power_interval / inverter_step) * inverter_step
        )
        inverter_size.append(inverter_size_interval)
    inverter_size_data_frame: pd.DataFrame = pd.DataFrame(inverter_size)
    inverter_size_data_frame.columns = pd.Index([ColumnHeader.INVERTER_SIZE.value])
    inverter_info = pd.concat([replacement_intervals, inverter_size_data_frame], axis=1)
    # Calculate
    inverter_info[ColumnHeader.DISCOUNT_RATE.value] = [
        (1 - finance_inputs[DISCOUNT_RATE])
        ** inverter_info[ColumnHeader.INSTALLATION_YEAR.value].iloc[i]
        for i in range(len(inverter_info))
    ]
    inverter_info["Inverter cost ($/kW)"] = [
        finance_inputs[ImpactingComponent.INVERTER.value][COST]
        * (1 - 0.01 * finance_inputs[ImpactingComponent.INVERTER.value][COST_DECREASE])
        ** inverter_info[ColumnHeader.INSTALLATION_YEAR.value].iloc[i]
        for i in range(len(inverter_info))
    ]
    inverter_info[ColumnHeader.DISCOUNTED_EXPENDITURE.value] = [
        inverter_info[ColumnHeader.DISCOUNT_RATE.value].iloc[i]
        * inverter_info["Inverter size (kW)"].iloc[i]
        * inverter_info["Inverter cost ($/kW)"].iloc[i]
        for i in range(len(inverter_info))
    ]
    inverter_discounted_cost = np.sum(
        inverter_info.iloc[
            inverter_info.index[
                inverter_info[ColumnHeader.INSTALLATION_YEAR.value].isin(
                    list(np.array(range(start_year, end_year)))
                )
            ]
        ][ColumnHeader.DISCOUNTED_EXPENDITURE.value]
    ).round(2)

    return inverter_discounted_cost


def _misc_costs(diesel_size: float, misc_costs: float, pv_array_size: float) -> float:
    """
    Calculates cost of miscellaneous capacity-related costs

    Inputs:
        - diesel_size:
            Capacity of diesel generator being installed
        - misc_costs:
            The misc. costs of the system.
        - pv_array_size:
            Capacity of PV being installed

    Outputs:
        The undiscounted cost.

    """

    misc_costs = (pv_array_size + diesel_size) * misc_costs
    return misc_costs


###############################
# Externally facing functions #
###############################


def get_total_equipment_costs(  # pylint: disable=too-many-locals, too-many-statements
    buffer_tanks: float,
    clean_water_tanks: float,
    converters: Dict[Converter, int],
    diesel_size: float,
    finance_inputs: Dict[str, Any],
    heat_exchangers: float,
    hot_water_tanks: float,
    logger: Logger,
    pv_array_size: float,
    pvt_array_size: float,
    scenario: Scenario,
    storage_size: float,
    technical_appraisal: TechnicalAppraisal,
    installation_year: int = 0,
) -> Tuple[float, Dict[ResourceType, float]]:
    """
    Calculates all equipment costs.

    Inputs:
        - buffer_tanks:
            The number of buffer tanks being installed.
        - clean_water_tanks:
            The number of clean-water tanks being installed.
        - converters:
            A mapping between converter names and the size of each that was added to the
            system this iteration.
        - diesel_size:
            Capacity of diesel generator being installed.
        - finance_inputs:
            The finance-input information, parsed from the finance-inputs file.
        - heat_exchangers:
            The number of heat exchangers being installed.
        - hot_water_tanks:
            The number of hot-water tanks being installed.
        - logger:
            The logger to use for the run.
        - scenario:
            The scenario for the run(s) being carried out.
        - pv_array_size:
            Capacity of PV being installed.
        - pvt_array_size:
            Capacity of PV-T being installed.
        - storage_size:
            Capacity of battery storage being installed.
        - technical_appraisal:
            The technical appraisal for the system.
        - installation_year:
            ColumnHeader.INSTALLATION_YEAR.value

    Outputs:
        - Additional installation costs.
        - The total costs of each component of the system as a `dict` mapping
          :class:`ResourceType` to the cost for the subsystem associated with that
          resource type.

    """

<<<<<<< HEAD
=======
    if technical_appraisal.power_consumed_fraction is None:
        logger.error(
            "%sNo power consumed fraction was calculated. This is needed.%s",
            BColours.fail,
            BColours.endc,
        )
        raise ProgrammerJudgementFault(
            "impact.finance",
            "No power consumed fraction on technical appraisal despite being needed.",
        )

>>>>>>> dc8828ba
    # Instantiate a mapping for storing total cost information.
    subsystem_costs: Dict[ResourceType, float] = collections.defaultdict(float)

    # Calculate the various system costs.
    bos_cost = _component_cost(
        finance_inputs[ImpactingComponent.BOS.value][COST],
        finance_inputs[ImpactingComponent.BOS.value][COST_DECREASE],
        pv_array_size,
        installation_year,
    )

    if ImpactingComponent.BUFFER_TANK.value not in finance_inputs and buffer_tanks > 0:
        logger.error(
            "%sNo buffer tank financial input information provided.%s",
            BColours.fail,
            BColours.endc,
        )
        raise InputFileError(
            "tank inputs",
            "No buffer tank financial input information provided and a non-zero number "
            "of clean-water tanks are being considered.",
        )
    buffer_tank_cost: float = 0
    buffer_tank_installation_cost: float = 0
    if buffer_tanks > 0:
        buffer_tank_cost = _component_cost(
            finance_inputs[ImpactingComponent.BUFFER_TANK.value][COST],
            finance_inputs[ImpactingComponent.BUFFER_TANK.value][COST_DECREASE],
            buffer_tanks,
            installation_year,
        )
        buffer_tank_installation_cost = _component_installation_cost(
            buffer_tanks,
            finance_inputs[ImpactingComponent.BUFFER_TANK.value][INSTALLATION_COST],
            finance_inputs[ImpactingComponent.BUFFER_TANK.value][
                INSTALLATION_COST_DECREASE
            ],
            installation_year,
        )

    if (
        ImpactingComponent.CLEAN_WATER_TANK.value not in finance_inputs
        and clean_water_tanks > 0
    ):
        logger.error(
            "%sNo clean-water tank financial input information provided.%s",
            BColours.fail,
            BColours.endc,
        )
        raise InputFileError(
            "tank inputs",
            "No clean-water financial input information provided and a non-zero "
            "number of clean-water tanks are being considered.",
        )
    clean_water_tank_cost: float = 0
    clean_water_tank_installation_cost: float = 0
    if clean_water_tanks > 0:
        clean_water_tank_cost = _component_cost(
            finance_inputs[ImpactingComponent.CLEAN_WATER_TANK.value][COST],
            finance_inputs[ImpactingComponent.CLEAN_WATER_TANK.value][COST_DECREASE],
            clean_water_tanks,
            installation_year,
        )
        clean_water_tank_installation_cost = _component_installation_cost(
            clean_water_tanks,
            finance_inputs[ImpactingComponent.CLEAN_WATER_TANK.value][
                INSTALLATION_COST
            ],
            finance_inputs[ImpactingComponent.CLEAN_WATER_TANK.value][
                INSTALLATION_COST_DECREASE
            ],
            installation_year,
        )

    # Sum up the converter costs for each of the relevant subsystems.
    for resource_type in [ResourceType.CLEAN_WATER, ResourceType.HOT_CLEAN_WATER]:
        converter_costs = sum(
            _component_cost(
                finance_inputs[
                    FINANCE_IMPACT.format(
                        type=ImpactingComponent.CONVERTER.value, name=converter
                    )
                ][COST],
                finance_inputs[
                    FINANCE_IMPACT.format(
                        type=ImpactingComponent.CONVERTER.value, name=converter
                    )
                ][COST_DECREASE],
                size,
                installation_year,
            )
            for converter, size in converters.items()
            if converter.output_resource_type == resource_type
        )
        converter_installation_costs = sum(
            _component_installation_cost(
                size,
                finance_inputs[
                    FINANCE_IMPACT.format(
                        type=ImpactingComponent.CONVERTER.value, name=converter
                    )
                ][INSTALLATION_COST],
                finance_inputs[
                    FINANCE_IMPACT.format(
                        type=ImpactingComponent.CONVERTER.value, name=converter
                    )
                ][INSTALLATION_COST_DECREASE],
                installation_year,
            )
            for converter, size in converters.items()
        )
        subsystem_costs[resource_type] += converter_costs + converter_installation_costs
        logger.debug(
            "Converter costs determined for resource %s: %s",
            resource_type.value,
            converter_costs + converter_installation_costs,
        )

    diesel_cost = _component_cost(
        finance_inputs[ImpactingComponent.DIESEL.value][COST],
        finance_inputs[ImpactingComponent.DIESEL.value][COST_DECREASE],
        diesel_size,
        installation_year,
    )
    diesel_installation_cost = _component_installation_cost(
        diesel_size,
        finance_inputs[ImpactingComponent.DIESEL.value][INSTALLATION_COST],
        finance_inputs[ImpactingComponent.DIESEL.value][INSTALLATION_COST_DECREASE],
        installation_year,
    )

    if (
        ImpactingComponent.HEAT_EXCHANGER.value not in finance_inputs
        and heat_exchangers > 0
    ):
        logger.error(
            "%sNo heat exchanger financial input information provided.%s",
            BColours.fail,
            BColours.endc,
        )
        raise InputFileError(
            "heat exchanger inputs",
            "No heat exchanger financial input information provided and a non-zero "
            "number of clean-water tanks are being considered.",
        )
    heat_exchanger_cost: float = 0
    heat_exchanger_installation_cost: float = 0
    if heat_exchangers > 0:
        heat_exchanger_cost = _component_cost(
            finance_inputs[ImpactingComponent.HEAT_EXCHANGER.value][COST],
            finance_inputs[ImpactingComponent.HEAT_EXCHANGER.value][COST_DECREASE],
            heat_exchangers,
            installation_year,
        )
        heat_exchanger_installation_cost = _component_installation_cost(
            heat_exchangers,
            finance_inputs[ImpactingComponent.HEAT_EXCHANGER.value][INSTALLATION_COST],
            finance_inputs[ImpactingComponent.HEAT_EXCHANGER.value][
                INSTALLATION_COST_DECREASE
            ],
            installation_year,
        )

    if (
        ImpactingComponent.HOT_WATER_TANK.value not in finance_inputs
        and hot_water_tanks > 0
    ):
        logger.error(
            "%sNo hot-water tank financial input information provided.%s",
            BColours.fail,
            BColours.endc,
        )
        raise InputFileError(
            "tank inputs",
            "No hot-water financial input information provided and a non-zero "
            "number of clean-water tanks are being considered.",
        )
    hot_water_tank_cost: float = 0
    hot_water_tank_installation_cost: float = 0
    if hot_water_tanks > 0:
        hot_water_tank_cost = _component_cost(
            finance_inputs[ImpactingComponent.HOT_WATER_TANK.value][COST],
            finance_inputs[ImpactingComponent.HOT_WATER_TANK.value][COST_DECREASE],
            hot_water_tanks,
            installation_year,
        )
        hot_water_tank_installation_cost = _component_installation_cost(
            hot_water_tanks,
            finance_inputs[ImpactingComponent.HOT_WATER_TANK.value][INSTALLATION_COST],
            finance_inputs[ImpactingComponent.HOT_WATER_TANK.value][
                INSTALLATION_COST_DECREASE
            ],
            installation_year,
        )

    pv_cost = _component_cost(
        finance_inputs[ImpactingComponent.PV.value][COST],
        finance_inputs[ImpactingComponent.PV.value][COST_DECREASE],
        pv_array_size,
        installation_year,
    )
    pv_installation_cost = _component_installation_cost(
        pv_array_size,
        finance_inputs[ImpactingComponent.PV.value][INSTALLATION_COST],
        finance_inputs[ImpactingComponent.PV.value][INSTALLATION_COST_DECREASE],
        installation_year,
    )

    if ImpactingComponent.PV_T.value not in finance_inputs and pvt_array_size > 0:
        logger.error(
            "%sNo PV-T financial input information provided.%s",
            BColours.fail,
            BColours.endc,
        )
        raise InputFileError(
            "finance inputs",
            "No PV-T financial input information provided and a non-zero number of PV-T"
            "panels are being considered.",
        )
    pvt_cost: float = 0
    pvt_installation_cost: float = 0
    if pvt_array_size > 0:
        pvt_cost = _component_cost(
            finance_inputs[ImpactingComponent.PV_T.value][COST],
            finance_inputs[ImpactingComponent.PV_T.value][COST_DECREASE],
            pvt_array_size,
            installation_year,
        )
        pvt_installation_cost = _component_installation_cost(
            pvt_array_size,
            finance_inputs[ImpactingComponent.PV_T.value][INSTALLATION_COST],
            finance_inputs[ImpactingComponent.PV_T.value][INSTALLATION_COST_DECREASE],
            installation_year,
        )

    # Compute any misc. costs.
    misc_costs = _misc_costs(
        diesel_size, finance_inputs[ImpactingComponent.MISC.value][COST], pv_array_size
    )

    storage_cost = _component_cost(
        finance_inputs[ImpactingComponent.STORAGE.value][COST],
        finance_inputs[ImpactingComponent.STORAGE.value][COST_DECREASE],
        storage_size,
        installation_year,
    )

    # Compute the various subsystem costs.
    if scenario.desalination_scenario is not None:
        # Compute the clean-water subsystem costs.
        subsystem_costs[ResourceType.CLEAN_WATER] += (
            buffer_tank_cost
            + buffer_tank_installation_cost
            + clean_water_tank_cost
            + clean_water_tank_installation_cost
            + heat_exchanger_cost
            + heat_exchanger_installation_cost
            + (bos_cost + misc_costs + pv_cost + pv_installation_cost + storage_cost)
            * technical_appraisal.power_consumed_fraction[ResourceType.CLEAN_WATER]
        )

    # Compute the electric subsystem costs.
    subsystem_costs[ResourceType.ELECTRIC] += (
        bos_cost + misc_costs + pv_cost + pv_installation_cost + storage_cost
    ) * technical_appraisal.power_consumed_fraction[ResourceType.ELECTRIC]

    # Compute the hot-water subsystem costs.
    subsystem_costs[ResourceType.HOT_CLEAN_WATER] += (
        hot_water_tank_cost
        + hot_water_tank_installation_cost
        + (bos_cost + misc_costs + pv_cost + pv_installation_cost + storage_cost)
        * technical_appraisal.power_consumed_fraction[ResourceType.HOT_CLEAN_WATER]
    )

    # Compute the costs associated when carrying out prioritisation desalination.
    update_diesel_costs(
        diesel_cost + diesel_installation_cost,
        scenario,
        subsystem_costs,
        technical_appraisal,
    )

    return pvt_cost + pvt_installation_cost, subsystem_costs


def connections_expenditure(
    finance_inputs: Dict[str, Any], households: pd.Series, installation_year: int = 0
) -> float:
    """
    Calculates cost of connecting households to the system

    Inputs:
        - finance_inputs:
            The finance input information.
        - households:
            A :class:`pd.Series` of households from Energy_System().simulation(...)
        - year:
            ColumnHeader.INSTALLATION_YEAR.value

    Outputs:
        Discounted cost

    """

    new_connections = np.max(households) - np.min(households)
    undiscounted_cost = float(
        finance_inputs[ImpactingComponent.HOUSEHOLDS.value][CONNECTION_COST]
        * new_connections
    )
    discount_fraction: float = (
        1.0 - finance_inputs[DISCOUNT_RATE]
    ) ** installation_year
    total_discounted_cost = undiscounted_cost * discount_fraction

    # Section in comments allows a more accurate consideration of the discounted cost
    # for new connections, but substantially increases the processing time.

    # new_connections = [0]
    # for t in range(int(households.shape[0])-1):
    #     new_connections.append(households['Households'][t+1] - households['Households'][t])
    # new_connections = pd.DataFrame(new_connections)
    # new_connections_daily = hourly_profile_to_daily_sum(new_connections)
    # total_daily_cost = connection_cost * new_connections_daily
    # total_discounted_cost = self.discounted_cost_total(total_daily_cost,start_year,end_year)

    return total_discounted_cost


def diesel_fuel_expenditure(
    diesel_fuel_usage_hourly: pd.Series,
    finance_inputs: Dict[str, Any],
    logger: Logger,
    *,
    start_year: int = 0,
    end_year: int = 20
) -> float:
    """
    Calculates cost of diesel fuel used by the system

    Inputs:
        - diesel_fuel_usage_hourly:
            Output from Energy_System().simulation(...)
        - finance_inputs:
            The finance input information.
        - logger:
            The logger to use for the run.
        - start_year:
            Start year of simulation period
        - end_year:
            End year of simulation period

    Outputs:
        Discounted cost

    """

    diesel_fuel_usage_daily = hourly_profile_to_daily_sum(diesel_fuel_usage_hourly)
    start_day = start_year * 365
    end_day = end_year * 365
    r_y = 0.01 * finance_inputs[ImpactingComponent.DIESEL_FUEL.value][COST_DECREASE]
    r_d = ((1.0 + r_y) ** (1.0 / 365.0)) - 1.0
    diesel_price_daily: pd.DataFrame = pd.DataFrame(
        [
            finance_inputs[ImpactingComponent.DIESEL_FUEL.value][COST]
            * (1.0 - r_d) ** day
            for day in range(start_day, end_day)
        ]
    )

    total_daily_cost = pd.DataFrame(
        diesel_fuel_usage_daily.values * diesel_price_daily.values
    )
    total_discounted_cost = discounted_energy_total(
        finance_inputs,
        logger,
        total_daily_cost,
        start_year=start_year,
        end_year=end_year,
    )

    return total_discounted_cost


def discounted_energy_total(
    finance_inputs: Dict[str, Any],
    logger: Logger,
    total_daily: Union[pd.DataFrame, pd.Series],
    *,
    start_year: int = 0,
    end_year: int = 20
) -> float:
    """
    Calculates the total discounted cost of some parameter.

    Inputs:
        - finance_inputs:
            The finance input information.
        - logger:
            The logger to use for the run.
        - total_daily:
            Undiscounted energy at a daily resolution
        - start_year:
            Start year of simulation period
        - end_year:
            End year of simulation period

    Outputs:
        The discounted energy total cost.

    """

    try:
        discount_rate = finance_inputs[DISCOUNT_RATE]
    except KeyError:
        logger.error(
            "%sNo discount rate in the finance inputs, missing key: %s%s",
            BColours.fail,
            DISCOUNT_RATE,
            BColours.endc,
        )
        raise

    discounted_fraction = _discounted_fraction(
        discount_rate, start_year=start_year, end_year=end_year
    )
    if not isinstance(total_daily, pd.Series):
        try:
            total_daily = total_daily.iloc[:, 0]
        except pd.core.indexing.IndexingError as e:  # type: ignore
            logger.error(
                "%sAn unexpected internal error occured in the financial inputs file "
                "when casting `pd.Series` to `pd.DataFrame`: %s%s",
                str(e),
                BColours.fail,
                BColours.endc,
            )
            raise InternalError(
                "An error occured casting between pandas types."
            ) from None
    discounted_energy = pd.DataFrame(discounted_fraction.iloc[:, 0] * total_daily)
    return float(np.sum(discounted_energy))  # type: ignore


def discounted_equipment_cost(
    buffer_tanks: int,
    clean_water_tanks: int,
    converters: Dict[Converter, int],
    diesel_size: float,
    finance_inputs: Dict[str, Any],
    heat_exchangers: int,
    hot_water_tanks: int,
    logger: Logger,
    pv_array_size: float,
    pvt_array_size: float,
    scenario: Scenario,
    storage_size: float,
    technical_appraisal: TechnicalAppraisal,
    installation_year: int = 0,
) -> Tuple[float, Dict[ResourceType, float]]:
    """
    Calculates cost of all equipment costs

    Inputs:
        - buffer_tanks:
            The number of buffer tanks being installed.
        - clean_water_tanks:
            The number of clean-water tanks being installed.
        - converters:
            A mapping between converter names and the size of each that was added to the
            system this iteration.
        - diesel_size:
            Capacity of diesel generator being installed
        - finance_inputs:
            The finance input information.
        - heat_exchangers:
            The number of heat exchangers being installed.
        - hot_water_tanks:
            The number of hot-water tanks being installed.
        - logger:
            The logger to use for the run.
        - scenario:
            The scenario currently being considered.
        - pv_array_size:
            Capacity of PV being installed
        - pvt_array_size:
            Capacity of PV-T being installed
        - storage_size:
            Capacity of battery storage being installed
        - technical_appraisal:
            The :class:`TechnicalAppraisal` for the system being considered.
        - installation_year:
            ColumnHeader.INSTALLATION_YEAR.value
    Outputs:
        - Any additional equipment costs not associated with a specific subsystem.
        - A mapping between :class:`ResourceType` entries and the discounted costs
          associated with that subsystem.

    """

    additional_costs, undiscounted_costs = get_total_equipment_costs(
        buffer_tanks,
        clean_water_tanks,
        converters,
        diesel_size,
        finance_inputs,
        heat_exchangers,
        hot_water_tanks,
        logger,
        pv_array_size,
        pvt_array_size,
        scenario,
        storage_size,
        technical_appraisal,
        installation_year,
    )
    discount_fraction = (
        1.0 - float(finance_inputs[DISCOUNT_RATE])
    ) ** installation_year

    return (
        additional_costs * discount_fraction,
        {key: value * discount_fraction for key, value in undiscounted_costs.items()},
    )


def expenditure(
    component: ImpactingComponent,
    finance_inputs: Dict[str, Any],
    hourly_usage: pd.Series,
    logger: Logger,
    *,
    start_year: int = 0,
    end_year: int = 20
) -> float:
    """
    Calculates cost of the usage of a component.

    Inputs:
        - component:
            The component to consider.
        - finance_inputs:
            The financial input information.
        - hourly_usage:
            Output from Energy_System().simulation(...)
        - start_year:
            Start year of simulation period
        - end_year:
            End year of simulation period

    Outputs:
        Discounted cost

    """

    hourly_cost = hourly_usage * finance_inputs[component.value][COST]
    total_daily_cost = hourly_profile_to_daily_sum(hourly_cost)
    total_discounted_cost = discounted_energy_total(
        finance_inputs,
        logger,
        total_daily_cost,
        start_year=start_year,
        end_year=end_year,
    )
    return total_discounted_cost


def independent_expenditure(
    finance_inputs: Dict[str, Any],
    location: Location,
    yearly_load_statistics: pd.DataFrame,
    *,
    start_year: int,
    end_year: int
) -> float:
    """
    Calculates cost of equipment which is independent of simulation periods

    Inputs:
        - finance_inputs:
            The financial input information.
        - location:
            The location currently being considered.
        - yearly_load_statistics:
            The yearly load statistics information.
        - start_year:
            Start year of simulation period
        - end_year:
            End year of simulation period

    Outputs:
        Discounted cost

    """

    inverter_expenditure = _inverter_expenditure(
        finance_inputs,
        location,
        yearly_load_statistics,
        start_year=start_year,
        end_year=end_year,
    )
    total_expenditure = inverter_expenditure  # ... + other components as required
    return total_expenditure


def total_om(  # pylint: disable=too-many-locals
    buffer_tanks: int,
    clean_water_tanks: int,
    converters: Optional[Dict[Converter, int]],
    diesel_size: float,
    finance_inputs: Dict[str, Any],
    heat_exchangers: int,
    hot_water_tanks: int,
    logger: Logger,
    pv_array_size: float,
    pvt_array_size: float,
    scenario: Scenario,
    storage_size: float,
    technical_appraisal: TechnicalAppraisal,
    *,
    start_year: int = 0,
    end_year: int = 20
) -> Tuple[float, Dict[ResourceType, float]]:
    """
    Calculates total O&M cost over the simulation period

    Inputs:
        - buffer_tanks:
            The number of buffer tanks installed.
        - clean_water_tanks:
            The number of clean-water tanks installed.
        - converters:
            A mapping between converter instances and the size of each that was added to
            the system this iteration.
        - diesel_size:
            Capacity of diesel generator installed.
        - finance_inputs:
            Finance input information.
        - heat_exchangers:
            The number of heat exchangers installed.
        - hot_water_tanks:
            The number of hot-water tanks installed.
        - logger:
            The logger to use for the run.
        - pv_array_size:
            Capacity of PV installed.
        - pvt_array_size:
            Capacity of PV-T installed.
        - scenario:
            The scenario for the run(s) being carried out.
        - storage_size:
            Capacity of battery storage installed.
        - technical_appraisal:
            The technical appraisal for the system.
        - start_year:
            Start year of simulation period.
        - end_year:
            End year of simulation period.

    Outputs:
        - A mapping between :class:`ResourceType` and the O&M costs of this.

    """

<<<<<<< HEAD
=======
    if technical_appraisal.power_consumed_fraction is None:
        logger.error(
            "%sNo power consumed fraction was calculated. This is needed.%s",
            BColours.fail,
            BColours.endc,
        )
        raise ProgrammerJudgementFault(
            "impact.finance",
            "No power consumed fraction on technical appraisal despite being needed.",
        )

>>>>>>> dc8828ba
    # Instantiate a mapping for storing total cost information.
    subsystem_costs: Dict[ResourceType, float] = collections.defaultdict(float)

    if ImpactingComponent.BUFFER_TANK.value not in finance_inputs and buffer_tanks > 0:
        logger.error(
            "%sNo buffer-tank financial input information provided.%s",
            BColours.fail,
            BColours.endc,
        )
        raise InputFileError(
            "tank inputs",
            "No buffer-tank financial input information provided and a non-zero number "
            "of buffer tanks are being considered.",
        )
    buffer_tank_om: float = 0
    if buffer_tanks > 0:
        buffer_tank_om = _component_om(
            finance_inputs[ImpactingComponent.BUFFER_TANK.value][OM],
            buffer_tanks,
            finance_inputs,
            logger,
            start_year=start_year,
            end_year=end_year,
        )

    if (
        ImpactingComponent.CLEAN_WATER_TANK.value not in finance_inputs
        and clean_water_tanks > 0
    ):
        logger.error(
            "%sNo clean-water-tank financial input information provided.%s",
            BColours.fail,
            BColours.endc,
        )
        raise InputFileError(
            "tank inputs",
            "No clean-water tank financial input information provided and a non-zero "
            "number of clean-water tanks are being considered.",
        )
    clean_water_tank_om: float = 0
    if clean_water_tanks > 0:
        clean_water_tank_om = _component_om(
            finance_inputs[ImpactingComponent.CLEAN_WATER_TANK.value][OM],
            clean_water_tanks,
            finance_inputs,
            logger,
            start_year=start_year,
            end_year=end_year,
        )

    if converters is not None:
        for resource_type in [ResourceType.CLEAN_WATER, ResourceType.HOT_CLEAN_WATER]:
            converter_om = sum(
                _component_om(
                    finance_inputs[
                        FINANCE_IMPACT.format(
                            type=ImpactingComponent.CONVERTER.value, name=converter
                        )
                    ][OM],
                    size,
                    finance_inputs,
                    logger,
                    start_year=start_year,
                    end_year=end_year,
                )
                for converter, size in converters.items()
                if resource_type == converter.output_resource_type
            )
            subsystem_costs[resource_type] += converter_om
            logger.debug(
                "Converter OM costs determined for resource %s: %s",
                resource_type.value,
                converter_om,
            )

    else:
        logger.debug(
            "No converters were installed in the system, hence no OM costs to compute."
        )

    diesel_om = _component_om(
        finance_inputs[ImpactingComponent.DIESEL.value][OM],
        diesel_size,
        finance_inputs,
        logger,
        start_year=start_year,
        end_year=end_year,
    )

    general_om = _component_om(
        finance_inputs[GENERAL_OM],
        1,
        finance_inputs,
        logger,
        start_year=start_year,
        end_year=end_year,
    )

    if (
        ImpactingComponent.HEAT_EXCHANGER.value not in finance_inputs
        and heat_exchangers > 0
    ):
        logger.error(
            "%sNo heat-exchanger financial input information provided.%s",
            BColours.fail,
            BColours.endc,
        )
        raise InputFileError(
            "heat exchanger inputs",
            "No heat-exchanger financial input information provided and a non-zero "
            "number of heat exchangers are being considered.",
        )
    heat_exchanger_om: float = 0
    if heat_exchangers > 0:
        heat_exchanger_om = _component_om(
            finance_inputs[ImpactingComponent.HEAT_EXCHANGER.value][OM],
            heat_exchangers,
            finance_inputs,
            logger,
            start_year=start_year,
            end_year=end_year,
        )

    if (
        ImpactingComponent.HOT_WATER_TANK.value not in finance_inputs
        and hot_water_tanks > 0
    ):
        logger.error(
            "%sNo hot-water-tank financial input information provided.%s",
            BColours.fail,
            BColours.endc,
        )
        raise InputFileError(
            "tank inputs",
            "No hot-water tank financial input information provided and a non-zero "
            "number of clean-water tanks are being considered.",
        )
    hot_water_tank_om: float = 0
    if hot_water_tanks > 0:
        hot_water_tank_om = _component_om(
            finance_inputs[ImpactingComponent.HOT_WATER_TANK.value][OM],
            hot_water_tanks,
            finance_inputs,
            logger,
            start_year=start_year,
            end_year=end_year,
        )

    pv_om = _component_om(
        finance_inputs[ImpactingComponent.PV.value][OM],
        pv_array_size,
        finance_inputs,
        logger,
        start_year=start_year,
        end_year=end_year,
    )

    if ImpactingComponent.PV_T.value not in finance_inputs and pvt_array_size > 0:
        logger.error(
            "%sNo PV-T financial input information provided.%s",
            BColours.fail,
            BColours.endc,
        )
        raise InputFileError(
            "finance inputs",
            "No PV-T financial input information provided and a non-zero number of PV-T"
            "panels are being considered.",
        )
    pvt_om: float = 0
    if pvt_array_size > 0:
        pvt_om = _component_om(
            finance_inputs[ImpactingComponent.PV_T.value][OM],
            pvt_array_size,
            finance_inputs,
            logger,
            start_year=start_year,
            end_year=end_year,
        )

    storage_om = _component_om(
        finance_inputs[ImpactingComponent.STORAGE.value][OM],
        storage_size,
        finance_inputs,
        logger,
        start_year=start_year,
        end_year=end_year,
    )

    # Compute the clean-water subsystem costs.
    if scenario.desalination_scenario is not None:
        subsystem_costs[ResourceType.CLEAN_WATER] += (
            buffer_tank_om
            + clean_water_tank_om
            + heat_exchanger_om
            + (
                (general_om + pv_om + storage_om)
                * technical_appraisal.power_consumed_fraction[ResourceType.CLEAN_WATER]
            )
        )

    # Compute the electric subsystem costs.
    subsystem_costs[ResourceType.ELECTRIC] += (
        general_om + pv_om + storage_om
    ) * technical_appraisal.power_consumed_fraction[ResourceType.ELECTRIC]

    # Compute the hot-water subsystem costs.
    subsystem_costs[ResourceType.HOT_CLEAN_WATER] += (
        hot_water_tank_om
        + (general_om + pv_om + storage_om)
        * technical_appraisal.power_consumed_fraction[ResourceType.HOT_CLEAN_WATER]
    )

    # Compute the costs associated when carrying out prioritisation desalination.
    update_diesel_costs(
        diesel_om,
        scenario,
        subsystem_costs,
        technical_appraisal,
    )

    return (pvt_om, subsystem_costs)


# #%%
# # ==============================================================================
# #   EQUIPMENT EXPENDITURE (DISCOUNTED)
# #       Find system equipment capital expenditure (discounted) for new equipment
# # ==============================================================================


# #   Grid extension components
# def get_grid_extension_cost(self, grid_extension_distance, year):
#     """
#     Function:
#         Calculates cost of extending the grid network to a community
#     Inputs:
#         grid_extension_distance     Distance to the existing grid network
#         year                        ColumnHeader.INSTALLATION_YEAR.value
#     Outputs:
#         Discounted cost
#     """
#     grid_extension_cost = self.finance_inputs.iloc["Grid extension cost"]  # per km
#     grid_infrastructure_cost = self.finance_inputs.iloc["Grid infrastructure cost"]
#     discount_fraction = (1.0 - self.finance_inputs.iloc[ColumnHeader.DISCOUNT_RATE.value]) ** year
#     return (
#         grid_extension_distance * grid_extension_cost * discount_fraction
#         + grid_infrastructure_cost
#     )


# #%%
# # =============================================================================
# #   EQUIPMENT EXPENDITURE (DISCOUNTED) ON INDEPENDENT EXPENDITURE
# #       Find expenditure (discounted) on items independent of simulation periods
# # =============================================================================


# #%%
# # ==============================================================================
# #   EXPENDITURE (DISCOUNTED) ON RUNNING COSTS
# #       Find expenditure (discounted) incurred during the simulation period
# # ==============================================================================

# #%%
# # ==============================================================================
# #   FINANCING CALCULATIONS
# #       Functions to calculate discount rates and discounted expenditures
# # ==============================================================================


# #   Calculate LCUE using total discounted costs ($) and discounted energy (kWh)
# def get_LCUE(self, total_discounted_costs, total_discounted_energy):
#     """
#     Function:
#         Calculates the levelised cost of used electricity (LCUE)
#     Inputs:
#         total_discounted_costs        Discounted costs total
#         total_discounted_energy       Discounted energy total
#     Outputs:
#         Levelised cost of used electricity
#     """
#     return total_discounted_costs / total_discounted_energy<|MERGE_RESOLUTION|>--- conflicted
+++ resolved
@@ -35,10 +35,7 @@
     InputFileError,
     InternalError,
     Location,
-<<<<<<< HEAD
-=======
     ProgrammerJudgementFault,
->>>>>>> dc8828ba
     ResourceType,
     Scenario,
     TechnicalAppraisal,
@@ -434,8 +431,6 @@
 
     """
 
-<<<<<<< HEAD
-=======
     if technical_appraisal.power_consumed_fraction is None:
         logger.error(
             "%sNo power consumed fraction was calculated. This is needed.%s",
@@ -447,7 +442,6 @@
             "No power consumed fraction on technical appraisal despite being needed.",
         )
 
->>>>>>> dc8828ba
     # Instantiate a mapping for storing total cost information.
     subsystem_costs: Dict[ResourceType, float] = collections.defaultdict(float)
 
@@ -1112,8 +1106,6 @@
 
     """
 
-<<<<<<< HEAD
-=======
     if technical_appraisal.power_consumed_fraction is None:
         logger.error(
             "%sNo power consumed fraction was calculated. This is needed.%s",
@@ -1125,7 +1117,6 @@
             "No power consumed fraction on technical appraisal despite being needed.",
         )
 
->>>>>>> dc8828ba
     # Instantiate a mapping for storing total cost information.
     subsystem_costs: Dict[ResourceType, float] = collections.defaultdict(float)
 
