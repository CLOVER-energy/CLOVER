--- conflicted
+++ resolved
@@ -39,11 +39,8 @@
     TechnicalAppraisal,
     hourly_profile_to_daily_sum,
 )
-<<<<<<< HEAD
 from ..conversion.conversion import Converter
 from .__utils__ import SIZE_INCREMENT, ImpactingComponent, LIFETIME, update_diesel_costs
-=======
->>>>>>> d5d1e865
 
 __all__ = (
     "calculate_connections_ghgs",
