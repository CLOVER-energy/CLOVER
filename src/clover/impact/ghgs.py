#!/usr/bin/python3
########################################################################################
# ghgs.py - GHG impact assessment module.                                              #
#                                                                                      #
# Author: Phil Sandwell, Ben Winchester                                                #
# Copyright: Phil Sandwell, 2021                                                       #
# License: Open source                                                                 #
# Most recent update: 24/08/2021                                                       #
#                                                                                      #
# For more information, please email:                                                  #
#     philip.sandwell@gmail.com                                                        #
########################################################################################
"""
ghgs.py - The ghgs module for CLOVER.

When assessing the impact of a system, the ghg impact, i.e., the greenhouse gasses
emitted by the system, need to be assed.

"""

import collections
from logging import Logger
from typing import Any, Dict, List, Optional, Tuple

import numpy as np  # pylint: disable=import-error
import pandas as pd  # pylint: disable=import-error

from ..__utils__ import (
    BColours,
    ColumnHeader,
    InputFileError,
    Location,
    ResourceType,
    Scenario,
    TechnicalAppraisal,
    hourly_profile_to_daily_sum,
)
<<<<<<< HEAD
from ..conversion.conversion import Converter
from .__utils__ import SIZE_INCREMENT, ImpactingComponent, LIFETIME, update_diesel_costs
=======
from .__utils__ import SIZE_INCREMENT, ImpactingComponent, LIFETIME
>>>>>>> 30e734cd

__all__ = (
    "calculate_connections_ghgs",
    "calculate_diesel_fuel_ghgs",
    "calculate_grid_ghgs",
    "calculate_independent_ghgs",
    "calculate_kerosene_ghgs",
    "calculate_kerosene_ghgs_mitigated",
    "calculate_total_equipment_ghgs",
    "calculate_total_om",
    "EMISSIONS",
)


# Connection ghgs:
#   Keyword used for denoting connection ghgs.
CONNECTION_GHGS = "connection_ghgs"

# Emissions:
#   Keyword used for denoting device-specific ghg information.
EMISSIONS = "emissions"

# Extension ghgs:
#   Keyword used for denoting extension ghgs.
EXTENSION_GHGS = "extension_ghgs"

# GHGS:
#   Keyword for describing GHG data.
GHGS = "ghgs"

# GHG_DECREASE:
#   Keyword for describing GHG decrease.
GHG_DECREASE = "ghg_decrease"

# GHG impact:
#   A base `str` used for specifying unique ghg impacts.
GHG_IMPACT: str = "{type}_{name}"

# Initial GHGs:
#   Keyword for the initial GHGs.
INITIAL_GHGS = "initial_ghgs"

# Infrastructure Ghgs:
#   Keyword used for denoting infrastructure ghgs.
INFRASTRUCTURE_GHGS = "infrastructure_ghgs"

# Installation GHGS:
#   Keyword for describing GHG data.
INSTALLATION_GHGS = "installation_ghgs"

# GHG_DECREASE:
#   Keyword for describing GHG decrease.
INSTALLATION_GHGS_DECREASE = "installation_ghg_decrease"

# Final GHGs:
#   Keyword for the final GHGs.
FINAL_GHGS = "final_ghgs"

# OM GHGs:
#   Keyword for the O&M GHGs.
OM_GHGS = "o&m"


def calculate_ghgs(
    capacity: float,
    ghg_inputs: Dict[str, Any],
    system_component: str,
    year: int = 0,
) -> float:
    """
    Calculates ghgs of PV

    Inputs:
        - capacity:
            The capacity of the relevant component.
        - ghg_inputs:
            GHG input data.
        - system_component:
            The component of the system currently being considered, passed in as a `str`
            representing a component rather than a component.
        - year:
            ColumnHeader.INSTALLATION_YEAR.value

    Outputs:
        GHGs

    """

    ghgs: float = capacity * float(ghg_inputs[system_component][GHGS])
    annual_reduction: float = 0.01 * ghg_inputs[system_component][GHG_DECREASE]
    return ghgs * (1.0 - annual_reduction) ** year


# Installation ghgs
def calculate_installation_ghgs(
    capacity: float,
    ghg_inputs: Dict[str, Any],
    system_component: str,
    year: int = 0,
) -> float:
    """

    Calculates ghgs of installation
    Inputs:
        - capacity:
            The capacity of the relevant component.
        - ghg_inputs:
            GHG input data.
        - system_component:
            The component of the system currently being considered, passed in as a `str`
            representing the component rather than the component.
        - year:
            ColumnHeader.INSTALLATION_YEAR.value

    Outputs:
        GHGs

    """

    installation_ghgs: float = (
        capacity * ghg_inputs[system_component][INSTALLATION_GHGS]
    )
    annual_reduction: float = (
        0.01 * ghg_inputs[system_component][INSTALLATION_GHGS_DECREASE]
    )

    return installation_ghgs * (1.0 - annual_reduction) ** year


#   Miscellaneous ghgs
def calculate_misc_ghgs(capacity: float, ghg_inputs: Dict[str, Any]) -> float:
    """
    Calculates ghgs of miscellaneous capacity-related equipment

    Inputs:
        - capacity:
            The capacity of the relevant component.
        - ghg_inputs:
            GHG input data.

    Outputs:
        Misc. ghgs

    """

    misc_ghgs: float = capacity * ghg_inputs[ImpactingComponent.MISC.value][GHGS]
    return misc_ghgs


def calculate_total_equipment_ghgs(  # pylint: disable=too-many-locals
    buffer_tanks: int,
    clean_water_tanks: int,
    converters: Dict[Converter, int],
    diesel_size: float,
    ghg_inputs: Dict[str, Any],
    heat_exchangers: int,
    hot_water_tanks: int,
    logger: Logger,
    pv_array_size: float,
    pvt_array_size: float,
    scenario: Scenario,
    storage_size: float,
    technical_appraisal: TechnicalAppraisal,
    year: int = 0,
) -> Tuple[float, Dict[ResourceType, float]]:
    """
    Calculates ghgs of all newly installed equipment

    Inputs:
        - buffer_tanks:
            Number of buffer tanks being installed.
        - clean_water_tanks:
            Capacity of clean-water tanks being installed.
        - converters:
            A mapping between converter names and the size of each that was added to the
            system this iteration.
        - diesel_size:
            Capacity of diesel generator being installed
        - ghg_inputs:
            GHG input information.
        - heat_exchangers:
            Number of heat exchangers being installed.
        - hot_water_tanks:
            Capactiy of hot-water tanks being installed.
        - pv_array_size:
            Capacity of PV being installed.
        - pvt_array_size:
            Capacity of PV-T being installed.
        - scenario:
            The scenario currently being considered.
        - storage_size:
            Capacity of battery storage being installed.
        - technical_appraisal:
            The :class:`TechnicalAppraisal` for the system being considered.
        - year:
            ColumnHeader.INSTALLATION_YEAR.value.

    Outputs:
        - Additional emissions associated with the system;
        - Emissions associated with each subsystem.

    """

    # Instantiate a mapping for storing total ghgs information.
    subsystem_emissions: Dict[ResourceType, float] = collections.defaultdict(float)

    # Calculate system ghgs.
    bos_ghgs = calculate_ghgs(
        pv_array_size, ghg_inputs, ImpactingComponent.BOS.value, year
    )

    if ImpactingComponent.BUFFER_TANK.value not in ghg_inputs and buffer_tanks > 0:
        logger.error(
            "%sNo buffer-tank GHG input information provided.%s",
            BColours.fail,
            BColours.endc,
        )
        raise InputFileError(
            "tank inputs",
            "No buffer tank ghg input information provided and a non-zero number of "
            "buffer tanks are being considered.",
        )
    buffer_tank_ghgs: float = 0
    buffer_tank_installation_ghgs: float = 0
    if buffer_tanks > 0:
        buffer_tank_ghgs = calculate_ghgs(
            buffer_tanks,
            ghg_inputs,
            ImpactingComponent.BUFFER_TANK.value,
            year,
        )
        buffer_tank_installation_ghgs = calculate_installation_ghgs(
            buffer_tanks, ghg_inputs, ImpactingComponent.BUFFER_TANK.value, year
        )

    if (
        ImpactingComponent.CLEAN_WATER_TANK.value not in ghg_inputs
        and clean_water_tanks > 0
    ):
        logger.error(
            "%sNo clean-water tank GHG input information provided.%s",
            BColours.fail,
            BColours.endc,
        )
        raise InputFileError(
            "tank inputs",
            "No clean-water tank ghg input information provided and a non-zero number "
            "of clean-water tanks are being considered.",
        )
    clean_water_tank_ghgs: float = 0
    clean_water_tank_installation_ghgs: float = 0
    if clean_water_tanks > 0:
        clean_water_tank_ghgs = calculate_ghgs(
            clean_water_tanks,
            ghg_inputs,
            ImpactingComponent.CLEAN_WATER_TANK.value,
            year,
        )
        clean_water_tank_installation_ghgs = calculate_installation_ghgs(
            clean_water_tanks,
            ghg_inputs,
            ImpactingComponent.CLEAN_WATER_TANK.value,
            year,
        )

    # Sum up the converter emissions for each of the relevant subsystems.
    for resource_type in [ResourceType.CLEAN_WATER, ResourceType.HOT_CLEAN_WATER]:
        converter_ghgs = sum(
            calculate_ghgs(
                size,
                ghg_inputs,
                GHG_IMPACT.format(
                    type=ImpactingComponent.CONVERTER.value, name=converter
                ),
                year,
            )
            for converter, size in converters.items()
            if converter.output_resource_type == resource_type
        )
        converter_installation_ghgs = sum(
            calculate_installation_ghgs(
                size,
                ghg_inputs,
                GHG_IMPACT.format(
                    type=ImpactingComponent.CONVERTER.value, name=converter
                ),
                year,
            )
            for converter, size in converters.items()
        )
        subsystem_emissions[resource_type] += (
            converter_ghgs + converter_installation_ghgs
        )
        logger.debug(
            "Converter costs determined for resource %s: %s",
            resource_type.value,
            converter_ghgs + converter_installation_ghgs,
        )

    diesel_ghgs = calculate_ghgs(
        diesel_size, ghg_inputs, ImpactingComponent.DIESEL.value, year
    )
    diesel_installation_ghgs = calculate_installation_ghgs(
        diesel_size, ghg_inputs, ImpactingComponent.DIESEL.value, year
    )

    if (
        ImpactingComponent.HEAT_EXCHANGER.value not in ghg_inputs
        and heat_exchangers > 0
    ):
        logger.error(
            "%sNo heat-exchanger tank GHG input information provided.%s",
            BColours.fail,
            BColours.endc,
        )
        raise InputFileError(
            "heat exchanger inputs",
            "No heat-exchanger ghg input information provided and a non-zero number of "
            "heat exchangers are being considered.",
        )
    heat_exchanger_ghgs: float = 0
    heat_exchanger_installation_ghgs: float = 0
    if heat_exchangers > 0:
        heat_exchanger_ghgs = calculate_ghgs(
            heat_exchangers,
            ghg_inputs,
            ImpactingComponent.HEAT_EXCHANGER.value,
            year,
        )
        heat_exchanger_installation_ghgs = calculate_installation_ghgs(
            heat_exchangers, ghg_inputs, ImpactingComponent.HEAT_EXCHANGER.value, year
        )

    if (
        ImpactingComponent.HOT_WATER_TANK.value not in ghg_inputs
        and hot_water_tanks > 0
    ):
        logger.error(
            "%sNo hot-water tank GHG input information provided.%s",
            BColours.fail,
            BColours.endc,
        )
        raise InputFileError(
            "tank inputs",
            "No hot-water tank ghg input information provided and a non-zero number of "
            "hot-water tanks are being considered.",
        )
    hot_water_tank_ghgs: float = 0
    hot_water_tank_installation_ghgs: float = 0
    if hot_water_tanks > 0:
        hot_water_tank_ghgs = calculate_ghgs(
            hot_water_tanks,
            ghg_inputs,
            ImpactingComponent.HOT_WATER_TANK.value,
            year,
        )
        hot_water_tank_installation_ghgs = calculate_installation_ghgs(
            hot_water_tanks, ghg_inputs, ImpactingComponent.HOT_WATER_TANK.value, year
        )

    pv_ghgs = calculate_ghgs(
        pv_array_size, ghg_inputs, ImpactingComponent.PV.value, year
    )
    pv_installation_ghgs = calculate_installation_ghgs(
        pv_array_size, ghg_inputs, ImpactingComponent.PV.value, year
    )

    if ImpactingComponent.PV_T.value not in ghg_inputs and pvt_array_size > 0:
        logger.error(
            "%sNo PV-T GHG input information provided.%s", BColours.fail, BColours.endc
        )
        raise InputFileError(
            "solar generation inputs",
            "No PV-T ghg input information provided and a non-zero number of PV-T"
            "panels are being considered.",
        )
    pvt_ghgs: float = 0
    pvt_installation_ghgs: float = 0
    if pvt_array_size > 0:
        pvt_ghgs = calculate_ghgs(
            pvt_array_size,
            ghg_inputs,
            ImpactingComponent.PV_T.value,
            year,
        )
        pvt_installation_ghgs = calculate_installation_ghgs(
            pvt_array_size, ghg_inputs, ImpactingComponent.PV.value, year
        )

    storage_ghgs = calculate_ghgs(
        storage_size, ghg_inputs, ImpactingComponent.STORAGE.value, year
    )

    # Calculate misc GHGs.
    misc_ghgs = calculate_misc_ghgs(diesel_size + pv_array_size, ghg_inputs)

    # Compute the various subsystem emissions.
    if scenario.desalination_scenario is not None:
        # Compute the clean-water subsystem ghgs.
        subsystem_emissions[ResourceType.CLEAN_WATER] += (
            buffer_tank_ghgs
            + buffer_tank_installation_ghgs
            + clean_water_tank_ghgs
            + clean_water_tank_installation_ghgs
            + heat_exchanger_ghgs
            + heat_exchanger_installation_ghgs
            + (bos_ghgs + misc_ghgs + pv_ghgs + pv_installation_ghgs + storage_ghgs)
            * technical_appraisal.power_consumed_fraction[ResourceType.CLEAN_WATER]
        )

    # Compute the electric subsystem ghgs.
    subsystem_emissions[ResourceType.ELECTRIC] += (
        bos_ghgs + misc_ghgs + pv_ghgs + pv_installation_ghgs + storage_ghgs
    ) * technical_appraisal.power_consumed_fraction[ResourceType.ELECTRIC]

    # Compute the hot-water subsystem ghgs.
    subsystem_emissions[ResourceType.HOT_CLEAN_WATER] += (
        hot_water_tank_ghgs
        + hot_water_tank_installation_ghgs
        + (bos_ghgs + misc_ghgs + pv_ghgs + pv_installation_ghgs + storage_ghgs)
        * technical_appraisal.power_consumed_fraction[ResourceType.HOT_CLEAN_WATER]
    )

    # Compute the ghgs associated when carrying out prioritisation desalination.
    update_diesel_costs(
        diesel_ghgs + diesel_installation_ghgs,
        scenario,
        subsystem_emissions,
        technical_appraisal,
    )

    return pvt_ghgs + pvt_installation_ghgs, subsystem_emissions


def calculate_connections_ghgs(
    ghg_inputs: Dict[str, Any], households: pd.Series
) -> float:
    """
    Calculates ghgs of connecting households to the system

    Inputs:
        - ghg_inputs:
            GHG input information.
        - households:
            DataFrame of households from Energy_System().simulation(...)

    Outputs:
        GHGs

    """

    # Ensure that the correct type is being used.
    households_data_frame: pd.DataFrame = pd.DataFrame(households)

    # Compute the number of new households that were added to the system.
    new_connections: float = np.max(households_data_frame) - np.min(
        households_data_frame
    )

    # Calculate the associated ghgs.
    connection_ghgs: float = ghg_inputs[ImpactingComponent.HOUSEHOLDS.value][
        CONNECTION_GHGS
    ]
    connections_ghgs = float(connection_ghgs * new_connections)

    return connections_ghgs


def calculate_grid_extension_ghgs(
    ghg_inputs: Dict[str, Any], grid_extension_distance: float
) -> float:
    """
    Calculates ghgs of extending the grid network to a community

    Inputs:
        - ghg_inputs:
            GHG input information.
        - grid_extension_distance:
            Distance to the existing grid network

    Outputs:
        GHGs

    """

    return grid_extension_distance * float(
        ghg_inputs[ImpactingComponent.GRID.value][EXTENSION_GHGS]
    ) + float(ghg_inputs[ImpactingComponent.GRID.value][INFRASTRUCTURE_GHGS])


def calculate_independent_ghgs(
    electric_yearly_load_statistics: pd.DataFrame,
    end_year: int,
    ghg_inputs: Dict[str, Any],
    location: Location,
    start_year: int,
) -> float:
    """
    Calculates ghgs of equipment which is independent of simulation periods

    Inputs:
        - electric_yearly_load_statistics:
            The electric yearly load statistics for the simulation period.
        - end_year:
            End year of simulation period
        - ghg_inputs:
            The GHG input informaiton.
        - location:
            The location being considered.
        - start_year:
            Start year of simulation period

    Outputs:
        GHGs

    """

    inverter_ghgs = calculate_inverter_ghgs(
        electric_yearly_load_statistics, end_year, ghg_inputs, location, start_year
    )
    total_ghgs = inverter_ghgs  # ... + other components as required

    return total_ghgs


def calculate_inverter_ghgs(  # pylint: disable=too-many-locals
    electric_yearly_load_statistics: pd.DataFrame,
    end_year: int,
    ghg_inputs: Dict[str, Any],
    location: Location,
    start_year: int,
) -> float:
    """
    Calculates ghgs of inverters based on load calculations

    Inputs:
        - electric_yearly_load_statistics:
            The yearly load statistics for the electric load.
        - end_year:
            End year of simulation period
        - ghg_inputs:
            GHG input information.
        - location:
            The location being considered.
        - start_year:
            Start year of simulation period

    Outputs:
        GHGs

    """

    # Calcualte inverter replacement periods
    replacement_period = int(ghg_inputs[ImpactingComponent.INVERTER.value][LIFETIME])
    replacement_intervals = pd.DataFrame(
        np.arange(0, location.max_years, replacement_period)
    )
    replacement_intervals.columns = pd.Index([ColumnHeader.INSTALLATION_YEAR.value])

    # Check if inverter should be replaced in the specified time interval
    if not any(
        replacement_intervals[ColumnHeader.INSTALLATION_YEAR.value].isin(
            list(np.array(range(start_year, end_year)))
        )
    ):
        return float(0.0)

    # Initialise inverter sizing calculation
    max_power = []
    inverter_step = float(ghg_inputs[ImpactingComponent.INVERTER.value][SIZE_INCREMENT])
    inverter_size: List[float] = []
    for i in range(len(replacement_intervals)):
        # Calculate maximum power in interval years
        start = replacement_intervals[ColumnHeader.INSTALLATION_YEAR.value].iloc[i]
        end = start + replacement_period
        max_power_interval = (
            electric_yearly_load_statistics[ColumnHeader.MAXIMUM.value]
            .iloc[start:end]
            .max()
        )
        max_power.append(max_power_interval)

        # Calculate resulting inverter size
        inverter_size_interval: float = (
            np.ceil(0.001 * max_power_interval / inverter_step) * inverter_step
        )
        inverter_size.append(inverter_size_interval)

    inverter_size_data_frame: pd.DataFrame = pd.DataFrame(inverter_size)
    inverter_size_data_frame.columns = pd.Index([ColumnHeader.INVERTER_SIZE.value])
    inverter_info = pd.concat([replacement_intervals, inverter_size_data_frame], axis=1)

    # Calculate the associated ghgs
    inverter_info["Inverter ghgs (kgCO2/kW)"] = [
        ghg_inputs[ImpactingComponent.INVERTER.value][GHGS]
        * (1 - 0.01 * ghg_inputs[ImpactingComponent.INVERTER.value][GHG_DECREASE])
        ** inverter_info[ColumnHeader.INSTALLATION_YEAR.value].iloc[i]
        for i in range(len(inverter_info))
    ]
    inverter_info[ColumnHeader.TOTAL_GHGS.value] = [
        inverter_info[ColumnHeader.INVERTER_SIZE.value].iloc[i]
        * inverter_info["Inverter ghgs (kgCO2/kW)"].iloc[i]
        for i in range(len(inverter_info))
    ]
    inverter_ghgs: float = np.sum(
        inverter_info.iloc[
            inverter_info.index[
                inverter_info[ColumnHeader.INSTALLATION_YEAR.value].isin(
                    list(np.array(range(start_year, end_year)))
                )
            ]
        ][ColumnHeader.TOTAL_GHGS.value]
    ).round(2)

    return inverter_ghgs


def calculate_kerosene_ghgs(
    ghg_inputs: Dict[str, Any], kerosene_lamps_in_use_hourly: pd.Series
) -> float:
    """
    Calculates ghgs of kerosene usage.

    Inputs:
        - kerosene_lamps_in_use_hourly:
            Output from Energy_System().simulation(...)

    Outputs:
        GHGs

    """

    kerosene_ghgs = (
        kerosene_lamps_in_use_hourly
        * ghg_inputs[ImpactingComponent.KEROSENE.value][GHGS]
    )

    return float(np.sum(kerosene_ghgs))


def calculate_kerosene_ghgs_mitigated(
    ghg_inputs: Dict[str, Any], kerosene_lamps_mitigated_hourly: pd.Series
) -> float:
    """
    Calculates ghgs of kerosene usage that has been avoided by using the system.

    Inputs:
        - kerosene_lamps_mitigated_hourly:
            Output from Energy_System().simulation(...)

    Outputs:
        GHGs

    """

    kerosene_ghgs = (
        kerosene_lamps_mitigated_hourly
        * ghg_inputs[ImpactingComponent.KEROSENE.value][GHGS]
    )

    return float(np.sum(kerosene_ghgs))


def calculate_grid_ghgs(
    ghg_inputs: Dict[str, Any],
    grid_energy_hourly: pd.Series,
    location: Location,
    start_year: int = 0,
    end_year: int = 20,
) -> float:
    """
    Calculates ghgs of grid electricity used by the system

    Inputs:
        - ghg_inputs:
            The GHG inputs.
        - grid_energy_hourly:
            Output from Energy_System().simulation(...)
        - location:
            The location currently being considered.
        - start_year:
            Start year of simulation period
        - end_year:
            End year of simulation period

    Outputs:
        GHGs

    """
    # Initialise
    grid_ghgs_initial = ghg_inputs[ImpactingComponent.GRID.value][INITIAL_GHGS]
    grid_ghgs_final = ghg_inputs[ImpactingComponent.GRID.value][FINAL_GHGS]
    days = int(365 * (end_year - start_year))
    total_daily_energy = pd.DataFrame(
        hourly_profile_to_daily_sum(pd.DataFrame(grid_energy_hourly.dropna()))  # type: ignore
    )

    # Account for reduction in grid GHG intensity
    yearly_decrease = (grid_ghgs_initial - grid_ghgs_final) / location.max_years

    # Compute the daily decrease:
    #   daily_decrease = yearly_decrease / days
    grid_ghgs_start = grid_ghgs_initial - start_year * yearly_decrease
    grid_ghgs_end = grid_ghgs_initial - end_year * yearly_decrease
    daily_emissions_intensity = pd.DataFrame(
        np.linspace(grid_ghgs_start, grid_ghgs_end, days)
    )

    # Calculate daily emissions
    daily_emissions = pd.DataFrame(
        total_daily_energy.values * daily_emissions_intensity.values
    )

    return float(np.sum(daily_emissions, axis=0))  # type: ignore


def calculate_diesel_fuel_ghgs(
    diesel_fuel_usage_hourly: pd.Series, ghg_inputs: Dict[str, Any]
) -> float:
    """
    Calculates ghgs of diesel fuel used by the system

    Inputs:
        - diesel_fuel_usage_hourly:
            Output from Energy_System().simulation(...)
        - ghg_inputs:
            GHG input information.

    Outputs:
        GHGs

    """

    diesel_fuel_ghgs = ghg_inputs[ImpactingComponent.DIESEL_FUEL.value][GHGS]
    return float(np.sum(diesel_fuel_usage_hourly) * diesel_fuel_ghgs)  # type: ignore


def calculate_om_ghgs(
    capacity: float,
    ghg_inputs: Dict[str, Any],
    system_component: str,
    start_year: int = 0,
    end_year: int = 20,
) -> float:
    """
    Calculates the O&M GHGs of a component.

    Inputs:
        - capacity:
            The capacity of the relevant component.
        - ghg_inputs:
            GHG input data.
        - system_component:
            The component of the system currently being considered, as a `str`
            representing the component rather than the component.
        - start_year:
            The start year for the simulation.
        - end_year:
            The end year for the simulation.

    Outputs:
        GHGs

    """

    return (
        capacity
        * float(ghg_inputs[system_component][OM_GHGS])
        * (end_year - start_year)
    )


#   Total O&M for entire system
def calculate_total_om(  # pylint: disable=too-many-locals
    buffer_tanks: int,
    clean_water_tanks: int,
    converters: Optional[Dict[str, int]],
    diesel_size: float,
    ghg_inputs: Dict[str, Any],
    heat_exchangers: int,
    hot_water_tanks: int,
    logger: Logger,
    pv_array_size: float,
    pvt_array_size: float,
    scenario: Scenario,
    storage_size: float,
    technical_appraisal: TechnicalAppraisal,
    start_year: int = 0,
    end_year: int = 20,
) -> Tuple[float, Dict[ResourceType, float]]:
    """
    Calculates total O&M ghgs over the simulation period

    Inputs:
        - buffer_tanks:
            Capacity of buffer tanks installed.
        - clean_water_tanks:
            Capacity of clean-water tanks installed.
        - converters:
            A mapping between converter names and the size of each that was added to the
            system this iteration.
        - diesel_size:
            Capacity of diesel generator installed.
        - ghg_inputs:
            The GHG input information.
        - heat_exchangers:
            Capacity of heat exchangers installed.
        - hot_water_tanks:
            Capacity of hot-water tanks installed.
        - logger:
            The :class:`logging.Logger` to use for the run.
        - pv_array_size:
            Capacity of PV installed.
        - pvt_array_size:
            Capacity of PV-T installed.
        - storage_size:
            Capacity of battery storage installed.
        - start_year:
            Start year of simulation period.
        - end_year:
            End year of simulation period.

    Outputs:
        - Additional emissions associated with the system;
        - Emissions associated with each subsystem.

    """

    # Instantiate a mapping for storing total ghgs information.
    subsystem_emissions: Dict[ResourceType, float] = collections.defaultdict(float)

    if ImpactingComponent.BUFFER_TANK.value not in ghg_inputs and buffer_tanks > 0:
        logger.error(
            "%sNo buffer tank GHG input information provided.%s",
            BColours.fail,
            BColours.endc,
        )
        raise InputFileError(
            "tank inputs",
            "No buffer tank ghg input information provided and a non-zero number of "
            "buffer tanks are being considered.",
        )
    buffer_tank_om_ghgs: float = 0
    if buffer_tanks > 0:
        buffer_tank_om_ghgs = calculate_om_ghgs(
            buffer_tanks,
            ghg_inputs,
            ImpactingComponent.BUFFER_TANK.value,
            start_year,
            end_year,
        )

    if (
        ImpactingComponent.CLEAN_WATER_TANK.value not in ghg_inputs
        and clean_water_tanks > 0
    ):
        logger.error(
            "%sNo clean-water tank GHG input information provided.%s",
            BColours.fail,
            BColours.endc,
        )
        raise InputFileError(
            "tank inputs",
            "No clean-water tank ghg input information provided and a non-zero number "
            "of clean-water tanks are being considered.",
        )
    clean_water_tank_om_ghgs: float = 0
    if clean_water_tanks > 0:
        clean_water_tank_om_ghgs = calculate_om_ghgs(
            clean_water_tanks,
            ghg_inputs,
            ImpactingComponent.CLEAN_WATER_TANK.value,
            start_year,
            end_year,
        )

    if converters is not None:
        for resource_type in [ResourceType.CLEAN_WATER, ResourceType.HOT_CLEAN_WATER]:
            converter_om = sum(
                calculate_om_ghgs(
                    size,
                    ghg_inputs,
                    GHG_IMPACT.format(
                        type=ImpactingComponent.CONVERTER.value, name=converter
                    ),
                    start_year,
                    end_year,
                )
                for converter, size in converters.items()
                if resource_type == converter.output_resource_type
            )
            subsystem_emissions[resource_type] += converter_om
            logger.debug(
                "Converter OM emissions determined for resource %s: %s",
                resource_type.value,
                converter_om,
            )

    else:
        logger.debug(
            "No converters were installed in the system, hence no OM emissions to "
            "compute."
        )

    diesel_om_ghgs = calculate_om_ghgs(
        diesel_size, ghg_inputs, ImpactingComponent.PV.value, start_year, end_year
    )

    general_om_ghgs = calculate_om_ghgs(
        1, ghg_inputs, ImpactingComponent.GENERAL.value, start_year, end_year
    )

    if (
        ImpactingComponent.HEAT_EXCHANGER.value not in ghg_inputs
        and heat_exchangers > 0
    ):
        logger.error(
            "%sNo heat-exchanger GHG input information provided.%s",
            BColours.fail,
            BColours.endc,
        )
        raise InputFileError(
            "heat exchanger inputs",
            "No heat-exchanger ghg input information provided and a non-zero number of "
            "heat exchangers are being considered.",
        )
    heat_exchanger_om_ghgs: float = 0
    if heat_exchangers > 0:
        heat_exchanger_om_ghgs = calculate_om_ghgs(
            heat_exchangers,
            ghg_inputs,
            ImpactingComponent.HEAT_EXCHANGER.value,
            start_year,
            end_year,
        )

    if (
        ImpactingComponent.HOT_WATER_TANK.value not in ghg_inputs
        and hot_water_tanks > 0
    ):
        logger.error(
            "%sNo hot-water tank GHG input information provided.%s",
            BColours.fail,
            BColours.endc,
        )
        raise InputFileError(
            "tank inputs",
            "No hot-water tank ghg input information provided and a non-zero number of "
            "hot-water tanks are being considered.",
        )
    hot_water_tank_om_ghgs: float = 0
    if hot_water_tanks > 0:
        hot_water_tank_om_ghgs = calculate_om_ghgs(
            hot_water_tanks,
            ghg_inputs,
            ImpactingComponent.HOT_WATER_TANK.value,
            start_year,
            end_year,
        )

    pv_om_ghgs = calculate_om_ghgs(
        pv_array_size, ghg_inputs, ImpactingComponent.PV.value, start_year, end_year
    )

    if ImpactingComponent.PV_T.value not in ghg_inputs and pvt_array_size > 0:
        logger.error(
            "%sNo PV-T GHG input information provided.%s", BColours.fail, BColours.endc
        )
        raise InputFileError(
            "solar generation inputs",
            "No PV-T ghg input information provided and a non-zero number of PV-T"
            "panels are being considered.",
        )
    pvt_om_ghgs: float = 0
    if pvt_array_size > 0:
        pvt_om_ghgs = calculate_om_ghgs(
            pvt_array_size,
            ghg_inputs,
            ImpactingComponent.PV_T.value,
            start_year,
            end_year,
        )
    storage_om_ghgs = calculate_om_ghgs(
        storage_size, ghg_inputs, ImpactingComponent.STORAGE.value, start_year, end_year
    )

    # Compute the clean-water subsystem costs.
    if scenario.desalination_scenario is not None:
        subsystem_emissions[ResourceType.CLEAN_WATER] += (
            buffer_tank_om_ghgs
            + clean_water_tank_om_ghgs
            + heat_exchanger_om_ghgs
            + (
                (general_om_ghgs + pv_om_ghgs + storage_om_ghgs)
                * technical_appraisal.power_consumed_fraction[ResourceType.CLEAN_WATER]
            )
        )

    # Compute the electric subsystem costs.
    subsystem_emissions[ResourceType.ELECTRIC] += (
        general_om_ghgs + pv_om_ghgs + storage_om_ghgs
    ) * technical_appraisal.power_consumed_fraction[ResourceType.ELECTRIC]

    # Compute the hot-water subsystem costs.
    subsystem_emissions[ResourceType.HOT_CLEAN_WATER] += (
        hot_water_tank_om_ghgs
        + (general_om_ghgs + pv_om_ghgs + storage_om_ghgs)
        * technical_appraisal.power_consumed_fraction[ResourceType.HOT_CLEAN_WATER]
    )

    # Compute the costs associated when carrying out prioritisation desalination.
    update_diesel_costs(
        diesel_om_ghgs,
        scenario,
        subsystem_emissions,
        technical_appraisal,
    )

    return 0, subsystem_emissions<|MERGE_RESOLUTION|>--- conflicted
+++ resolved
@@ -35,12 +35,8 @@
     TechnicalAppraisal,
     hourly_profile_to_daily_sum,
 )
-<<<<<<< HEAD
 from ..conversion.conversion import Converter
 from .__utils__ import SIZE_INCREMENT, ImpactingComponent, LIFETIME, update_diesel_costs
-=======
-from .__utils__ import SIZE_INCREMENT, ImpactingComponent, LIFETIME
->>>>>>> 30e734cd
 
 __all__ = (
     "calculate_connections_ghgs",
