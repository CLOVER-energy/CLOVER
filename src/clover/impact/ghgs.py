--- conflicted
+++ resolved
@@ -160,13 +160,9 @@
     installation_ghgs: float = (
         capacity * ghg_inputs[system_component][INSTALLATION_GHGS]
     )
-<<<<<<< HEAD
     annual_reduction: float = (
         0.01 * ghg_inputs[system_component][INSTALLATION_GHGS_DECREASE]
     )
-=======
-    annual_reduction: float = 0.01 * ghg_inputs[system_component][GHG_DECREASE]
->>>>>>> c7205315
 
     return installation_ghgs * (1.0 - annual_reduction) ** year
 
