#!/usr/bin/python3
########################################################################################
# ghgs.py - GHG impact assessment module.                                              #
#                                                                                      #
# Author: Phil Sandwell, Ben Winchester                                                #
# Copyright: Phil Sandwell, 2021                                                       #
# License: Open source                                                                 #
# Most recent update: 24/08/2021                                                       #
#                                                                                      #
# For more information, please email:                                                  #
#     philip.sandwell@gmail.com                                                        #
########################################################################################
"""
ghgs.py - The ghgs module for CLOVER.

When assessing the impact of a system, the ghg impact, i.e., the greenhouse gasses
emitted by the system, need to be assed.

"""

import collections
from logging import Logger
from typing import Any, Dict, List, Optional, Tuple

import numpy as np  # pylint: disable=import-error
import pandas as pd  # pylint: disable=import-error

from ..__utils__ import (
    BColours,
    ColumnHeader,
    hourly_profile_to_daily_sum,
    InputFileError,
    Location,
<<<<<<< HEAD
    ProgrammerJudgementFault,
    ResourceType,
    Scenario,
    TechnicalAppraisal,
    hourly_profile_to_daily_sum,
)
from ..conversion.conversion import Converter
from .__utils__ import SIZE_INCREMENT, ImpactingComponent, LIFETIME, update_diesel_costs
=======
    Scenario,
)
from .__utils__ import ImpactingComponent, LIFETIME, SIZE_INCREMENT
>>>>>>> 25b91809

__all__ = (
    "calculate_connections_ghgs",
    "calculate_diesel_fuel_ghgs",
    "calculate_grid_ghgs",
    "calculate_independent_ghgs",
    "calculate_kerosene_ghgs",
    "calculate_kerosene_ghgs_mitigated",
    "calculate_total_equipment_ghgs",
    "calculate_total_om",
    "EMISSIONS",
)


# Connection ghgs:
#   Keyword used for denoting connection ghgs.
CONNECTION_GHGS = "connection_ghgs"

# Emissions:
#   Keyword used for denoting device-specific ghg information.
EMISSIONS = "emissions"

# Extension ghgs:
#   Keyword used for denoting extension ghgs.
EXTENSION_GHGS = "extension_ghgs"

# GHGS:
#   Keyword for describing GHG data.
GHGS = "ghgs"

# GHG_DECREASE:
#   Keyword for describing GHG decrease.
GHG_DECREASE = "ghg_decrease"

# GHG impact:
#   A base `str` used for specifying unique ghg impacts.
GHG_IMPACT: str = "{type}_{name}"

# Initial GHGs:
#   Keyword for the initial GHGs.
INITIAL_GHGS = "initial_ghgs"

# Infrastructure Ghgs:
#   Keyword used for denoting infrastructure ghgs.
INFRASTRUCTURE_GHGS = "infrastructure_ghgs"

# Installation GHGS:
#   Keyword for describing GHG data.
INSTALLATION_GHGS = "installation_ghgs"

# GHG_DECREASE:
#   Keyword for describing GHG decrease.
INSTALLATION_GHGS_DECREASE = "installation_ghg_decrease"

# Final GHGs:
#   Keyword for the final GHGs.
FINAL_GHGS = "final_ghgs"

# OM GHGs:
#   Keyword for the O&M GHGs.
OM_GHGS = "o&m"


def calculate_ghgs(
    capacity: float,
    ghg_inputs: Dict[str, Any],
    system_component: str,
    year: int = 0,
) -> float:
    """
    Calculates ghgs of PV

    Inputs:
        - capacity:
            The capacity of the relevant component.
        - ghg_inputs:
            GHG input data.
        - system_component:
            The component of the system currently being considered, passed in as a `str`
            representing a component rather than a component.
        - year:
            ColumnHeader.INSTALLATION_YEAR.value

    Outputs:
        GHGs

    """

    ghgs: float = capacity * float(ghg_inputs[system_component][GHGS])
    annual_reduction: float = 0.01 * ghg_inputs[system_component][GHG_DECREASE]
    return ghgs * (1.0 - annual_reduction) ** year


# Installation ghgs
def calculate_installation_ghgs(
    capacity: float,
    ghg_inputs: Dict[str, Any],
    system_component: str,
    year: int = 0,
) -> float:
    """

    Calculates ghgs of installation
    Inputs:
        - capacity:
            The capacity of the relevant component.
        - ghg_inputs:
            GHG input data.
        - system_component:
            The component of the system currently being considered, passed in as a `str`
            representing the component rather than the component.
        - year:
            ColumnHeader.INSTALLATION_YEAR.value

    Outputs:
        GHGs

    """

    installation_ghgs: float = (
        capacity * ghg_inputs[system_component][INSTALLATION_GHGS]
    )
    annual_reduction: float = (
        0.01 * ghg_inputs[system_component][INSTALLATION_GHGS_DECREASE]
    )

    return installation_ghgs * (1.0 - annual_reduction) ** year


#   Miscellaneous ghgs
def calculate_misc_ghgs(capacity: float, ghg_inputs: Dict[str, Any]) -> float:
    """
    Calculates ghgs of miscellaneous capacity-related equipment

    Inputs:
        - capacity:
            The capacity of the relevant component.
        - ghg_inputs:
            GHG input data.

    Outputs:
        Misc. ghgs

    """

    misc_ghgs: float = capacity * ghg_inputs[ImpactingComponent.MISC.value][GHGS]
    return misc_ghgs


def calculate_total_equipment_ghgs(  # pylint: disable=too-many-locals, too-many-statements
    buffer_tanks: int,
    clean_water_tanks: int,
    converters: Dict[Converter, int],
    diesel_size: float,
    ghg_inputs: Dict[str, Any],
    heat_exchangers: int,
    hot_water_tanks: int,
    logger: Logger,
    pv_array_size: float,
    pvt_array_size: float,
    scenario: Scenario,
    storage_size: float,
    technical_appraisal: TechnicalAppraisal,
    year: int = 0,
) -> Tuple[float, Dict[ResourceType, float]]:
    """
    Calculates ghgs of all newly installed equipment

    Inputs:
        - buffer_tanks:
            Number of buffer tanks being installed.
        - clean_water_tanks:
            Capacity of clean-water tanks being installed.
        - converters:
            A mapping between converter names and the size of each that was added to the
            system this iteration.
        - diesel_size:
            Capacity of diesel generator being installed
        - ghg_inputs:
            GHG input information.
        - heat_exchangers:
            Number of heat exchangers being installed.
        - hot_water_tanks:
            Capactiy of hot-water tanks being installed.
        - pv_array_size:
            Capacity of PV being installed.
        - pvt_array_size:
            Capacity of PV-T being installed.
        - scenario:
            The scenario currently being considered.
        - storage_size:
            Capacity of battery storage being installed.
        - technical_appraisal:
            The :class:`TechnicalAppraisal` for the system being considered.
        - year:
            ColumnHeader.INSTALLATION_YEAR.value.

    Outputs:
        - Additional emissions associated with the system;
        - Emissions associated with each subsystem.

    """

    if technical_appraisal.power_consumed_fraction is None:
        logger.error(
            "%sNo power consumed fraction was calculated. This is needed.%s",
            BColours.fail,
            BColours.endc,
        )
        raise ProgrammerJudgementFault(
            "impact.ghgs",
            "No power consumed fraction on technical appraisal despite being needed.",
        )

    # Instantiate a mapping for storing total ghgs information.
    subsystem_emissions: Dict[ResourceType, float] = collections.defaultdict(float)

    # Calculate system ghgs.
    bos_ghgs = calculate_ghgs(
        pv_array_size, ghg_inputs, ImpactingComponent.BOS.value, year
    )

    if ImpactingComponent.BUFFER_TANK.value not in ghg_inputs and buffer_tanks > 0:
        logger.error(
            "%sNo buffer-tank GHG input information provided.%s",
            BColours.fail,
            BColours.endc,
        )
        raise InputFileError(
            "tank inputs",
            "No buffer tank ghg input information provided and a non-zero number of "
            "buffer tanks are being considered.",
        )
    buffer_tank_ghgs: float = 0
    buffer_tank_installation_ghgs: float = 0
    if buffer_tanks > 0:
        buffer_tank_ghgs = calculate_ghgs(
            buffer_tanks,
            ghg_inputs,
            ImpactingComponent.BUFFER_TANK.value,
            year,
        )
        buffer_tank_installation_ghgs = calculate_installation_ghgs(
            buffer_tanks, ghg_inputs, ImpactingComponent.BUFFER_TANK.value, year
        )

    if (
        ImpactingComponent.CLEAN_WATER_TANK.value not in ghg_inputs
        and clean_water_tanks > 0
    ):
        logger.error(
            "%sNo clean-water tank GHG input information provided.%s",
            BColours.fail,
            BColours.endc,
        )
        raise InputFileError(
            "tank inputs",
            "No clean-water tank ghg input information provided and a non-zero number "
            "of clean-water tanks are being considered.",
        )
    clean_water_tank_ghgs: float = 0
    clean_water_tank_installation_ghgs: float = 0
    if clean_water_tanks > 0:
        clean_water_tank_ghgs = calculate_ghgs(
            clean_water_tanks,
            ghg_inputs,
            ImpactingComponent.CLEAN_WATER_TANK.value,
            year,
        )
        clean_water_tank_installation_ghgs = calculate_installation_ghgs(
            clean_water_tanks,
            ghg_inputs,
            ImpactingComponent.CLEAN_WATER_TANK.value,
            year,
        )

    # Sum up the converter emissions for each of the relevant subsystems.
    for resource_type in [ResourceType.CLEAN_WATER, ResourceType.HOT_CLEAN_WATER]:
        converter_ghgs = sum(
            calculate_ghgs(
                size,
                ghg_inputs,
                GHG_IMPACT.format(
                    type=ImpactingComponent.CONVERTER.value, name=converter
                ),
                year,
            )
            for converter, size in converters.items()
            if converter.output_resource_type == resource_type
        )
        converter_installation_ghgs = sum(
            calculate_installation_ghgs(
                size,
                ghg_inputs,
                GHG_IMPACT.format(
                    type=ImpactingComponent.CONVERTER.value, name=converter
                ),
                year,
            )
            for converter, size in converters.items()
        )
        subsystem_emissions[resource_type] += (
            converter_ghgs + converter_installation_ghgs
        )
        logger.debug(
            "Converter costs determined for resource %s: %s",
            resource_type.value,
            converter_ghgs + converter_installation_ghgs,
        )

    diesel_ghgs = calculate_ghgs(
        diesel_size, ghg_inputs, ImpactingComponent.DIESEL.value, year
    )
    diesel_installation_ghgs = calculate_installation_ghgs(
        diesel_size, ghg_inputs, ImpactingComponent.DIESEL.value, year
    )

    if (
        ImpactingComponent.HEAT_EXCHANGER.value not in ghg_inputs
        and heat_exchangers > 0
    ):
        logger.error(
            "%sNo heat-exchanger tank GHG input information provided.%s",
            BColours.fail,
            BColours.endc,
        )
        raise InputFileError(
            "heat exchanger inputs",
            "No heat-exchanger ghg input information provided and a non-zero number of "
            "heat exchangers are being considered.",
        )
    heat_exchanger_ghgs: float = 0
    heat_exchanger_installation_ghgs: float = 0
    if heat_exchangers > 0:
        heat_exchanger_ghgs = calculate_ghgs(
            heat_exchangers,
            ghg_inputs,
            ImpactingComponent.HEAT_EXCHANGER.value,
            year,
        )
        heat_exchanger_installation_ghgs = calculate_installation_ghgs(
            heat_exchangers, ghg_inputs, ImpactingComponent.HEAT_EXCHANGER.value, year
        )

    if (
        ImpactingComponent.HOT_WATER_TANK.value not in ghg_inputs
        and hot_water_tanks > 0
    ):
        logger.error(
            "%sNo hot-water tank GHG input information provided.%s",
            BColours.fail,
            BColours.endc,
        )
        raise InputFileError(
            "tank inputs",
            "No hot-water tank ghg input information provided and a non-zero number of "
            "hot-water tanks are being considered.",
        )
    hot_water_tank_ghgs: float = 0
    hot_water_tank_installation_ghgs: float = 0
    if hot_water_tanks > 0:
        hot_water_tank_ghgs = calculate_ghgs(
            hot_water_tanks,
            ghg_inputs,
            ImpactingComponent.HOT_WATER_TANK.value,
            year,
        )
        hot_water_tank_installation_ghgs = calculate_installation_ghgs(
            hot_water_tanks, ghg_inputs, ImpactingComponent.HOT_WATER_TANK.value, year
        )

    pv_ghgs = calculate_ghgs(
        pv_array_size, ghg_inputs, ImpactingComponent.PV.value, year
    )
    pv_installation_ghgs = calculate_installation_ghgs(
        pv_array_size, ghg_inputs, ImpactingComponent.PV.value, year
    )

    if ImpactingComponent.PV_T.value not in ghg_inputs and pvt_array_size > 0:
        logger.error(
            "%sNo PV-T GHG input information provided.%s", BColours.fail, BColours.endc
        )
        raise InputFileError(
            "solar generation inputs",
            "No PV-T ghg input information provided and a non-zero number of PV-T"
            "panels are being considered.",
        )
    pvt_ghgs: float = 0
    pvt_installation_ghgs: float = 0
    if pvt_array_size > 0:
        pvt_ghgs = calculate_ghgs(
            pvt_array_size,
            ghg_inputs,
            ImpactingComponent.PV_T.value,
            year,
        )
        pvt_installation_ghgs = calculate_installation_ghgs(
            pvt_array_size, ghg_inputs, ImpactingComponent.PV.value, year
        )

    storage_ghgs = calculate_ghgs(
        storage_size, ghg_inputs, ImpactingComponent.STORAGE.value, year
    )

    # Calculate misc GHGs.
    misc_ghgs = calculate_misc_ghgs(diesel_size + pv_array_size, ghg_inputs)

    # Compute the various subsystem emissions.
    if scenario.desalination_scenario is not None:
        # Compute the clean-water subsystem ghgs.
        subsystem_emissions[ResourceType.CLEAN_WATER] += (
            buffer_tank_ghgs
            + buffer_tank_installation_ghgs
            + clean_water_tank_ghgs
            + clean_water_tank_installation_ghgs
            + heat_exchanger_ghgs
            + heat_exchanger_installation_ghgs
            + (bos_ghgs + misc_ghgs + pv_ghgs + pv_installation_ghgs + storage_ghgs)
            * technical_appraisal.power_consumed_fraction[ResourceType.CLEAN_WATER]
        )

    # Compute the electric subsystem ghgs.
    subsystem_emissions[ResourceType.ELECTRIC] += (
        bos_ghgs + misc_ghgs + pv_ghgs + pv_installation_ghgs + storage_ghgs
    ) * technical_appraisal.power_consumed_fraction[ResourceType.ELECTRIC]

    # Compute the hot-water subsystem ghgs.
    if scenario.hot_water_scenario is not None:
        subsystem_emissions[ResourceType.HOT_CLEAN_WATER] += (
            hot_water_tank_ghgs
            + hot_water_tank_installation_ghgs
            + (bos_ghgs + misc_ghgs + pv_ghgs + pv_installation_ghgs + storage_ghgs)
            * technical_appraisal.power_consumed_fraction[ResourceType.HOT_CLEAN_WATER]
        )

    # Compute the ghgs associated when carrying out prioritisation desalination.
    update_diesel_costs(
        diesel_ghgs + diesel_installation_ghgs,
        scenario,
        subsystem_emissions,
        technical_appraisal,
    )

    return pvt_ghgs + pvt_installation_ghgs, subsystem_emissions


def calculate_connections_ghgs(
    ghg_inputs: Dict[str, Any], households: pd.Series
) -> float:
    """
    Calculates ghgs of connecting households to the system

    Inputs:
        - ghg_inputs:
            GHG input information.
        - households:
            DataFrame of households from Energy_System().simulation(...)

    Outputs:
        GHGs

    """

    # Ensure that the correct type is being used.
    households_data_frame: pd.DataFrame = pd.DataFrame(households)

    # Compute the number of new households that were added to the system.
    new_connections: float = np.max(households_data_frame) - np.min(
        households_data_frame
    )

    # Calculate the associated ghgs.
    connection_ghgs: float = ghg_inputs[ImpactingComponent.HOUSEHOLDS.value][
        CONNECTION_GHGS
    ]
    connections_ghgs = float(connection_ghgs * new_connections)

    return connections_ghgs


def calculate_grid_extension_ghgs(
    ghg_inputs: Dict[str, Any], grid_extension_distance: float
) -> float:
    """
    Calculates ghgs of extending the grid network to a community

    Inputs:
        - ghg_inputs:
            GHG input information.
        - grid_extension_distance:
            Distance to the existing grid network

    Outputs:
        GHGs

    """

    return grid_extension_distance * float(
        ghg_inputs[ImpactingComponent.GRID.value][EXTENSION_GHGS]
    ) + float(ghg_inputs[ImpactingComponent.GRID.value][INFRASTRUCTURE_GHGS])


def _calculate_inverter_ghgs(  # pylint: disable=too-many-locals
    electric_yearly_load_statistics: pd.DataFrame,
    end_year: int,
    ghg_inputs: Dict[str, Any],
    location: Location,
    logger: Logger,
    scenario: Scenario,
    start_year: int,
) -> float:
    """
    Calculates ghgs of inverters based on load calculations

    Inputs:
        - electric_yearly_load_statistics:
            The yearly load statistics for the electric load.
        - end_year:
            End year of simulation period
        - ghg_inputs:
            GHG input information.
        - location:
            The location being considered.
        - logger:
            The :class:`logging.Logger` to use for the run.
        - scenario:
            The :class:`Scenario` currently being considered.
        - start_year:
            Start year of simulation period

    Outputs:
        GHGs

    """

    # Calcualte inverter replacement periods
    replacement_period = int(ghg_inputs[ImpactingComponent.INVERTER.value][LIFETIME])
    replacement_intervals = pd.DataFrame(
        np.arange(0, location.max_years, replacement_period)
    )
    replacement_intervals.columns = pd.Index([ColumnHeader.INSTALLATION_YEAR.value])

    # Check if inverter should be replaced in the specified time interval
    if not any(
        replacement_intervals[ColumnHeader.INSTALLATION_YEAR.value].isin(
            list(np.array(range(start_year, end_year)))
        )
    ):
        return float(0.0)

    # Initialise inverter sizing calculation
    max_power = []
    inverter_step = float(ghg_inputs[ImpactingComponent.INVERTER.value][SIZE_INCREMENT])
    inverter_size: List[float] = []
    for i in range(len(replacement_intervals)):
        # Calculate maximum power in interval years
        start = replacement_intervals[ColumnHeader.INSTALLATION_YEAR.value].iloc[i]
        end = start + replacement_period
        max_power_interval = (
            electric_yearly_load_statistics[ColumnHeader.MAXIMUM.value]
            .iloc[start:end]
            .max()
        )
        max_power.append(max_power_interval)

        # Calculate resulting inverter size
        inverter_size_interval: float = (
            np.ceil(0.001 * max_power_interval / inverter_step) * inverter_step
        )
        inverter_size.append(inverter_size_interval)

    inverter_size_data_frame: pd.DataFrame = pd.DataFrame(inverter_size)
    inverter_size_data_frame.columns = pd.Index([ColumnHeader.INVERTER_SIZE.value])
    inverter_info = pd.concat([replacement_intervals, inverter_size_data_frame], axis=1)

    # Calculate the associated ghgs
    inverter_info["Inverter ghgs (kgCO2/kW)"] = [
        ghg_inputs[ImpactingComponent.INVERTER.value][GHGS]
        * (1 - 0.01 * ghg_inputs[ImpactingComponent.INVERTER.value][GHG_DECREASE])
        ** inverter_info[ColumnHeader.INSTALLATION_YEAR.value].iloc[i]
        for i in range(len(inverter_info))
    ]

    # If a static inverter size has been used, use this, otherwise, use the dynamically
    # calculated values.
    if scenario.fixed_inverter_size and any(
        inverter_info[ColumnHeader.INVERTER_SIZE.value] > scenario.fixed_inverter_size
    ):
        logger.info(
            "The static inverter size specified, %s, was below that calculated "
            "within CLOVER. Calculated inverter sizes:\n%s",
            scenario.fixed_inverter_size,
            "\n".join(
                [
                    f"Size for year {year}: {size} kW"
                    for year, size in zip(
                        replacement_intervals[ColumnHeader.INSTALLATION_YEAR.value],
                        inverter_info[ColumnHeader.INVERTER_SIZE.value],
                    )
                ]
            ),
        )

    inverter_info[ColumnHeader.TOTAL_GHGS.value] = [
        (
            inverter_info[ColumnHeader.INVERTER_SIZE.value].iloc[i]
            if not scenario.fixed_inverter_size
            else scenario.fixed_inverter_size
        )
        * inverter_info["Inverter ghgs (kgCO2/kW)"].iloc[i]
        for i in range(len(inverter_info))
    ]
    inverter_ghgs: float = np.sum(
        inverter_info.iloc[
            inverter_info.index[
                inverter_info[ColumnHeader.INSTALLATION_YEAR.value].isin(
                    list(np.array(range(start_year, end_year)))
                )
            ]
        ][ColumnHeader.TOTAL_GHGS.value]
    ).round(2)

    return inverter_ghgs


def calculate_independent_ghgs(
    electric_yearly_load_statistics: pd.DataFrame,
    end_year: int,
    ghg_inputs: Dict[str, Any],
    location: Location,
    logger: Logger,
    scenario: Scenario,
    start_year: int,
) -> float:
    """
    Calculates ghgs of equipment which is independent of simulation periods

    Inputs:
        - electric_yearly_load_statistics:
            The electric yearly load statistics for the simulation period.
        - end_year:
            End year of simulation period
        - ghg_inputs:
            The GHG input informaiton.
        - location:
            The location being considered.
        - logger:
            The :class:`logging.Logger` to use for the run.
        - scenario:
            The :class:`Scenario` currently being considered.
        - start_year:
            Start year of simulation period

    Outputs:
        GHGs

    """

    inverter_ghgs = _calculate_inverter_ghgs(
        electric_yearly_load_statistics,
        end_year,
        ghg_inputs,
        location,
        logger,
        scenario,
        start_year,
    )
    total_ghgs = inverter_ghgs  # ... + other components as required

    return total_ghgs


def calculate_kerosene_ghgs(
    ghg_inputs: Dict[str, Any], kerosene_lamps_in_use_hourly: pd.Series
) -> float:
    """
    Calculates ghgs of kerosene usage.

    Inputs:
        - kerosene_lamps_in_use_hourly:
            Output from Energy_System().simulation(...)

    Outputs:
        GHGs

    """

    kerosene_ghgs = (
        kerosene_lamps_in_use_hourly
        * ghg_inputs[ImpactingComponent.KEROSENE.value][GHGS]
    )

    return float(np.sum(kerosene_ghgs))


def calculate_kerosene_ghgs_mitigated(
    ghg_inputs: Dict[str, Any], kerosene_lamps_mitigated_hourly: pd.Series
) -> float:
    """
    Calculates ghgs of kerosene usage that has been avoided by using the system.

    Inputs:
        - kerosene_lamps_mitigated_hourly:
            Output from Energy_System().simulation(...)

    Outputs:
        GHGs

    """

    kerosene_ghgs = (
        kerosene_lamps_mitigated_hourly
        * ghg_inputs[ImpactingComponent.KEROSENE.value][GHGS]
    )

    return float(np.sum(kerosene_ghgs))


def calculate_grid_ghgs(
    ghg_inputs: Dict[str, Any],
    grid_energy_hourly: pd.Series,
    location: Location,
    start_year: int = 0,
    end_year: int = 20,
) -> float:
    """
    Calculates ghgs of grid electricity used by the system

    Inputs:
        - ghg_inputs:
            The GHG inputs.
        - grid_energy_hourly:
            Output from Energy_System().simulation(...)
        - location:
            The location currently being considered.
        - start_year:
            Start year of simulation period
        - end_year:
            End year of simulation period

    Outputs:
        GHGs

    """
    # Initialise
    grid_ghgs_initial = ghg_inputs[ImpactingComponent.GRID.value][INITIAL_GHGS]
    grid_ghgs_final = ghg_inputs[ImpactingComponent.GRID.value][FINAL_GHGS]
    days = int(365 * (end_year - start_year))
    total_daily_energy = pd.DataFrame(
        hourly_profile_to_daily_sum(pd.DataFrame(grid_energy_hourly.dropna()))  # type: ignore
    )

    # Account for reduction in grid GHG intensity
    yearly_decrease = (grid_ghgs_initial - grid_ghgs_final) / location.max_years

    # Compute the daily decrease:
    #   daily_decrease = yearly_decrease / days
    grid_ghgs_start = grid_ghgs_initial - start_year * yearly_decrease
    grid_ghgs_end = grid_ghgs_initial - end_year * yearly_decrease
    daily_emissions_intensity = pd.DataFrame(
        np.linspace(grid_ghgs_start, grid_ghgs_end, days)
    )

    # Calculate daily emissions
    daily_emissions = pd.DataFrame(
        total_daily_energy.values * daily_emissions_intensity.values
    )

    return float(np.sum(daily_emissions, axis=0))  # type: ignore


def calculate_diesel_fuel_ghgs(
    diesel_fuel_usage_hourly: pd.Series, ghg_inputs: Dict[str, Any]
) -> float:
    """
    Calculates ghgs of diesel fuel used by the system

    Inputs:
        - diesel_fuel_usage_hourly:
            Output from Energy_System().simulation(...)
        - ghg_inputs:
            GHG input information.

    Outputs:
        GHGs

    """

    diesel_fuel_ghgs = ghg_inputs[ImpactingComponent.DIESEL_FUEL.value][GHGS]
    return float(np.sum(diesel_fuel_usage_hourly) * diesel_fuel_ghgs)  # type: ignore


def calculate_om_ghgs(
    capacity: float,
    ghg_inputs: Dict[str, Any],
    system_component: str,
    start_year: int = 0,
    end_year: int = 20,
) -> float:
    """
    Calculates the O&M GHGs of a component.

    Inputs:
        - capacity:
            The capacity of the relevant component.
        - ghg_inputs:
            GHG input data.
        - system_component:
            The component of the system currently being considered, as a `str`
            representing the component rather than the component.
        - start_year:
            The start year for the simulation.
        - end_year:
            The end year for the simulation.

    Outputs:
        GHGs

    """

    return (
        capacity
        * float(ghg_inputs[system_component][OM_GHGS])
        * (end_year - start_year)
    )


#   Total O&M for entire system
def calculate_total_om(  # pylint: disable=too-many-locals
    buffer_tanks: int,
    clean_water_tanks: int,
    converters: Optional[Dict[Converter, int]],
    diesel_size: float,
    ghg_inputs: Dict[str, Any],
    heat_exchangers: int,
    hot_water_tanks: int,
    logger: Logger,
    pv_array_size: float,
    pvt_array_size: float,
    scenario: Scenario,
    storage_size: float,
    technical_appraisal: TechnicalAppraisal,
    start_year: int = 0,
    end_year: int = 20,
) -> Tuple[float, Dict[ResourceType, float]]:
    """
    Calculates total O&M ghgs over the simulation period

    Inputs:
        - buffer_tanks:
            Capacity of buffer tanks installed.
        - clean_water_tanks:
            Capacity of clean-water tanks installed.
        - converters:
            A mapping between converter names and the size of each that was added to the
            system this iteration.
        - diesel_size:
            Capacity of diesel generator installed.
        - ghg_inputs:
            The GHG input information.
        - heat_exchangers:
            Capacity of heat exchangers installed.
        - hot_water_tanks:
            Capacity of hot-water tanks installed.
        - logger:
            The :class:`logging.Logger` to use for the run.
        - pv_array_size:
            Capacity of PV installed.
        - pvt_array_size:
            Capacity of PV-T installed.
        - storage_size:
            Capacity of battery storage installed.
        - start_year:
            Start year of simulation period.
        - end_year:
            End year of simulation period.

    Outputs:
        - Additional emissions associated with the system;
        - Emissions associated with each subsystem.

    """

    if technical_appraisal.power_consumed_fraction is None:
        logger.error(
            "%sNo power consumed fraction was calculated. This is needed.%s",
            BColours.fail,
            BColours.endc,
        )
        raise ProgrammerJudgementFault(
            "impact.ghgs",
            "No power consumed fraction on technical appraisal despite being needed.",
        )

    # Instantiate a mapping for storing total ghgs information.
    subsystem_emissions: Dict[ResourceType, float] = collections.defaultdict(float)

    if ImpactingComponent.BUFFER_TANK.value not in ghg_inputs and buffer_tanks > 0:
        logger.error(
            "%sNo buffer tank GHG input information provided.%s",
            BColours.fail,
            BColours.endc,
        )
        raise InputFileError(
            "tank inputs",
            "No buffer tank ghg input information provided and a non-zero number of "
            "buffer tanks are being considered.",
        )
    buffer_tank_om_ghgs: float = 0
    if buffer_tanks > 0:
        buffer_tank_om_ghgs = calculate_om_ghgs(
            buffer_tanks,
            ghg_inputs,
            ImpactingComponent.BUFFER_TANK.value,
            start_year,
            end_year,
        )

    if (
        ImpactingComponent.CLEAN_WATER_TANK.value not in ghg_inputs
        and clean_water_tanks > 0
    ):
        logger.error(
            "%sNo clean-water tank GHG input information provided.%s",
            BColours.fail,
            BColours.endc,
        )
        raise InputFileError(
            "tank inputs",
            "No clean-water tank ghg input information provided and a non-zero number "
            "of clean-water tanks are being considered.",
        )
    clean_water_tank_om_ghgs: float = 0
    if clean_water_tanks > 0:
        clean_water_tank_om_ghgs = calculate_om_ghgs(
            clean_water_tanks,
            ghg_inputs,
            ImpactingComponent.CLEAN_WATER_TANK.value,
            start_year,
            end_year,
        )

    if converters is not None:
        for resource_type in [ResourceType.CLEAN_WATER, ResourceType.HOT_CLEAN_WATER]:
            converter_om = sum(
                calculate_om_ghgs(
                    size,
                    ghg_inputs,
                    GHG_IMPACT.format(
                        type=ImpactingComponent.CONVERTER.value, name=converter
                    ),
                    start_year,
                    end_year,
                )
                for converter, size in converters.items()
                if resource_type == converter.output_resource_type
            )
            subsystem_emissions[resource_type] += converter_om
            logger.debug(
                "Converter OM emissions determined for resource %s: %s",
                resource_type.value,
                converter_om,
            )

    else:
        logger.debug(
            "No converters were installed in the system, hence no OM emissions to "
            "compute."
        )

    diesel_om_ghgs = calculate_om_ghgs(
        diesel_size, ghg_inputs, ImpactingComponent.DIESEL.value, start_year, end_year
    )

    general_om_ghgs = calculate_om_ghgs(
        1, ghg_inputs, ImpactingComponent.GENERAL.value, start_year, end_year
    )

    if (
        ImpactingComponent.HEAT_EXCHANGER.value not in ghg_inputs
        and heat_exchangers > 0
    ):
        logger.error(
            "%sNo heat-exchanger GHG input information provided.%s",
            BColours.fail,
            BColours.endc,
        )
        raise InputFileError(
            "heat exchanger inputs",
            "No heat-exchanger ghg input information provided and a non-zero number of "
            "heat exchangers are being considered.",
        )
    heat_exchanger_om_ghgs: float = 0
    if heat_exchangers > 0:
        heat_exchanger_om_ghgs = calculate_om_ghgs(
            heat_exchangers,
            ghg_inputs,
            ImpactingComponent.HEAT_EXCHANGER.value,
            start_year,
            end_year,
        )

    if (
        ImpactingComponent.HOT_WATER_TANK.value not in ghg_inputs
        and hot_water_tanks > 0
    ):
        logger.error(
            "%sNo hot-water tank GHG input information provided.%s",
            BColours.fail,
            BColours.endc,
        )
        raise InputFileError(
            "tank inputs",
            "No hot-water tank ghg input information provided and a non-zero number of "
            "hot-water tanks are being considered.",
        )
    hot_water_tank_om_ghgs: float = 0
    if hot_water_tanks > 0:
        hot_water_tank_om_ghgs = calculate_om_ghgs(
            hot_water_tanks,
            ghg_inputs,
            ImpactingComponent.HOT_WATER_TANK.value,
            start_year,
            end_year,
        )

    pv_om_ghgs = calculate_om_ghgs(
        pv_array_size, ghg_inputs, ImpactingComponent.PV.value, start_year, end_year
    )

    if ImpactingComponent.PV_T.value not in ghg_inputs and pvt_array_size > 0:
        logger.error(
            "%sNo PV-T GHG input information provided.%s", BColours.fail, BColours.endc
        )
        raise InputFileError(
            "solar generation inputs",
            "No PV-T ghg input information provided and a non-zero number of PV-T"
            "panels are being considered.",
        )
    # Include PV-T O&M GHGs in the total GHGs.
    pvt_om_ghgs: float = 0  # pylint: disable=unused-variable
    if pvt_array_size > 0:
        pvt_om_ghgs = calculate_om_ghgs(
            pvt_array_size,
            ghg_inputs,
            ImpactingComponent.PV_T.value,
            start_year,
            end_year,
        )
    storage_om_ghgs = calculate_om_ghgs(
        storage_size, ghg_inputs, ImpactingComponent.STORAGE.value, start_year, end_year
    )

    # Compute the clean-water subsystem costs.
    if scenario.desalination_scenario is not None:
        subsystem_emissions[ResourceType.CLEAN_WATER] += (
            buffer_tank_om_ghgs
            + clean_water_tank_om_ghgs
            + heat_exchanger_om_ghgs
            + (
                (general_om_ghgs + pv_om_ghgs + storage_om_ghgs)
                * technical_appraisal.power_consumed_fraction[ResourceType.CLEAN_WATER]
            )
        )

    # Compute the electric subsystem costs.
    subsystem_emissions[ResourceType.ELECTRIC] += (
        general_om_ghgs + pv_om_ghgs + storage_om_ghgs
    ) * technical_appraisal.power_consumed_fraction[ResourceType.ELECTRIC]

    # Compute the hot-water subsystem costs.
    subsystem_emissions[ResourceType.HOT_CLEAN_WATER] += (
        hot_water_tank_om_ghgs
        + (general_om_ghgs + pv_om_ghgs + storage_om_ghgs)
        * technical_appraisal.power_consumed_fraction[ResourceType.HOT_CLEAN_WATER]
    )

    # Compute the costs associated when carrying out prioritisation desalination.
    update_diesel_costs(
        diesel_om_ghgs,
        scenario,
        subsystem_emissions,
        technical_appraisal,
    )

    return 0, subsystem_emissions<|MERGE_RESOLUTION|>--- conflicted
+++ resolved
@@ -31,7 +31,6 @@
     hourly_profile_to_daily_sum,
     InputFileError,
     Location,
-<<<<<<< HEAD
     ProgrammerJudgementFault,
     ResourceType,
     Scenario,
@@ -40,11 +39,6 @@
 )
 from ..conversion.conversion import Converter
 from .__utils__ import SIZE_INCREMENT, ImpactingComponent, LIFETIME, update_diesel_costs
-=======
-    Scenario,
-)
-from .__utils__ import ImpactingComponent, LIFETIME, SIZE_INCREMENT
->>>>>>> 25b91809
 
 __all__ = (
     "calculate_connections_ghgs",
