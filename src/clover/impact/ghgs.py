--- conflicted
+++ resolved
@@ -157,17 +157,12 @@
 
     """
 
-<<<<<<< HEAD
-    installation_ghgs: float = capacity * ghg_inputs[system_component][INSTALLATION_GHGS]
-    annual_reduction: float = 0.01 * ghg_inputs[system_component][GHG_DECREASE]
-=======
     installation_ghgs: float = (
         capacity * ghg_inputs[system_component][INSTALLATION_GHGS]
     )
     annual_reduction: float = (
         0.01 * ghg_inputs[system_component][INSTALLATION_GHGS_DECREASE]
     )
->>>>>>> 4a85ccc4
 
     return installation_ghgs * (1.0 - annual_reduction) ** year
 
@@ -307,7 +302,6 @@
             year,
         )
 
-<<<<<<< HEAD
     # Sum up the converter emissions for each of the relevant subsystems.
     for resource_type in [ResourceType.CLEAN_WATER, ResourceType.HOT_CLEAN_WATER]:
         converter_costs = sum(
@@ -351,26 +345,6 @@
             resource_type.value,
             converter_costs + converter_installation_costs,
         )
-=======
-    converter_ghgs = sum(
-        calculate_ghgs(
-            size,
-            ghg_inputs,
-            GHG_IMPACT.format(type=ImpactingComponent.CONVERTER.value, name=converter),
-            year,
-        )
-        for converter, size in converters.items()
-    )
-    converter_installation_ghgs = sum(
-        calculate_installation_ghgs(
-            size,
-            ghg_inputs,
-            GHG_IMPACT.format(type=ImpactingComponent.CONVERTER.value, name=converter),
-            year,
-        )
-        for converter, size in converters.items()
-    )
->>>>>>> 4a85ccc4
 
     diesel_ghgs = calculate_ghgs(
         diesel_size, ghg_inputs, ImpactingComponent.DIESEL.value, year
@@ -536,18 +510,6 @@
     return additional_equipment_ghgss, subsystem_emissions
 
     return (
-<<<<<<< HEAD
-=======
-        bos_ghgs
-        + buffer_tank_ghgs
-        + buffer_tank_installation_ghgs
-        + clean_water_tank_installation_ghgs
-        + clean_water_tank_ghgs
-        + converter_ghgs
-        + converter_installation_ghgs
-        + diesel_installation_ghgs
-        + diesel_ghgs
->>>>>>> 4a85ccc4
         + heat_exchanger_ghgs
         + heat_exchanger_installation_ghgs
         + hot_water_tank_ghgs
