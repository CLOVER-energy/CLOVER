#!/usr/bin/python3
########################################################################################
# __utils__.py - CLOVER Impact Utility module.                                         #
#                                                                                      #
# Author: Phil Sandwell, Ben Winchester                                                #
# Copyright: Phil Sandwell, 2018                                                       #
# Date created: 24/08/2021                                                             #
#                                                                                      #
# For more information, please email:                                                  #
#   philip.sandwell@gmail.com                                                          #
########################################################################################
"""
__utils__.py - Utility module for CLOVER's Impact Component.

The utility module contains functionality which is used by the impact component modules,
namely the GHG and finance impact modules.

"""

import enum

from typing import Dict

from ..__utils__ import (
    CleanWaterMode,
    EXCHANGER,
<<<<<<< HEAD
=======
    ProgrammerJudgementFault,
>>>>>>> dc8828ba
    ResourceType,
    Scenario,
    TechnicalAppraisal,
)

__all__ = (
    "ImpactingComponent",
    "LIFETIME",
    "update_diesel_costs",
    "WasteProduct",
)

# Lifetime:
#   Keyword to denote the lifetime of a component.
LIFETIME = "lifetime"

# Size increment:
#   Keyword to denote increments in the size of a component.
SIZE_INCREMENT = "size_increment"


class ImpactingComponent(enum.Enum):
    """
    Used to keep tracek of components within the systems that have associated impacts.

    - BOS:
        Denotes the balance-of-systems aspect of the system.

    - BUFFER_TANK:
        Denotes the buffer tank component of the system.

    - CLEAN_WATER_TANK:
        Denotes the clean-water tank component of the system.

    - CONVENTIONAL_SOURCE:
        Denotes conventional sources which would be utilised during minigrid supply
        downtimes.

    - CONVERTER:
        Denotes a component of the system responsible for the conversion of one
        resource type into another.

    - DIESEL:
        Denotes the diesel component of the system.

    - DIESEL_FUEL:
        Denotes the diesel fuel component of the system.

    - DIESEL_WATER_HEATER:
        Denotes the diesel water heater component of the system.

    - ELECTRIC_WATER_HEATER:
        Denotes the electric water heater component of the system.

    - GENERAL:
        Denotes impacts generally associated with the system but not a specific
        component.

    - GRID:
        Denotes the grid component of the system.

    - HEAT_EXCHANGER:
        Denotes the heat exchanger component of the system.

    - HOT_WATER_TANK:
        Denotes the hot-water tank component of the system.

    - HOUSEHOLDS:
        Denotes households.

    - INVERTER:
        Denotes the inverter component of the system.

    - KEROSENE:
        Denotes the kerosene component of the system.

    - MISC:
        Denotes misc. aspects of the system.

    - PV:
        Denotes the PV component of the system.

    - PV_T:
        Denotes the PV-T component of the system.

    - STORAGE:
        Denotes the storage component of the system.

    - TRANSMITTER:
        Denotes a component of the system responsible for transmitting one resource type
        at the expense of another.

    """

    BOS = "bos"
    BUFFER_TANK = "buffer_tank"
    CLEAN_WATER_TANK = "clean_water_tank"
    CONVENTIONAL_SOURCE = "conventional_source"
    CONVERTER = "converter"
    DIESEL = "diesel_generator"
    DIESEL_FUEL = "diesel_fuel"
    DIESEL_WATER_HEATER = "diesel_water_heater"
    ELECTRIC_WATER_HEATER = "electric_water_heater"
    GENERAL = "general"
    GRID = "grid"
    HEAT_EXCHANGER = EXCHANGER
    HOUSEHOLDS = "households"
    HOT_WATER_TANK = "hot_water_tank"
    INVERTER = "inverter"
    KEROSENE = "kerosene"
    MISC = "misc"
    PV = "pv"
    PV_T = "pv_t"
    STORAGE = "storage"
    TRANSMITTER = "transmitter"


class WasteProduct(enum.Enum):
    """
    Used to keep track of waste products generated by the system.

    - BRINE:
        Denotes the brine that is produced as a by-product of desalination.

    """

    BRINE = "brine"


def update_diesel_costs(
    diesel_impact: float,
    scenario: Scenario,
    subsystem_impacts: Dict[ResourceType, float],
    technical_appraisal: TechnicalAppraisal,
) -> None:
    """
    Calculates the diesel costs associated with each subsystem.

    Depending on how the system is operating, various resources will use/won't use the
    diesel electric generators. As such, these costs need to be split among the various
    :class:`ResourceType`s depending on the scenario and the power consumed by each.

    Inputs:
        - diesel_impact:
            The impact of the diesel system which is being split amongst the various
            :class:`ResourceType` subsystems.
        - scenario:
            The scenario for the run.
        - subsystem_impacts:
            The impacts on the subsystem so far.
        - technical_appraisal:
            The :class:`TechnicalAppraisal` of the system that has just run.

    """
<<<<<<< HEAD
=======

    if technical_appraisal.power_consumed_fraction is None:
        raise ProgrammerJudgementFault(
            "impact.__utils__",
            "No power consumed fraction on technical appraisal despite being needed.",
        )

>>>>>>> dc8828ba
    if (
        scenario.desalination_scenario is not None
        and scenario.desalination_scenario.clean_water_scenario.mode
        == CleanWaterMode.PRIORITISE
    ):
        # Diesel costs to be split equally among all resource types.
        subsystem_impacts[ResourceType.CLEAN_WATER] += (
            diesel_impact
        ) * technical_appraisal.power_consumed_fraction[ResourceType.CLEAN_WATER]
        subsystem_impacts[ResourceType.ELECTRIC] += (
            diesel_impact
        ) * technical_appraisal.power_consumed_fraction[ResourceType.ELECTRIC]
        subsystem_impacts[ResourceType.DIESEL] += (
            diesel_impact
            * technical_appraisal.power_consumed_fraction[ResourceType.HOT_CLEAN_WATER]
        )
    else:
        # Diesel costs to only be split amongst electric and hot-water resource
        # types.
        total_diesel_frac: float = (
            technical_appraisal.power_consumed_fraction[ResourceType.ELECTRIC]
            + technical_appraisal.power_consumed_fraction[ResourceType.HOT_CLEAN_WATER]
        )
        subsystem_impacts[ResourceType.ELECTRIC] += (
            diesel_impact
            * technical_appraisal.power_consumed_fraction[ResourceType.ELECTRIC]
            / total_diesel_frac
        )
        subsystem_impacts[ResourceType.HOT_CLEAN_WATER] += (
            diesel_impact
            * technical_appraisal.power_consumed_fraction[ResourceType.HOT_CLEAN_WATER]
            / total_diesel_frac
        )<|MERGE_RESOLUTION|>--- conflicted
+++ resolved
@@ -24,10 +24,7 @@
 from ..__utils__ import (
     CleanWaterMode,
     EXCHANGER,
-<<<<<<< HEAD
-=======
     ProgrammerJudgementFault,
->>>>>>> dc8828ba
     ResourceType,
     Scenario,
     TechnicalAppraisal,
@@ -182,8 +179,6 @@
             The :class:`TechnicalAppraisal` of the system that has just run.
 
     """
-<<<<<<< HEAD
-=======
 
     if technical_appraisal.power_consumed_fraction is None:
         raise ProgrammerJudgementFault(
@@ -191,7 +186,6 @@
             "No power consumed fraction on technical appraisal despite being needed.",
         )
 
->>>>>>> dc8828ba
     if (
         scenario.desalination_scenario is not None
         and scenario.desalination_scenario.clean_water_scenario.mode
