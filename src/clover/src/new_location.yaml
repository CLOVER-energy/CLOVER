--- conflicted
+++ resolved
@@ -750,14 +750,8 @@
                 # Valid optimisation criteria, usually set to "minimise":
                 #   CRITERION                       UNIT
                 #   blackouts
-<<<<<<< HEAD
                 #   clean_water_blackouts
                 #   cumulative_brine                m^3
-=======
-                #   lcue                            $/kWh
-                #   emissions_intensity             gCO2/kWh
-                #   unmet_energy_fraction
->>>>>>> 81a8bd82
                 #   cumulative_cost                 $
                 #   cumulative_ghgs                 kgCO2eq
                 #   cumulative_system_cost          $
@@ -1015,49 +1009,6 @@
                   ac_to_dc: 0.8 # Conversion efficiency (0.0-1.0)
                   ac_to_ac: 0.98 # Conversion efficiency (0.0-1.0)
                 diesel_generator: default_diesel
-<<<<<<< HEAD
-                # diesel_water_heater: default_diesel_heater
-                # electric_water_heater: electric_water_heater
-                # heat_exchanger: default_heat_exchanger
-                # hot_water_tank: hot_water_tank
-                pv_panel: default_pv
-                # pvt_panel: default_pvt
-                # water_pump: default_water_pump
-            - file: "heat_exchangers.yaml"
-              contents: |+
-                ---
-                ################################################################################
-                # heat_exchangers.yaml - Heat-exchanger input information.               #
-                #                                                                              #
-                # Author: Ben Winchester                                                       #
-                # Copyright: Phil Sandwell & Ben Winchester, 2021                              #
-                # Date created: 22/10/2021                                                     #
-                # License: Open source                                                         #
-                ################################################################################
-
-                exchangers:
-                  - name: default_heat_exchanger
-                    efficiency: 0.4 # [unitless] defined between 0 and 1
-                    # Cost information from:
-                    # https://doi.org/10.1002/er.1449
-                    # Shell-and-tube heat exchanger (STHE) type stainless steel (SS) selected
-                    #
-                    costs:
-                      cost: 18426 # [$/exchanger]
-                      cost_decrease: 7 # [% p.a.]
-                      installation_cost: 960 # [$/exchanger]
-                      installation_cost_decrease: 7 # [% p.a.]
-                      o&m: 7294 # [$/exchanger p.a.]
-                    # NOTE: The emissions information is assumed to be the same as for PV.
-                    # This will affect environmental impact assessments only.
-                    #
-                    emissions:
-                      # ghgs: 3000 # [kgCO2/exchanger]
-                      # ghg_decrease: 5 # [% p.a.]
-                      # installation_ghgs: 50 # [kgCO2/exchanger]
-                      # installation_ghg_decrease: 0 # [% p.a.]
-                      # o&m: 5 # [kgCO2/exchanger p.a.]
-=======
                 pv_panel: default_pv
             # - file: "energy_system.yaml"
             #   contents: |+
@@ -1102,7 +1053,6 @@
             #     exchangers:
             #       - name: default_heat_exchanger
             #         efficiency: 0.4 # [unitless] defined between 0 and 1
->>>>>>> 81a8bd82
             - file: "simulations.yaml"
               contents: |+
                 ---
