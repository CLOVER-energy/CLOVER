---
################################################################################
# new_location.yaml - Data for generating a new location.                      #
#                                                                              #
# Author: Ben Winchester                                                       #
# Copyright: Ben Winchester, 2021                                              #
# Date created: 02/07/2021                                                     #
# License: Open source                                                         #
################################################################################

# Entries consist of directory-and-file information used when creating a new
# location.
#
# An example entry is provided below for a single file contained withinm a
# directory:
# - directory: <directory name>
#   contents:
#   - file: <file contained within the directory>
#     contents: <contents of the file>
#
# For large files, use the `|-` literal-style block-scalar character to tell
# YAML that the text is split across several lines.

# If specifying a file which should have a trailing empty line, use the `|+`
# literal-style block-scalar character to tell YAML that the text is split
# across several lines and that an additional final empty line should be
# created.
#
# For files that contain many repeated lines, use the following format:
#   contents: |-
#     23:foo,bar,baz
# This will tell the new-location script to repeat the specified line 23 times.
# This is done to save space within this YAML file.
#

- directory: "{locations_folder_name}/{location}"
  contents:
    - directory: auto_generated
      contents:
        - directory: clean_water
          contents:
            - directory: available_probability
            - directory: available_times
        - directory: grid
        - directory: hot_water
          contents:
            - directory: available_probability
            - directory: available_times
        - directory: load
          contents:
            - directory: device_ownership
            - directory: device_usage
            - directory: device_utilisation
            - directory: clean_water
              contents:
                - directory: device_load
            - directory: electric
              contents:
                - directory: device_load
            - directory: hot_water
              contents:
                - directory: device_load
        - directory: solar
        - directory: weather
        - directory: wind
    - directory: inputs
      contents:
        - directory: generation
          contents:
            - directory: conventional_water_sources
              contents:
                - file: river_times.csv
                  contents: |+
                    23:0.88,0.88,0.85,0.75,0.45,0.45,0.65,0.75,0.85,0.88,0.88,0.92
                    0.88,0.88,0.85,0.75,0.45,0.45,0.65,0.75,0.85,0.88,0.88,0.92
            - file: "conversion_inputs.yaml"
              contents: |+
                ---
                ################################################################################
<<<<<<< HEAD
                # conversion_inputs.yaml - Parameters for defining converting devices.         #
=======
                # conversion_inputs.yaml - Parameters for defining converting devices.    #
>>>>>>> e65cbf2e
                #                                                                              #
                # Author: Ben Winchester                                                       #
                # Copyright: Phil Sandwell & Ben Winchester, 2021                              #
                # Date created: 09/08/2021                                                     #
                # License: Open source                                                         #
                ################################################################################

                # - name: bore_hole
                #   electric_power: 600 # [W]
                #   output: feedwater
                #   maximum_output: 830 # [litres/hour]
<<<<<<< HEAD

                # Reverse osmosis specification from:
                # https://www.sciencedirect.com/science/article/pii/S0255270116304329
=======
                #   costs:
                #     cost: 0 # [$/unit]
                #     cost_decrease: 5 # [% p.a.]
                #     installation_cost: 0 # [$/unit]
                #     installation_cost_decrease: 0 # [% p.a.]
                #     o&m: 8.5 # [$/unit p.a.]
                #   emissions:
                #     # ghgs: 614000 # [kgCO2/unit]
                #     ghgs: 0
                #     ghg_decrease: 5 # [% p.a.]
                #     # installation_ghgs: 78000 # [kgCO2/unit]
                #     installation_ghgs: 0
                #     installation_ghg_decrease: 0 # [% p.a.]
                #     o&m: 0 #[kgCO2/litre p.a.]

>>>>>>> e65cbf2e
                # - name: reverse_osmosis
                #   electric_power: 1435 # [W]
                #   feedwater: 500 # [litres]
                #   output: clean_water
                #   maximum_output: 208 # [litres/hour]
<<<<<<< HEAD
=======
                #   costs:
                #     cost: 1200 # [$/unit]
                #     cost_decrease: 5 # [% p.a.]
                #     installation_cost: 50 # [$/unit]
                #     installation_cost_decrease: 0 # [% p.a.]
                #     o&m: 150 # [$/unit p.a.]
                #   emissions:
                #     ghgs: 10000 # [kgCO2/kWp]
                #     ghg_decrease: 5 # [% p.a.]
                #     installation_ghgs: 10 # [kgCO2/unit]
                #     installation_ghg_decrease: 0 # [% p.a.]
                #     o&m: 0.0021 #[kgCO2/litre p.a.]
>>>>>>> e65cbf2e

                # - name: med_liponi
                #   electric_power: 84 # [Wh]
                #   feedwater: 2755 # [litres/hour]
                #   heat: 66500 # [Wth*h]
                #   heat_source: htf # "htf" or "feedwater"
                #   output: clean_water
                #   maximum_output: 475 # [litres/hour]
                #   minimum_output: 200 # [litres/hour]
                #   min_feedwater_temperature: 25 # [degC]
                #   max_htf_temperature: 71.2 # [degC]
                #   min_htf_temperature: 45.5 # [degC]
<<<<<<< HEAD
=======
                #   costs:
                #     cost: 1310 # [$/unit]
                #     cost_decrease: 5 # [% p.a.]
                #     installation_cost: 55 # [$/unit]
                #     installation_cost_decrease: 0 # [% p.a.]
                #     o&m: 165 # [$/unit p.a.]
                #   emissions:
                #     ghgs: 10000 # [kgCO2/kWp]
                #     ghg_decrease: 5 # [% p.a.]
                #     installation_ghgs: 10 # [kgCO2/unit]
                #     installation_ghg_decrease: 0 # [% p.a.]
                #     o&m: 0.0021 #[kgCO2/litre p.a.]
>>>>>>> e65cbf2e
            - file: "diesel_inputs.yaml"
              contents: |+
                ---
                ################################################################################
                # diesel_inputs.yaml - Diesel-generator input parameters.                      #
                #                                                                              #
                # Author: Phil Sandwell, Ben Winchester                                        #
                # Copyright: Phil Sandwell & Ben Winchester, 2021                              #
                # Date created: 14/07/2021                                                     #
                # License: Open source                                                         #
                ################################################################################

                diesel_generators:
                  - name: default_diesel
                    diesel_consumption: 0.4 # [litres per kW capacity per hour]
                    minimum_load: 0.35 # Minimum capacity factor (0.0 - 1.0)
                    costs:
                      cost: 200 # [$/kW]
                      installation_cost: 50 # [$/kW]
                      installation_cost_decrease: 0 # [% p.a.]
                      o&m: 20 # [$/kW p.a.]
                      cost_decrease: 0 # [% p.a.]
                    emissions:
                      ghgs: 2000 # [kgCO2/kW]
                      ghg_decrease: 0 # [% p.a.]
                      installation_ghgs: 50 # [kgCO2/kW]
                      installation_ghg_decrease: 0 # [% p.a.]
                # diesel_water_heaters:
                #   - name: default_diesel_heater
                #     diesel_consumption: 0.4 # [litres per kWth capacity per hour]
                #     maximum_output: 1 # [kWth]
                #     minimum_load: 0.35 # Minimum capacity factor (0.0 - 1.0)
                #     costs:
                #       cost: 200 # [$/kW]
                #       installation_cost: 50 # [$/kW]
                #       installation_cost_decrease: 0 # [% p.a.]
                #       o&m: 20 # [$/kW p.a.]
                #       cost_decrease: 0 # [% p.a.]
                #     emissions:
                #       ghgs: 2000 # [kgCO2/kW]
                #       ghg_decrease: 0 # [% p.a.]
                #       installation_ghgs: 50 # [kgCO2/kW]
                #       installation_ghg_decrease: 0 # [% p.a.]
            - file: "generation_inputs.yaml"
              contents: |+
                ---
                ################################################################################
                # generation_inputs.yaml - General profile-generation parameters.              #
                #                                                                              #
                # Author: Phil Sandwell, Ben Winchester                                        #
                # Copyright: Phil Sandwell & Ben Winchester, 2021                              #
                # Date created: 14/07/2021                                                     #
                # License: Open source                                                         #
                ################################################################################

                # NOTE: The renewables.ninja API token must be entered under the `token` field.
                # For more information, consult the User Guide, available within the repository
                # and online.
                #

                end_year: 2016 # The absolute end year for gathering solar data.
                start_year: 2007 # The absolute start year for gathering solar data.
                token: "YOUR API TOKEN HERE" # renewables.ninja API token
            - file: "grid_times.csv"
              contents: |-
                Name,none,all,example,eight_hours,default
                0,0,1,0,0.33,0.57
                1,0,1,0,0.33,0.61
                2,0,1,0,0.33,0.54
                3,0,1,0,0.33,0.5
                4,0,1,0,0.33,0.48
                5,0,1,0,0.33,0.48
                6,0,1,0,0.33,0.46
                7,0,1,0,0.33,0.34
                8,0,1,1,0.33,0.25
                9,0,1,1,0.33,0.3
                10,0,1,1,0.33,0.35
                11,0,1,1,0.33,0.35
                12,0,1,1,0.33,0.33
                13,0,1,1,0.33,0.29
                14,0,1,1,0.33,0.32
                15,0,1,1,0.33,0.35
                16,0,1,1,0.33,0.35
                17,0,1,1,0.33,0.32
                18,0,1,0,0.33,0.39
                19,0,1,0,0.33,0.14
                20,0,1,0,0.33,0.18
                21,0,1,0,0.33,0.46
                22,0,1,0,0.33,0.47
                23,0,1,0,0.33,0.51
            - file: "solar_generation_inputs.yaml"
              contents: |+
                ---
                ################################################################################
                # solar_generation_inputs.yaml - PV-data-generation parameters.                #
                #                                                                              #
                # Author: Phil Sandwell, Ben Winchester                                        #
                # Copyright: Phil Sandwell & Ben Winchester, 2021                              #
                # Date created: 14/07/2021                                                     #
                # License: Open source                                                         #
                ################################################################################

                panels:
                  - name: default_pv
                    azimuthal_orientation: 180 # [degrees from North]
                    lifetime: 20 # [years] - Lifetime of the PV system.
                    # reference_efficiency: 0.125 # [%] defined between 0 and 1
                    # reference_temperature: 25 # [degrees Celcius]
                    # thermal_coefficient: 0.0053 # [1 / degrees Celcius]
                    tilt: 29 # [degrees above horizontal]
                    type: pv # Panel type, either 'pv' or 'pv_t'
                    costs:
                      cost: 500 # [$/PV unit], [$/kWp] by default
                      cost_decrease: 5 # [% p.a.]
                      installation_cost: 100 # [$/PV unit], [$/kWp] by default
                      installation_cost_decrease: 0 # [% p.a.]
                      o&m: 5 # [$/kWp p.a.]
                    emissions:
                      ghgs: 3000 # [kgCO2/kWp]
                      ghg_decrease: 5 # [% p.a.]
                      installation_ghgs: 50 # [kgCO2/kW]
                      installation_ghg_decrease: 0 # [% p.a.]
                      o&m: 5 #[kgCO2/kWp p.a.]
            - file: water_source_inputs.yaml
              contents: |+
                ---
                ################################################################################
                # water_source_inputs.yaml - File for defining conventional water sources.     #
                #                                                                              #
                # Author: Ben Winchester                                                       #
                # Copyright: Phil Sandwell & Ben Winchester, 2021                              #
                # Date created: 01/11/2021                                                     #
                # License: Open source                                                         #
                ################################################################################

                # - name: river
                #   output: feedwater
                #   costs:
                #     cost: 0 # [$]
                #     cost_decrease: 0 # [% p.a.]
                #     o&m: 1 # [$/litre p.a.]
                #   emissions:
                #     ghgs: 0 # [kgCO2/tank]
                #     ghg_decrease: 0 # [% p.a.]
                #     o&m: 5 # [kgCO2/litre p.a.]
                #   water_quality:
                #     salinity: 440 # [ppm]
        - directory: impact
          contents:
            - file: "finance_inputs.yaml"
              contents: |+
                ---
                ################################################################################
                # finance_inputs.yaml - Finance input information.                             #
                #                                                                              #
                # Author: Phil Sandwell, Ben Winchester                                        #
                # Copyright: Phil Sandwell & Ben Winchester, 2021                              #
                # Date created: 14/07/2021                                                     #
                # License: Open source                                                         #
                ################################################################################

                # NOTE: Missing finance input data values default to 0.
                #

                discount_rate: 0.1 # Fraction between 0 and 1.
                general_o&m: 500 # [$ p.a.]
                misc:
                  cost: 0 # [$/kW]
                bos:
                  cost: 200 # [$/kW]
                  cost_decrease: 2 # [% p.a.]
                diesel_fuel:
                  cost: 0.9 # [$/litre]
                  cost_decrease: -1 # [% p.a.]
                grid:
                  cost: 0.01 # [$/kWh]
                  extension cost: 5000 # [$/km]
                  infrastructure_cost: 2000 # [$]
                households:
                  connection_cost: 100 # [$/household]
                inverter:
                  cost: 200 # [$/kW]
                  cost_decrease: 2 # [% p.a.]
                  lifetime: 4 # [years]
                  size_increment: 1 # [kW]
                kerosene:
                  cost: 0.008 # [$/hour]
            - file: ghg_inputs.yaml
              contents: |+
                ---
                ################################################################################
                # ghg_inputs.yaml - GHG input information.                                     #
                #                                                                              #
                # Author: Phil Sandwell, Ben Winchester                                        #
                # Copyright: Phil Sandwell & Ben Winchester, 2021                              #
                # Date created: 14/07/2021                                                     #
                # License: Open source                                                         #
                ################################################################################

                # NOTE: Missing GHG input data values default to 0.
                #

                general:
                  o&m: 200 # [kgCO2 p.a.]
                misc:
                  ghgs: 0 # [kgCO2/kW]
                bos:
                  ghgs: 200 # [kgCO2/kW]
                  ghg_decrease: 2 # [% p.a.]
                diesel_fuel:
                  ghgs: 2 # [kgCO2/litre]
                  o&m: 10 # [kgCO2/kW p.a.]
                grid:
                  extension_ghgs: 290000 # [kgCO2/km]
                  infrastructure_GHGs: 1200000 # [kgCO2]
                  initial_ghgs: 0.8 # [kgCO2/kWh]
                  final_ghgs: 0.4 # [kgCO2/kWh]
                households:
                  connection_ghgs: 10 # [kgCO2/household]
                inverter:
                  ghgs: 75 # [kgCO2/kW]
                  ghg_decrease: 2 # [2,% p.a.]
                  lifetime: 4 # [years]
                  size_increment: 1 # [kW]
                kerosene:
                  ghgs: 0.055 # [kgCO2/hour]
        - directory: load
          contents:
            - file: devices.yaml
              contents: |+
                ---
                ################################################################################
                # devices.yaml - Device input information.                                     #
                #                                                                              #
                # Author: Phil Sandwell, Ben Winchester                                        #
                # Copyright: Phil Sandwell & Ben Winchester, 2021                              #
                # Date created: 14/07/2021                                                     #
                # License: Open source                                                         #
                ################################################################################

                # A template device is provided below:
                # - device: light # device name
                #   available: true # whether the device is available to the community
                #   electric_power: 3 # the electric power consumption in Watts
                #   initial_ownership: 2 # the initial number of devices owned per household
                #   final_ownership: 4 # the final number of devices owned per household
                #   innovation: 0.04 # the rate of new households spontaneousl purchasing one
                #   imitation: 0.5 # the rate of new households copying neighbours
                #   type: domestic # the type of the device demand
                #   clean_water_usage: # the water consumption of the device, when on, in litres/hour
                #

                - device: light
                  available: true
                  electric_power: 3
                  initial_ownership: 2
                  final_ownership: 4
                  innovation: 0.04
                  imitation: 0.5
                  type: domestic
                - device: phone
                  available: true
                  electric_power: 5
                  initial_ownership: 2.2
                  final_ownership: 3
                  innovation: 0.02
                  imitation: 0.2
                  type: domestic
                - device: radio
                  available: true
                  electric_power: 10
                  initial_ownership: 0.28
                  final_ownership: 0.35
                  innovation: 0.01
                  imitation: 0.2
                  type: domestic
                - device: tv
                  available: true
                  electric_power: 20
                  initial_ownership: 0.08
                  final_ownership: 0.9
                  innovation: 0.03
                  imitation: 0.25
                  type: domestic
                - device: laptop
                  available: true
                  electric_power: 40
                  initial_ownership: 0.01
                  final_ownership: 0.5
                  innovation: 0.02
                  imitation: 0.2
                  type: domestic
                - device: fridge
                  available: true
                  electric_power: 50
                  initial_ownership: 0
                  final_ownership: 0.5
                  innovation: 0.02
                  imitation: 0.2
                  type: domestic
                - device: fan
                  available: true
                  electric_power: 10
                  initial_ownership: 0.1
                  final_ownership: 2
                  innovation: 0.04
                  imitation: 0.3
                  type: domestic
                - device: kerosene
                  available: true
                  electric_power: 1
                  initial_ownership: 3.4
                  final_ownership: 2
                  innovation: 0.02
                  imitation: 0.1
                  type: domestic
                - device: mill
                  available: true
                  electric_power: 750
                  initial_ownership: 0.01
                  final_ownership: 0.1
                  innovation: 0.02
                  imitation: 0.2
                  type: commercial
                - device: workshop
                  available: true
                  electric_power: 350
                  initial_ownership: 0.05
                  final_ownership: 0.05
                  innovation: 0.02
                  imitation: 0.2
                  type: commercial
                - device: sme
                  available: true
                  electric_power: 200
                  initial_ownership: 0.05
                  final_ownership: 0.03
                  innovation: 0.25
                  imitation: 0.25
                  type: commercial
                - device: streetlight
                  available: true
                  electric_power: 25
                  initial_ownership: 0.2
                  final_ownership: 0.2
                  innovation: 0
                  imitation: 0
                  type: public
            - directory: device_utilisation
              contents:
                - file: fan_times.csv
                  contents: |-
                    23:0.67,0.70,0.73,0.76,0.80,0.83,0.83,0.80,0.76,0.73,0.70,0.67
                    0.67,0.70,0.73,0.76,0.80,0.83,0.83,0.80,0.76,0.73,0.70,0.67
                - file: fridge_times.csv
                  contents: |-
                    23:0.67,0.70,0.73,0.76,0.80,0.83,0.83,0.80,0.76,0.73,0.70,0.67
                    0.67,0.70,0.73,0.76,0.80,0.83,0.83,0.80,0.76,0.73,0.70,0.67
                - file: kerosene_times.csv
                  contents: |-
                    6:0.24,0.24,0.24,0.24,0.24,0.24,0.24,0.24,0.24,0.24,0.24,0.24
                    0.22,0.16,0.05,0.00,0.00,0.00,0.00,0.00,0.00,0.01,0.09,0.18
                    10:0.00,0.00,0.00,0.00,0.00,0.00,0.00,0.00,0.00,0.00,0.00,0.00
                    0.17,0.02,0.00,0.00,0.00,0.00,0.00,0.00,0.00,0.11,0.48,0.48
                    0.99,0.76,0.29,0.23,0.06,0.01,0.00,0.07,0.55,0.99,0.99,0.99
                    0.99,0.99,0.99,0.99,0.85,0.65,0.64,0.90,0.99,0.99,0.99,0.99
                    0.99,0.99,0.99,0.99,0.99,0.99,0.99,0.99,0.99,0.99,0.99,0.99
                    0.83,0.83,0.83,0.83,0.83,0.83,0.83,0.83,0.83,0.83,0.83,0.83
                    0.43,0.43,0.43,0.43,0.43,0.43,0.43,0.43,0.43,0.43,0.43,0.43
                    0.30,0.30,0.30,0.30,0.30,0.30,0.30,0.30,0.30,0.30,0.30,0.30
                - file: laptop_times.csv
                  contents: |-
                    17:0.00,0.00,0.00,0.00,0.00,0.00,0.00,0.00,0.00,0.00,0.00,0.00
                    0.10,0.10,0.10,0.10,0.10,0.10,0.10,0.10,0.10,0.10,0.10,0.10
                    0.50,0.50,0.50,0.50,0.50,0.50,0.50,0.50,0.50,0.50,0.50,0.50
                    0.50,0.50,0.50,0.50,0.50,0.50,0.50,0.50,0.50,0.50,0.50,0.50
                    0.50,0.50,0.50,0.50,0.50,0.50,0.50,0.50,0.50,0.50,0.50,0.50
                    0.25,0.25,0.25,0.25,0.25,0.25,0.25,0.25,0.25,0.25,0.25,0.25
                    0.15,0.15,0.15,0.15,0.15,0.15,0.15,0.15,0.15,0.15,0.15,0.15
                    0.00,0.00,0.00,0.00,0.00,0.00,0.00,0.00,0.00,0.00,0.00,0.00
                - file: light_times.csv
                  contents: |-
                    4:0.39,0.39,0.39,0.39,0.39,0.39,0.39,0.39,0.39,0.39,0.39,0.39
                    0.39,0.39,0.39,0.39,0.48,0.56,0.46,0.39,0.39,0.39,0.39,0.39
                    0.39,0.39,0.47,0.48,0.23,0.12,0.28,0.45,0.53,0.57,0.40,0.39
                    0.58,0.48,0.22,0.00,0.00,0.00,0.00,0.00,0.00,0.05,0.37,0.53
                    10:0.00,0.00,0.00,0.00,0.00,0.00,0.00,0.00,0.00,0.00,0.00,0.00
                    0.47,0.08,0.00,0.00,0.00,0.00,0.00,0.00,0.00,0.39,0.74,0.76
                    0.93,0.93,0.54,0.51,0.23,0.03,0.00,0.26,0.79,0.93,0.93,0.93
                    0.93,0.93,0.93,0.93,0.93,0.93,0.90,0.93,0.93,0.93,0.93,0.93
                    2:0.93,0.93,0.93,0.93,0.93,0.93,0.93,0.93,0.93,0.93,0.93,0.93
                    0.88,0.88,0.88,0.88,0.88,0.88,0.88,0.88,0.88,0.88,0.88,0.88
                    0.83,0.83,0.83,0.83,0.83,0.83,0.83,0.83,0.83,0.83,0.83,0.83
                - file: mill_times.csv
                  contents: |-
                    7:0.045,0.035,0.045,0.045,0.035,0.035,0.02,0.02,0.02,0.045,0.045,0.045
                    0.36,0.28,0.36,0.36,0.28,0.28,0.16,0.16,0.16,0.36,0.36,0.36
                    0.45,0.35,0.45,0.45,0.35,0.35,0.2,0.2,0.2,0.45,0.45,0.45
                    9:0.54,0.42,0.54,0.54,0.42,0.42,0.24,0.24,0.24,0.54,0.54,0.54
                    2:0.45,0.35,0.45,0.45,0.35,0.35,0.2,0.2,0.2,0.45,0.45,0.45
                    0.36,0.28,0.36,0.36,0.28,0.28,0.16,0.16,0.16,0.36,0.36,0.36
                    0.27,0.21,0.27,0.27,0.21,0.21,0.12,0.12,0.12,0.27,0.27,0.27
                    0.09,0.07,0.09,0.09,0.07,0.07,0.04,0.04,0.04,0.09,0.09,0.09
                    0.045,0.035,0.045,0.045,0.035,0.035,0.02,0.02,0.02,0.045,0.045,0.045
                - file: phone_times.csv
                  contents: |-
                    0.00581,0.00572,0.00554,0.00534,0.00520,0.00516,0.00522,0.00531,0.00539,0.00548,0.00561,0.00575
                    0.00140,0.00138,0.00134,0.00129,0.00126,0.00125,0.00126,0.00128,0.00130,0.00132,0.00135,0.00139
                    2:0.00000,0.00000,0.00000,0.00000,0.00000,0.00000,0.00000,0.00000,0.00000,0.00000,0.00000,0.00000
                    0.00000,0.00000,0.00003,0.00024,0.00086,0.00116,0.00075,0.00034,0.00014,0.00006,0.00001,0.00000
                    0.00011,0.00025,0.00098,0.00369,0.00748,0.00881,0.00695,0.00445,0.00271,0.00158,0.00061,0.00019
                    0.00233,0.00382,0.00821,0.01606,0.02258,0.02441,0.02179,0.01760,0.01381,0.01052,0.00635,0.00323
                    0.01323,0.01689,0.02436,0.03354,0.03948,0.04094,0.03882,0.03505,0.03119,0.02741,0.02157,0.01556
                    0.03166,0.03558,0.04235,0.04849,0.05079,0.05110,0.05061,0.04922,0.04719,0.04468,0.03999,0.03420
                    0.04942,0.05170,0.05424,0.05454,0.05363,0.05331,0.05377,0.05438,0.05469,0.05462,0.05357,0.05096
                    0.05855,0.05833,0.05717,0.05524,0.05381,0.05342,0.05398,0.05489,0.05576,0.05656,0.05767,0.05845
                    0.06004,0.05911,0.05734,0.05525,0.05381,0.05342,0.05398,0.05490,0.05579,0.05665,0.05799,0.05944
                    0.05869,0.05775,0.05601,0.05396,0.05256,0.05218,0.05272,0.05362,0.05449,0.05533,0.05664,0.05808
                    0.05769,0.05676,0.05505,0.05304,0.05166,0.05129,0.05182,0.05270,0.05356,0.05439,0.05567,0.05709
                    0.05709,0.05617,0.05448,0.05249,0.05112,0.05075,0.05128,0.05215,0.05300,0.05382,0.05509,0.05650
                    0.05809,0.05716,0.05544,0.05341,0.05202,0.05164,0.05218,0.05307,0.05393,0.05476,0.05606,0.05749
                    0.05909,0.05814,0.05639,0.05433,0.05291,0.05253,0.05308,0.05398,0.05486,0.05571,0.05703,0.05848
                    0.05969,0.05873,0.05696,0.05488,0.05345,0.05307,0.05362,0.05453,0.05542,0.05627,0.05761,0.05907
                    0.05949,0.05854,0.05677,0.05470,0.05327,0.05289,0.05344,0.05435,0.05523,0.05609,0.05741,0.05887
                    0.05909,0.05814,0.05639,0.05433,0.05291,0.05253,0.05308,0.05398,0.05486,0.05571,0.05703,0.05848
                    0.05709,0.05617,0.05448,0.05249,0.05112,0.05075,0.05128,0.05215,0.05300,0.05382,0.05509,0.05650
                    0.05188,0.05105,0.04951,0.04770,0.04646,0.04612,0.04660,0.04740,0.04817,0.04891,0.05007,0.05134
                    0.03666,0.03607,0.03498,0.03370,0.03282,0.03259,0.03293,0.03349,0.03403,0.03456,0.03538,0.03628
                    0.02003,0.01971,0.01912,0.01842,0.01794,0.01781,0.01799,0.01830,0.01860,0.01888,0.01933,0.01982
                - file: radio_times.csv
                  contents: |-
                    17:0.00,0.00,0.00,0.00,0.00,0.00,0.00,0.00,0.00,0.00,0.00,0.00
                    0.10,0.10,0.10,0.10,0.10,0.10,0.10,0.10,0.10,0.10,0.10,0.10
                    3:0.50,0.50,0.50,0.50,0.50,0.50,0.50,0.50,0.50,0.50,0.50,0.50
                    0.25,0.25,0.25,0.25,0.25,0.25,0.25,0.25,0.25,0.25,0.25,0.25
                    0.15,0.15,0.15,0.15,0.15,0.15,0.15,0.15,0.15,0.15,0.15,0.15
                    0.00,0.00,0.00,0.00,0.00,0.00,0.00,0.00,0.00,0.00,0.00,0.00
                - file: sme_times.csv
                  contents: |-
                    7:0.008,0.006,0.008,0.008,0.006,0.006,0.006,0.006,0.006,0.008,0.008,0.008
                    0.04,0.03,0.04,0.04,0.03,0.03,0.03,0.03,0.03,0.04,0.04,0.04
                    0.24,0.18,0.24,0.24,0.18,0.18,0.18,0.18,0.18,0.24,0.24,0.24
                    0.32,0.24,0.32,0.32,0.24,0.24,0.24,0.24,0.24,0.32,0.32,0.32
                    2:0.4,0.3,0.4,0.4,0.3,0.3,0.3,0.3,0.3,0.4,0.4,0.4
                    2:0.24,0.18,0.24,0.24,0.18,0.18,0.18,0.18,0.18,0.24,0.24,0.24
                    6:0.4,0.3,0.4,0.4,0.3,0.3,0.3,0.3,0.3,0.4,0.4,0.4
                    0.16,0.12,0.16,0.16,0.12,0.12,0.12,0.12,0.12,0.16,0.16,0.16
                    0.08,0.06,0.08,0.08,0.06,0.06,0.06,0.06,0.06,0.08,0.08,0.08
                    0.04,0.03,0.04,0.04,0.03,0.03,0.03,0.03,0.03,0.04,0.04,0.04
                    0.008,0.006,0.008,0.008,0.006,0.006,0.006,0.006,0.006,0.008,0.008,0.008
                - file: streetlight_times.csv
                  contents: |-
                    3:1,1,1,1,1,1,1,1,1,1,1,1
                    15:0,0,0,0,0,0,0,0,0,0,0,0
                    5:1,1,1,1,1,1,1,1,1,1,1,1
                    1,1,1,1,1,1,1,1,1,1,1,1
                - file: tv_times.csv
                  contents: |-
                    17:0.00,0.00,0.00,0.00,0.00,0.00,0.00,0.00,0.00,0.00,0.00,0.00
                    0.10,0.10,0.10,0.10,0.10,0.10,0.10,0.10,0.10,0.10,0.10,0.10
                    3:0.50,0.50,0.50,0.50,0.50,0.50,0.50,0.50,0.50,0.50,0.50,0.50
                    0.25,0.25,0.25,0.25,0.25,0.25,0.25,0.25,0.25,0.25,0.25,0.25
                    0.15,0.15,0.15,0.15,0.15,0.15,0.15,0.15,0.15,0.15,0.15,0.15
                    0.00,0.00,0.00,0.00,0.00,0.00,0.00,0.00,0.00,0.00,0.00,0.00
                - file: workshop_times.csv
                  contents: |-
                    7:0.008,0.006,0.008,0.008,0.006,0.006,0.006,0.006,0.006,0.008,0.008,0.008
                    0.04,0.03,0.04,0.04,0.03,0.03,0.03,0.03,0.03,0.04,0.04,0.04
                    0.24,0.18,0.24,0.24,0.18,0.18,0.18,0.18,0.18,0.24,0.24,0.24
                    0.32,0.24,0.32,0.32,0.24,0.24,0.24,0.24,0.24,0.32,0.32,0.32
                    2:0.4,0.3,0.4,0.4,0.3,0.3,0.3,0.3,0.3,0.4,0.4,0.4
                    2:0.24,0.18,0.24,0.24,0.18,0.18,0.18,0.18,0.18,0.24,0.24,0.24
                    4:0.4,0.3,0.4,0.4,0.3,0.3,0.3,0.3,0.3,0.4,0.4,0.4
                    0.16,0.12,0.16,0.16,0.12,0.12,0.12,0.12,0.12,0.16,0.16,0.16
                    0.08,0.06,0.08,0.08,0.06,0.06,0.06,0.06,0.06,0.08,0.08,0.08
                    2:0.04,0.03,0.04,0.04,0.03,0.03,0.03,0.03,0.03,0.04,0.04,0.04
                    0.008,0.006,0.008,0.008,0.006,0.006,0.006,0.006,0.006,0.008,0.008,0.008
                    0.008,0.006,0.008,0.008,0.006,0.006,0.006,0.006,0.006,0.008,0.008,0.008
        - directory: "location_data"
          contents:
            - file: "location_inputs.yaml"
              contents: |+
                ---
                ################################################################################
                # location_inputs.yaml - Location-specific parameters.                         #
                #                                                                              #
                # Author: Phil Sandwell, Ben Winchester                                        #
                # Copyright: Phil Sandwell & Ben Winchester, 2021                              #
                # Date created: 14/07/2021                                                     #
                # License: Open source                                                         #
                ################################################################################

                location: Bahraich # The name of the location
                country: India # Location country
                time_difference: 5.5 # Time difference, in hours, vs. UTC
                community_size: 100 # Initial number of households in community
                community_growth_rate: 0.01 # Fractional growth rate per year
                max_years: 20 # The maximum number of years of simulation
                latitude: 27.6 # Degrees of latitude (North +ve)
                longitude: 81.6 # Degrees of longitude (East +ve)
        - directory: optimisation
          contents:
            - file: "optimisation_inputs.yaml"
              contents: |+
                ---
                ################################################################################
                # optimisation_inputs.yaml - Specifications for running optimisations.         #
                #                                                                              #
                # Author: Phil Sandwell, Ben Winchester                                        #
                # Copyright: Phil Sandwell & Ben Winchester, 2021                              #
                # Date created: 14/07/2021                                                     #
                # License: Open source                                                         #
                ################################################################################

                # Valid optimisation criteria, usually set to "minimise":
                #   CRITERION                       UNIT
                #   blackouts
                #   clean_water_blackouts
                #   cumulative_brine                m^3
                #   cumulative_cost                 $
                #   cumulative_ghgs                 kgCO2eq
                #   cumulative_system_cost          $
<<<<<<< HEAD
=======
                #   cumulative_system_ghgs          kgCO2eq
                #   emissions_intensity             gCO2/kWh
                #   lcow                            $/m^3
                #   lcue                            $/kWh
>>>>>>> e65cbf2e
                #   total_brine                     m^3
                #   total_cost                      $
                #   total_system_cost               $
                #   total_ghgs                      kgCO2eq
                #   total_system_ghgs               kgCO2eq
                #   unmet_clean_water_fraction
                #   unmet_energy_fraction
                #   unmet_hot_water_fraction
                # Valid optimisation criteria, usually set to "maximise":
                #   hw_demand_covered
<<<<<<< HEAD
                #   renewables_fraction
                #   kerosene_displacement
=======
>>>>>>> e65cbf2e
                #   kerosene_cost_mitigated         $
                #   kerosene_displacement
                #   kerosene_ghgs_mitigated         kgCO2eq
                #   renewables_clean_water_fraction
                #   renewables_fraction
                #   renewables_hot_water_fraction
                #
                # NOTE: Not all optimisation criteria may be available for the system depending
                # on the resource types being considered.
                #

                iteration_length: 4 # [years]
                number_of_iterations: 3 # number of iterations to carry out
                # cw_pvt_size:
                #   min: 50 # [CW PV-T units]
                #   max: 500 # [CW PV-T units]
                #   step: 50 # [CW PV-T units]
                # cw_tanks:
                #   min: 2 # [tanks]
                #   max: 10 # [tanks]
                #   step: 2 # [tanks]
                # hw_pvt_size:
                #   min: 50 # [CW PV-T units]
                #   max: 500 # [CW PV-T units]
                #   step: 50 # [CW PV-T units]
                # hw_tanks:
                #   min: 5 # [tanks]
                #   max: 45 # [tanks]
                #   step: 10 # [tanks]
                # med_liponi_size:
                #   min: 1
                #   max: 2
                #   step: 1
                pv_size:
                  min: 5 # [PV units], [kWp] by default
                  max: 25 # [PV units], [kWp] by default
                  step: 5 # [PV units], [kWp] by default
                # reverse_osmosis_size:
                #   min: 1
                #   max: 4
                #   step: 1
                storage_size:
                  min: 10 # [storage units], [kWh] by default
                  max: 40 # [storage units], [kWh] by default
                  step: 5 # [storage units], [kWh] by default
                optimisations:
                  - optimisation_criteria:
                      - lcue: minimise # Name of the column and whether to maximise/minimise.
                    threshold_criteria:
                      - blackouts: 0.05 # Max/min value permitted (see guidance)
        - directory: scenario
          contents:
            - file: desalination_scenario.yaml
              contents: |+
                ---
                ################################################################################
                # desalination_scenario.yaml - Desalination and PV-T specific scenario params. #
                #                                                                              #
                # Author: Phil Sandwell, Ben Winchester                                        #
                # Copyright: Phil Sandwell & Ben Winchester, 2021                              #
                # Date created: 22/10/2021                                                     #
                # License: Open source                                                         #
                ################################################################################

                clean_water:
                  mode: backup # "backup", "prioritise" or "thermal_only"
                  conventional_sources:
                    - river
                  sources: # defined within the 'conversion_inputs.yaml' file
                    - med_liponi
                    - reverse_osmosis
                feedwater:
                  sources:
                    - bore_hole # defined within the 'conversion_inputs.yaml' file
                    - bore_hole
                    - bore_hole
                    - bore_hole
                    - bore_hole
                  supply_temperature: 10 # [degC]
                pvt_scenario:
                  heats: htf
                  mass_flow_rate: 7.37 # [litres/hour]
            - file: hot_water_scenario.yaml
              contents: |+
                ---
                ################################################################################
                # hot_water_scenario.yaml - Hot-water and PV-T specific scenario params.       #
                #                                                                              #
                # Author: Phil Sandwell, Ben Winchester                                        #
                # Copyright: Phil Sandwell & Ben Winchester, 2021                              #
                # Date created: 11/11/2021                                                     #
                # License: Open source                                                         #
                ################################################################################

                hot_water:
                  auxiliary_heater: diesel # "diesel", "electric" or "none"
                  conventional_sources:
                    - natural_gas
                  demand_temperature: 60 # [degC]
                cold_water:
                  supply: unlimited # "unlimited" or "clean_water"
                  supply_temperature: 10 # [degC]
                pvt_scenario:
                  heats: cold_water
                  mass_flow_rate: 7.37 # [litres/hour]
            - file: scenario_inputs.yaml
              contents: |+
                ---
                ################################################################################
                # scenario_inputs.yaml - Parameters for specifying a scenario.                 #
                #                                                                              #
                # Author: Phil Sandwell, Ben Winchester                                        #
                # Copyright: Phil Sandwell & Ben Winchester, 2021                              #
                # Date created: 14/07/2021                                                     #
                # License: Open source                                                         #
                ################################################################################

                # Valid 'resource_types' are 'electric_power' or 'clean_water'.
                # NOTE: If using 'clean_water', then there must be at least one device specified
                # within the devices file which places a clean-water demand on the system.
                #

                pv: true # "true" or "false"
                battery: true # "true" or "false"
                diesel:
                  mode: backup # "backup" only option currently
                  backup:
                    threshold: 0.1 # Maximum acceptible blackouts (0.0-1.0)
                grid: true # "true" or "false"
                grid_type: default # The grid profile to use
                prioritise_self_generation: true # "true" or "false"
                demands:
                  domestic: true # "true" or "false"
                  commercial: true # "true" or "false"
                  public: true # "true" or "false"
                distribution_network: dc # DC ("dc") or AC ("ac") distribution network
                resource_types:
                  - electric_power
        - directory: simulation
          contents:
            - file: "battery_inputs.yaml"
              contents: |+
                ---
                ################################################################################
                # battery.yaml - Parameters for specifying a battery within CLOVER.            #
                #                                                                              #
                # Author: Phil Sandwell, Ben Winchester                                        #
                # Copyright: Phil Sandwell & Ben Winchester, 2021                              #
                # Date created: 12/08/2021                                                     #
                # License: Open source                                                         #
                ################################################################################

                - name: default_battery
                  maximum_charge: 0.9 # State of charge (0.0 - 1.0)
                  minimum_charge: 0.4 # State of charge (0.0 - 1.0)
                  leakage: 0.004 # Fractional leakage per hour
                  conversion_in: 0.95 # Conversion efficiency (0.0 - 1.0)
                  conversion_out: 0.95 # Conversion efficiency (0.0 - 1.0)
                  cycle_lifetime: 1500 # Expected number of cycles over lifetime
                  lifetime_loss: 0.2 # Fractional loss over lifetime (0.0 - 1.0)
                  c_rate_discharging: 0.33 # Discharge rate
                  c_rate_charging: 0.33 # Charge rate
                  costs:
                    cost: 400 # [$/storage unit], [$/kWh] by default
                    cost_decrease: 5 # [% p.a.]
                    o&m: 10 # [$/storage unit], [$/kWh] by default
                  emissions:
                    ghgs: 110 # [kgCO2/kWh]
                    o&m: 5 # [kgCO2/kWh p.a.]
                    ghg_decrease: 5 # [% p.a.]
            - file: "energy_system.yaml"
              contents: |+
                ---
                ################################################################################
                # energy_system.yaml - Parameters for specifying a CLOVER energy system.       #
                #                                                                              #
                # Author: Phil Sandwell, Ben Winchester                                        #
                # Copyright: Phil Sandwell & Ben Winchester, 2021                              #
                # Date created: 14/07/2021                                                     #
                # License: Open source                                                         #
                ################################################################################

                ac_transmission_efficiency: 0.95 # Efficiency of AC distribution network
                dc_transmission_efficiency: 0.95 # Efficiency of DC distribution network
                battery: default_battery
                # buffer_tank: buffer_tank
                # clean_water_tank: cold_water_tank
                conversion:
                  dc_to_ac: 0.95 # Conversion efficiency (0.0-1.0)
                  dc_to_dc: 0.95 # Conversion efficiency (0.0-1.0)
                  ac_to_dc: 0.8 # Conversion efficiency (0.0-1.0)
                  ac_to_ac: 0.98 # Conversion efficiency (0.0-1.0)
                diesel_generator: default_diesel
                # diesel_water_heater: default_diesel_heater
                # heat_exchanger: default_heat_exchanger
                # hot_water_tank: hot_water_tank
                pv_panel: default_pv
                # pvt_panel: default_pvt
                # water_pump: default_water_pump
            - file: "heat_exchangers.yaml"
              contents: |+
                ---
                ################################################################################
                # heat_exchanger_inputs.yaml - Heat-exchanger input information.               #
                #                                                                              #
                # Author: Ben Winchester                                                       #
                # Copyright: Phil Sandwell & Ben Winchester, 2021                              #
                # Date created: 22/10/2021                                                     #
                # License: Open source                                                         #
                ################################################################################

                exchangers:
                  - name: default_heat_exchanger
                    efficiency: 0.4 # [unitless] defined between 0 and 1
            - file: "simulations.yaml"
              contents: |+
                ---
                ################################################################################
                # simulations.yaml - Parameters for running a CLOVER simulations.              #
                #                                                                              #
                # Author: Phil Sandwell, Ben Winchester                                        #
                # Copyright: Phil Sandwell & Ben Winchester, 2021                              #
                # Date created: 14/07/2021                                                     #
                # License: Open source                                                         #
                ################################################################################

                - start_year: 0 # The start year for the simulation run.
                  end_year: 20 # The end year for the simulation.
            - file: "tank_inputs.yaml"
              contents: |+
                ---
                ################################################################################
                # tank_inputs.yaml - Parameters for specifying a tank within CLOVER.           #
                #                                                                              #
                # Author: Phil Sandwell, Ben Winchester                                        #
                # Copyright: Phil Sandwell & Ben Winchester, 2021                              #
                # Date created: 19/08/2021                                                     #
                # License: Open source                                                         #
                ################################################################################

                - name: cold_water_tank
                  cycle_lifetime: 1500 # Expected number of cycles over lifetime
                  leakage: 0 # Fractional leakage per hour
                  mass: 150 # [kg or litres]
                  maximum_charge: 1 # State of charge (0.0 - 1.0)
                  minimum_charge: 0 # State of charge (0.0 - 1.0)
                  resource_type: clean_water
                  costs:
                    cost: 100 # [$/tank]
                    cost_decrease: 5 # [% p.a.]
                    installation_cost: 20 # [$/tank]
                    installation_cost_decrease: 0 # [% p.a.]
                    o&m: 10 # [$/kWh p.a.]
                  emissions:
                    ghgs: 110 # [kgCO2/tank]
                    ghg_decrease: 5 # [% p.a.]
                    installation_ghgs: 10 # [kwCO2/tank]
                    installation_ghg_decrease: 0
                    o&m: 5 # [kgCO2/tank p.a.]
            - file: "transmission_inputs.yaml"
              contents: |+
                ---
                ################################################################################
                # transmission_inputs.yaml - Transmitter input information.                    #
                #                                                                              #
                # Author: Ben Winchester                                                       #
                # Copyright: Phil Sandwell & Ben Winchester, 2021                              #
                # Date created: 08/11/2021                                                     #
                # License: Open source                                                         #
                ################################################################################

                transmitters:
                  - name: default_water_pump
                    electric_power: 40 # [W]
                    maximum_throughput: 1000 # [l/hour]
                    transmits: water
                    costs:
                      cost: 120 # [$/unit]
                      installation_cost: 20 # [$/unit]
                      installation_cost_decrease: 0 # [% p.a.]
                      o&m: 20 # [$/unit p.a.]
                      cost_decrease: 0 # [% p.a.]
                    emissions:
                      ghgs: 120 # [kgCO2/unit]
                      ghg_decrease: 0 # [% p.a.]
                      installation_ghgs: 50 # [kgCO2/unit]
                      installation_ghg_decrease: 0 # [% p.a.]
    - directory: outputs
      contents:
        - directory: optimisation_outputs
        - directory: simulation_outputs<|MERGE_RESOLUTION|>--- conflicted
+++ resolved
@@ -77,11 +77,7 @@
               contents: |+
                 ---
                 ################################################################################
-<<<<<<< HEAD
-                # conversion_inputs.yaml - Parameters for defining converting devices.         #
-=======
                 # conversion_inputs.yaml - Parameters for defining converting devices.    #
->>>>>>> e65cbf2e
                 #                                                                              #
                 # Author: Ben Winchester                                                       #
                 # Copyright: Phil Sandwell & Ben Winchester, 2021                              #
@@ -93,11 +89,6 @@
                 #   electric_power: 600 # [W]
                 #   output: feedwater
                 #   maximum_output: 830 # [litres/hour]
-<<<<<<< HEAD
-
-                # Reverse osmosis specification from:
-                # https://www.sciencedirect.com/science/article/pii/S0255270116304329
-=======
                 #   costs:
                 #     cost: 0 # [$/unit]
                 #     cost_decrease: 5 # [% p.a.]
@@ -113,14 +104,11 @@
                 #     installation_ghg_decrease: 0 # [% p.a.]
                 #     o&m: 0 #[kgCO2/litre p.a.]
 
->>>>>>> e65cbf2e
                 # - name: reverse_osmosis
                 #   electric_power: 1435 # [W]
                 #   feedwater: 500 # [litres]
                 #   output: clean_water
                 #   maximum_output: 208 # [litres/hour]
-<<<<<<< HEAD
-=======
                 #   costs:
                 #     cost: 1200 # [$/unit]
                 #     cost_decrease: 5 # [% p.a.]
@@ -133,7 +121,6 @@
                 #     installation_ghgs: 10 # [kgCO2/unit]
                 #     installation_ghg_decrease: 0 # [% p.a.]
                 #     o&m: 0.0021 #[kgCO2/litre p.a.]
->>>>>>> e65cbf2e
 
                 # - name: med_liponi
                 #   electric_power: 84 # [Wh]
@@ -146,8 +133,6 @@
                 #   min_feedwater_temperature: 25 # [degC]
                 #   max_htf_temperature: 71.2 # [degC]
                 #   min_htf_temperature: 45.5 # [degC]
-<<<<<<< HEAD
-=======
                 #   costs:
                 #     cost: 1310 # [$/unit]
                 #     cost_decrease: 5 # [% p.a.]
@@ -160,7 +145,6 @@
                 #     installation_ghgs: 10 # [kgCO2/unit]
                 #     installation_ghg_decrease: 0 # [% p.a.]
                 #     o&m: 0.0021 #[kgCO2/litre p.a.]
->>>>>>> e65cbf2e
             - file: "diesel_inputs.yaml"
               contents: |+
                 ---
@@ -683,13 +667,10 @@
                 #   cumulative_cost                 $
                 #   cumulative_ghgs                 kgCO2eq
                 #   cumulative_system_cost          $
-<<<<<<< HEAD
-=======
                 #   cumulative_system_ghgs          kgCO2eq
                 #   emissions_intensity             gCO2/kWh
                 #   lcow                            $/m^3
                 #   lcue                            $/kWh
->>>>>>> e65cbf2e
                 #   total_brine                     m^3
                 #   total_cost                      $
                 #   total_system_cost               $
@@ -700,11 +681,6 @@
                 #   unmet_hot_water_fraction
                 # Valid optimisation criteria, usually set to "maximise":
                 #   hw_demand_covered
-<<<<<<< HEAD
-                #   renewables_fraction
-                #   kerosene_displacement
-=======
->>>>>>> e65cbf2e
                 #   kerosene_cost_mitigated         $
                 #   kerosene_displacement
                 #   kerosene_ghgs_mitigated         kgCO2eq
