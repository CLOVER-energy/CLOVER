---
################################################################################
# new_location.yaml - Data for generating a new location.                      #
#                                                                              #
# Author: Ben Winchester                                                       #
# Copyright: Ben Winchester, 2021                                              #
# Date created: 02/07/2021                                                     #
# License: Open source                                                         #
################################################################################

# Entries consist of directory-and-file information used when creating a new
# location.
#
# An example entry is provided below for a single file contained withinm a
# directory:
# - directory: <directory name>
#   contents:
#   - file: <file contained within the directory>
#     contents: <contents of the file>
#
# For large files, use the `|-` literal-style block-scalar character to tell
# YAML that the text is split across several lines.

# If specifying a file which should have a trailing empty line, use the `|+`
# literal-style block-scalar character to tell YAML that the text is split
# across several lines and that an additional final empty line should be
# created.
#
# For files that contain many repeated lines, use the following format:
#   contents: |-
#     23:foo,bar,baz
# This will tell the new-location script to repeat the specified line 23 times.
# This is done to save space within this YAML file.
#

- directory: "{locations_folder_name}/{location}"
  contents:
    - directory: auto_generated
      contents:
        - directory: clean_water
          contents:
            - directory: available_probability
            - directory: available_times
        - directory: grid
        - directory: hot_water
          contents:
            - directory: available_probability
            - directory: available_times
        - directory: load
          contents:
            - directory: device_ownership
            - directory: device_usage
            - directory: device_utilisation
            - directory: clean_water
              contents:
                - directory: device_load
            - directory: electric
              contents:
                - directory: device_load
            - directory: hot_water
              contents:
                - directory: device_load
        - directory: solar
        - directory: weather
        - directory: wind
    - directory: inputs
      contents:
        - directory: generation
          contents:
            - directory: conventional_water_sources
              contents:
                - file: river_times.csv
                  contents: |+
                    23:0.88,0.88,0.85,0.75,0.45,0.45,0.65,0.75,0.85,0.88,0.88,0.92
                    0.88,0.88,0.85,0.75,0.45,0.45,0.65,0.75,0.85,0.88,0.88,0.92
            - file: "conversion_inputs.yaml"
              contents: |+
                ---
                ################################################################################
                # conversion_inputs.yaml - Parameters for defining converting devices.         #
                #                                                                              #
                # Author: Ben Winchester                                                       #
                # Copyright: Phil Sandwell & Ben Winchester, 2021                              #
                # Date created: 09/08/2021                                                     #
                # License: Open source                                                         #
                ################################################################################

                converters:
                  - name: bore_hole
                    electric_power: 600 # [W]
                    output: feedwater
                    maximum_output: 830 # [litres/hour]
                    costs:
                      cost: 0 # [$/unit]
                      cost_decrease: 5 # [% p.a.]
                      installation_cost: 0 # [$/unit]
                      installation_cost_decrease: 0 # [% p.a.]
                      o&m: 8.5 # [$/unit p.a.]
                    emissions:
                      # ghgs: 614000 # [kgCO2/unit]
                      ghgs: 0
                      ghg_decrease: 5 # [% p.a.]
                      # installation_ghgs: 78000 # [kgCO2/unit]
                      installation_ghgs: 0
                      installation_ghg_decrease: 0 # [% p.a.]
                      o&m: 0 #[kgCO2/litre p.a.]

                  # # https://www.hygienesuppliesdirect.com/products/prod133365-5-5kw-instant-water-heater-undersink
                  # - name: electric_water_heater
                  #   cold_water: 90 # [litres/hour]
                  #   electric_power: 110 # [W/degC]
                  #   maximum_output: 90 # [litres/hour]
                  #   output: hot_water
                  #   costs:
                  #     cost: 175 # [$/unit]
                  #     cost_decrease: 5 # [% p.a.]
                  #     # installation_cost: 0 # [$/unit]
                  #     # installation_cost_decrease: 0 # [% p.a.]
                  #     # o&m: 8.5 # [$/unit p.a.]
                  #   emissions:
                  #     # ghgs: 0
                  #     # ghg_decrease: 5 # [% p.a.]
                  #     # installation_ghgs: 78000 # [kgCO2/unit]
                  #     # installation_ghgs: 0
                  #     # installation_ghg_decrease: 0 # [% p.a.]
                  #     # o&m: 0 #[kgCO2/litre p.a.]
            - file: "diesel_inputs.yaml"
              contents: |+
                ---
                ################################################################################
                # diesel_inputs.yaml - Diesel-generator input parameters.                      #
                #                                                                              #
                # Author: Phil Sandwell, Ben Winchester                                        #
                # Copyright: Phil Sandwell & Ben Winchester, 2021                              #
                # Date created: 14/07/2021                                                     #
                # License: Open source                                                         #
                ################################################################################

                diesel_generators:
                  - name: default_diesel
                    diesel_consumption: 0.4 # [litres per kW capacity per hour]
                    minimum_load: 0.35 # Minimum capacity factor (0.0 - 1.0)
                    costs:
                      cost: 200 # [$/kW]
                      installation_cost: 50 # [$/kW]
                      installation_cost_decrease: 0 # [% p.a.]
                      o&m: 20 # [$/kW p.a.]
                      cost_decrease: 0 # [% p.a.]
                    emissions:
                      ghgs: 2000 # [kgCO2/kW]
                      ghg_decrease: 0 # [% p.a.]
                      installation_ghgs: 50 # [kgCO2/kW]
                      installation_ghg_decrease: 0 # [% p.a.]
                # diesel_water_heaters:
                #   - name: default_diesel_heater
                #     diesel_consumption: 0.4 # [litres per kWth capacity per hour]
                #     maximum_output: 1 # [kWth]
                #     minimum_load: 0.35 # Minimum capacity factor (0.0 - 1.0)
                #     costs:
                #       cost: 200 # [$/kW]
                #       installation_cost: 50 # [$/kW]
                #       installation_cost_decrease: 0 # [% p.a.]
                #       o&m: 20 # [$/kW p.a.]
                #       cost_decrease: 0 # [% p.a.]
                #     emissions:
                #       ghgs: 2000 # [kgCO2/kW]
                #       ghg_decrease: 0 # [% p.a.]
                #       installation_ghgs: 50 # [kgCO2/kW]
                #       installation_ghg_decrease: 0 # [% p.a.]
            - file: "generation_inputs.yaml"
              contents: |+
                ---
                ################################################################################
                # generation_inputs.yaml - General profile-generation parameters.              #
                #                                                                              #
                # Author: Phil Sandwell, Ben Winchester                                        #
                # Copyright: Phil Sandwell & Ben Winchester, 2021                              #
                # Date created: 14/07/2021                                                     #
                # License: Open source                                                         #
                ################################################################################

                # NOTE: The renewables.ninja API token must be entered under the `token` field.
                # For more information, consult the User Guide, available within the repository
                # and online.
                #

                end_year: 2016 # The absolute end year for gathering solar data.
                start_year: 2007 # The absolute start year for gathering solar data.
                token: "YOUR API TOKEN HERE" # renewables.ninja API token
            - file: "grid_times.csv"
              contents: |-
                Name,none,all,example,eight_hours,default
                0,0,1,0,0.33,0.57
                1,0,1,0,0.33,0.61
                2,0,1,0,0.33,0.54
                3,0,1,0,0.33,0.5
                4,0,1,0,0.33,0.48
                5,0,1,0,0.33,0.48
                6,0,1,0,0.33,0.46
                7,0,1,0,0.33,0.34
                8,0,1,1,0.33,0.25
                9,0,1,1,0.33,0.3
                10,0,1,1,0.33,0.35
                11,0,1,1,0.33,0.35
                12,0,1,1,0.33,0.33
                13,0,1,1,0.33,0.29
                14,0,1,1,0.33,0.32
                15,0,1,1,0.33,0.35
                16,0,1,1,0.33,0.35
                17,0,1,1,0.33,0.32
                18,0,1,0,0.33,0.39
                19,0,1,0,0.33,0.14
                20,0,1,0,0.33,0.18
                21,0,1,0,0.33,0.46
                22,0,1,0,0.33,0.47
                23,0,1,0,0.33,0.51
            - file: "solar_generation_inputs.yaml"
              contents: |+
                ---
                ################################################################################
                # solar_generation_inputs.yaml - PV-data-generation parameters.                #
                #                                                                              #
                # Author: Phil Sandwell, Ben Winchester                                        #
                # Copyright: Phil Sandwell & Ben Winchester, 2021                              #
                # Date created: 14/07/2021                                                     #
                # License: Open source                                                         #
                ################################################################################

                panels:
                  - name: default_pv
                    azimuthal_orientation: 180 # [degrees from North]
                    lifetime: 20 # [years] - Lifetime of the PV system.
                    # reference_efficiency: 0.125 # [%] defined between 0 and 1
                    # reference_temperature: 25 # [degrees Celcius]
                    # thermal_coefficient: 0.0053 # [1 / degrees Celcius]
                    tilt: 29 # [degrees above horizontal]
                    type: pv # Panel type, either 'pv' or 'pv_t'
                    costs:
                      cost: 500 # [$/PV unit], [$/kWp] by default
                      cost_decrease: 5 # [% p.a.]
                      installation_cost: 100 # [$/PV unit], [$/kWp] by default
                      installation_cost_decrease: 0 # [% p.a.]
                      o&m: 5 # [$/kWp p.a.]
                    emissions:
                      ghgs: 3000 # [kgCO2/kWp]
                      ghg_decrease: 5 # [% p.a.]
                      installation_ghgs: 50 # [kgCO2/kW]
                      installation_ghg_decrease: 0 # [% p.a.]
                      o&m: 5 #[kgCO2/kWp p.a.]
                  # - name: default_pvt
                  #   azimuthal_orientation: 180
                  #   lifetime: 20
                  #   max_mass_flow_rate: 7.37 # [litres/hour]
                  #   min_mass_flow_rate: 7.37 # [litres/hour]
                  #   pv: default_pv
                  #   pv_unit: 0.2 # [kW]
                  #   tilt: 29
                  #   type: pv_t
                  #   costs:
                  #     cost: 500 # [$/PV unit], [$/kWp] by default
                  #     cost_decrease: 5 # [% p.a.]
                  #     installation_cost: 100 # [$/PV unit], [$/kWp] by default
                  #     installation_cost_decrease: 0 # [% p.a.]
                  #     o&m: 5 # [$/kWp p.a.]
                  #   emissions:
                  #     ghgs: 3000 # [kgCO2/kWp]
                  #     ghg_decrease: 5 # [% p.a.]
                  #     installation_ghgs: 50 # [kgCO2/kW]
                  #     installation_ghg_decrease: 0 # [% p.a.]
                  #     o&m: 5 #[kgCO2/kWp p.a.]
            - file: water_source_inputs.yaml
              contents: |+
                ---
                ################################################################################
                # water_source_inputs.yaml - File for defining conventional water sources.     #
                #                                                                              #
                # Author: Ben Winchester                                                       #
                # Copyright: Phil Sandwell & Ben Winchester, 2021                              #
                # Date created: 01/11/2021                                                     #
                # License: Open source                                                         #
                ################################################################################

                # - name: river
                #   feedwater: 1000
                #   maximum_output: 1000
                #   output: feedwater
                #   costs:
                #     cost: 0 # [$]
                #     cost_decrease: 0 # [% p.a.]
                #     o&m: 1 # [$/litre p.a.]
                #   emissions:
                #     ghgs: 0 # [kgCO2/tank]
                #     ghg_decrease: 0 # [% p.a.]
                #     o&m: 5 # [kgCO2/litre p.a.]
                #   water_quality:
                #     salinity: 440 # [ppm]
        - directory: impact
          contents:
            - file: "finance_inputs.yaml"
              contents: |+
                ---
                ################################################################################
                # finance_inputs.yaml - Finance input information.                             #
                #                                                                              #
                # Author: Phil Sandwell, Ben Winchester                                        #
                # Copyright: Phil Sandwell & Ben Winchester, 2021                              #
                # Date created: 14/07/2021                                                     #
                # License: Open source                                                         #
                ################################################################################

                # NOTE: Missing finance input data values default to 0.
                #

                discount_rate: 0.1 # Fraction between 0 and 1.
                general_o&m: 500 # [$ p.a.]
                misc:
                  cost: 0 # [$/kW]
                bos:
                  cost: 200 # [$/kW]
                  cost_decrease: 2 # [% p.a.]
                diesel_fuel:
                  cost: 0.9 # [$/litre]
                  cost_decrease: -1 # [% p.a.]
                grid:
                  cost: 0.01 # [$/kWh]
                  extension cost: 5000 # [$/km]
                  infrastructure_cost: 2000 # [$]
                households:
                  connection_cost: 100 # [$/household]
                inverter:
                  cost: 200 # [$/kW]
                  cost_decrease: 2 # [% p.a.]
                  lifetime: 4 # [years]
                  size_increment: 1 # [kW]
                kerosene:
                  cost: 0.008 # [$/hour]
            - file: ghg_inputs.yaml
              contents: |+
                ---
                ################################################################################
                # ghg_inputs.yaml - GHG input information.                                     #
                #                                                                              #
                # Author: Phil Sandwell, Ben Winchester                                        #
                # Copyright: Phil Sandwell & Ben Winchester, 2021                              #
                # Date created: 14/07/2021                                                     #
                # License: Open source                                                         #
                ################################################################################

                # NOTE: Missing GHG input data values default to 0.
                #

                general:
                  o&m: 200 # [kgCO2 p.a.]
                misc:
                  ghgs: 0 # [kgCO2/kW]
                bos:
                  ghgs: 200 # [kgCO2/kW]
                  ghg_decrease: 2 # [% p.a.]
                diesel_fuel:
                  ghgs: 2 # [kgCO2/litre]
                  o&m: 10 # [kgCO2/kW p.a.]
                grid:
                  extension_ghgs: 290000 # [kgCO2/km]
                  infrastructure_GHGs: 1200000 # [kgCO2]
                  initial_ghgs: 0.8 # [kgCO2/kWh]
                  final_ghgs: 0.4 # [kgCO2/kWh]
                households:
                  connection_ghgs: 10 # [kgCO2/household]
                inverter:
                  ghgs: 75 # [kgCO2/kW]
                  ghg_decrease: 2 # [2,% p.a.]
                  lifetime: 4 # [years]
                  size_increment: 1 # [kW]
                kerosene:
                  ghgs: 0.055 # [kgCO2/hour]
        - directory: load
          contents:
            - file: devices.yaml
              contents: |+
                ---
                ################################################################################
                # devices.yaml - Device input information.                                     #
                #                                                                              #
                # Author: Phil Sandwell, Ben Winchester                                        #
                # Copyright: Phil Sandwell & Ben Winchester, 2021                              #
                # Date created: 14/07/2021                                                     #
                # License: Open source                                                         #
                ################################################################################

                # A template device is provided below:
                # - device: light # device name
                #   available: true # whether the device is available to the community
                #   electric_power: 3 # the electric power consumption in Watts
                #   initial_ownership: 2 # the initial number of devices owned per household
                #   final_ownership: 4 # the final number of devices owned per household
                #   innovation: 0.04 # the rate of new households spontaneousl purchasing one
                #   imitation: 0.5 # the rate of new households copying neighbours
                #   type: domestic # the type of the device demand
                #   clean_water_usage: # the water consumption of the device, when on, in litres/hour
                #

                - device: light
                  available: true
                  electric_power: 3
                  initial_ownership: 2
                  final_ownership: 4
                  innovation: 0.04
                  imitation: 0.5
                  type: domestic
                - device: phone
                  available: true
                  electric_power: 5
                  initial_ownership: 2.2
                  final_ownership: 3
                  innovation: 0.02
                  imitation: 0.2
                  type: domestic
                - device: radio
                  available: true
                  electric_power: 10
                  initial_ownership: 0.28
                  final_ownership: 0.35
                  innovation: 0.01
                  imitation: 0.2
                  type: domestic
                - device: tv
                  available: true
                  electric_power: 20
                  initial_ownership: 0.08
                  final_ownership: 0.9
                  innovation: 0.03
                  imitation: 0.25
                  type: domestic
                - device: laptop
                  available: true
                  electric_power: 40
                  initial_ownership: 0.01
                  final_ownership: 0.5
                  innovation: 0.02
                  imitation: 0.2
                  type: domestic
                - device: fridge
                  available: true
                  electric_power: 50
                  initial_ownership: 0
                  final_ownership: 0.5
                  innovation: 0.02
                  imitation: 0.2
                  type: domestic
                - device: fan
                  available: true
                  electric_power: 10
                  initial_ownership: 0.1
                  final_ownership: 2
                  innovation: 0.04
                  imitation: 0.3
                  type: domestic
                - device: kerosene
                  available: true
                  electric_power: 1
                  initial_ownership: 3.4
                  final_ownership: 2
                  innovation: 0.02
                  imitation: 0.1
                  type: domestic
                - device: mill
                  available: true
                  electric_power: 750
                  initial_ownership: 0.01
                  final_ownership: 0.1
                  innovation: 0.02
                  imitation: 0.2
                  type: commercial
                - device: workshop
                  available: true
                  electric_power: 350
                  initial_ownership: 0.05
                  final_ownership: 0.05
                  innovation: 0.02
                  imitation: 0.2
                  type: commercial
                - device: sme
                  available: true
                  electric_power: 200
                  initial_ownership: 0.05
                  final_ownership: 0.03
                  innovation: 0.25
                  imitation: 0.25
                  type: commercial
                - device: streetlight
                  available: true
                  electric_power: 25
                  initial_ownership: 0.2
                  final_ownership: 0.2
                  innovation: 0
                  imitation: 0
                  type: public

                #######################
                # Clean-water devices #
                #######################

                # Tap for drinking and cooking
                #
                - device: tap
                  available: true
                  electric_power: 0
                  initial_ownership: 1
                  final_ownership: 1
                  innovation: 0
                  imitation: 0
                  type: public
                  clean_water_usage: 10

                # Non-potable water possible
                - device: bath
                  available: true
                  electric_power: 0
                  initial_ownership: 0.33
                  final_ownership: 0.33
                  innovation: 0.02
                  imitation: 0.1
                  type: public
                  clean_water_usage: 120  # [40 l per person per day]
                - device: dish_washing
                  available: true
                  initial_ownership: 1
                  final_ownership: 1
                  innovation: 0.01
                  imitation: 0.1
                  type: domestic
                  clean_water_usage: 6
                - device: washing_machine
                  available: true
                  electric_power: 250
                  initial_ownership: 0.25
                  final_ownership: 0.25
                  innovation: 0.01
                  imitation: 0.1
                  type: domestic
                  clean_water_usage: 16

                # Toilet options
                #
                - device: pour_flush_toilet
                  available: true
                  electric_power: 0
                  initial_ownership: 1
                  final_ownership: 1
                  innovation: 0
                  imitation: 0
                  type: public
                  clean_water_usage: 20 # [20 l per person per day]
                - device: cistern_flush_toilet
                  available: false
                  electric_power: 0
                  initial_ownership: 1
                  final_ownership: 1
                  innovation: 0
                  imitation: 0
                  type: public
                  clean_water_usage: 50 # [50 l per person per day]
            - directory: device_utilisation
              contents:
                - file: fan_times.csv
                  contents: |-
                    23:0.67,0.70,0.73,0.76,0.80,0.83,0.83,0.80,0.76,0.73,0.70,0.67
                    0.67,0.70,0.73,0.76,0.80,0.83,0.83,0.80,0.76,0.73,0.70,0.67
                - file: fridge_times.csv
                  contents: |-
                    23:0.67,0.70,0.73,0.76,0.80,0.83,0.83,0.80,0.76,0.73,0.70,0.67
                    0.67,0.70,0.73,0.76,0.80,0.83,0.83,0.80,0.76,0.73,0.70,0.67
                - file: kerosene_times.csv
                  contents: |-
                    6:0.24,0.24,0.24,0.24,0.24,0.24,0.24,0.24,0.24,0.24,0.24,0.24
                    0.22,0.16,0.05,0.00,0.00,0.00,0.00,0.00,0.00,0.01,0.09,0.18
                    10:0.00,0.00,0.00,0.00,0.00,0.00,0.00,0.00,0.00,0.00,0.00,0.00
                    0.17,0.02,0.00,0.00,0.00,0.00,0.00,0.00,0.00,0.11,0.48,0.48
                    0.99,0.76,0.29,0.23,0.06,0.01,0.00,0.07,0.55,0.99,0.99,0.99
                    0.99,0.99,0.99,0.99,0.85,0.65,0.64,0.90,0.99,0.99,0.99,0.99
                    0.99,0.99,0.99,0.99,0.99,0.99,0.99,0.99,0.99,0.99,0.99,0.99
                    0.83,0.83,0.83,0.83,0.83,0.83,0.83,0.83,0.83,0.83,0.83,0.83
                    0.43,0.43,0.43,0.43,0.43,0.43,0.43,0.43,0.43,0.43,0.43,0.43
                    0.30,0.30,0.30,0.30,0.30,0.30,0.30,0.30,0.30,0.30,0.30,0.30
                - file: laptop_times.csv
                  contents: |-
                    17:0.00,0.00,0.00,0.00,0.00,0.00,0.00,0.00,0.00,0.00,0.00,0.00
                    0.10,0.10,0.10,0.10,0.10,0.10,0.10,0.10,0.10,0.10,0.10,0.10
                    0.50,0.50,0.50,0.50,0.50,0.50,0.50,0.50,0.50,0.50,0.50,0.50
                    0.50,0.50,0.50,0.50,0.50,0.50,0.50,0.50,0.50,0.50,0.50,0.50
                    0.50,0.50,0.50,0.50,0.50,0.50,0.50,0.50,0.50,0.50,0.50,0.50
                    0.25,0.25,0.25,0.25,0.25,0.25,0.25,0.25,0.25,0.25,0.25,0.25
                    0.15,0.15,0.15,0.15,0.15,0.15,0.15,0.15,0.15,0.15,0.15,0.15
                    0.00,0.00,0.00,0.00,0.00,0.00,0.00,0.00,0.00,0.00,0.00,0.00
                - file: light_times.csv
                  contents: |-
                    4:0.39,0.39,0.39,0.39,0.39,0.39,0.39,0.39,0.39,0.39,0.39,0.39
                    0.39,0.39,0.39,0.39,0.48,0.56,0.46,0.39,0.39,0.39,0.39,0.39
                    0.39,0.39,0.47,0.48,0.23,0.12,0.28,0.45,0.53,0.57,0.40,0.39
                    0.58,0.48,0.22,0.00,0.00,0.00,0.00,0.00,0.00,0.05,0.37,0.53
                    10:0.00,0.00,0.00,0.00,0.00,0.00,0.00,0.00,0.00,0.00,0.00,0.00
                    0.47,0.08,0.00,0.00,0.00,0.00,0.00,0.00,0.00,0.39,0.74,0.76
                    0.93,0.93,0.54,0.51,0.23,0.03,0.00,0.26,0.79,0.93,0.93,0.93
                    0.93,0.93,0.93,0.93,0.93,0.93,0.90,0.93,0.93,0.93,0.93,0.93
                    2:0.93,0.93,0.93,0.93,0.93,0.93,0.93,0.93,0.93,0.93,0.93,0.93
                    0.88,0.88,0.88,0.88,0.88,0.88,0.88,0.88,0.88,0.88,0.88,0.88
                    0.83,0.83,0.83,0.83,0.83,0.83,0.83,0.83,0.83,0.83,0.83,0.83
                - file: mill_times.csv
                  contents: |-
                    7:0.045,0.035,0.045,0.045,0.035,0.035,0.02,0.02,0.02,0.045,0.045,0.045
                    0.36,0.28,0.36,0.36,0.28,0.28,0.16,0.16,0.16,0.36,0.36,0.36
                    0.45,0.35,0.45,0.45,0.35,0.35,0.2,0.2,0.2,0.45,0.45,0.45
                    9:0.54,0.42,0.54,0.54,0.42,0.42,0.24,0.24,0.24,0.54,0.54,0.54
                    2:0.45,0.35,0.45,0.45,0.35,0.35,0.2,0.2,0.2,0.45,0.45,0.45
                    0.36,0.28,0.36,0.36,0.28,0.28,0.16,0.16,0.16,0.36,0.36,0.36
                    0.27,0.21,0.27,0.27,0.21,0.21,0.12,0.12,0.12,0.27,0.27,0.27
                    0.09,0.07,0.09,0.09,0.07,0.07,0.04,0.04,0.04,0.09,0.09,0.09
                    0.045,0.035,0.045,0.045,0.035,0.035,0.02,0.02,0.02,0.045,0.045,0.045
                - file: phone_times.csv
                  contents: |-
                    0.00581,0.00572,0.00554,0.00534,0.00520,0.00516,0.00522,0.00531,0.00539,0.00548,0.00561,0.00575
                    0.00140,0.00138,0.00134,0.00129,0.00126,0.00125,0.00126,0.00128,0.00130,0.00132,0.00135,0.00139
                    2:0.00000,0.00000,0.00000,0.00000,0.00000,0.00000,0.00000,0.00000,0.00000,0.00000,0.00000,0.00000
                    0.00000,0.00000,0.00003,0.00024,0.00086,0.00116,0.00075,0.00034,0.00014,0.00006,0.00001,0.00000
                    0.00011,0.00025,0.00098,0.00369,0.00748,0.00881,0.00695,0.00445,0.00271,0.00158,0.00061,0.00019
                    0.00233,0.00382,0.00821,0.01606,0.02258,0.02441,0.02179,0.01760,0.01381,0.01052,0.00635,0.00323
                    0.01323,0.01689,0.02436,0.03354,0.03948,0.04094,0.03882,0.03505,0.03119,0.02741,0.02157,0.01556
                    0.03166,0.03558,0.04235,0.04849,0.05079,0.05110,0.05061,0.04922,0.04719,0.04468,0.03999,0.03420
                    0.04942,0.05170,0.05424,0.05454,0.05363,0.05331,0.05377,0.05438,0.05469,0.05462,0.05357,0.05096
                    0.05855,0.05833,0.05717,0.05524,0.05381,0.05342,0.05398,0.05489,0.05576,0.05656,0.05767,0.05845
                    0.06004,0.05911,0.05734,0.05525,0.05381,0.05342,0.05398,0.05490,0.05579,0.05665,0.05799,0.05944
                    0.05869,0.05775,0.05601,0.05396,0.05256,0.05218,0.05272,0.05362,0.05449,0.05533,0.05664,0.05808
                    0.05769,0.05676,0.05505,0.05304,0.05166,0.05129,0.05182,0.05270,0.05356,0.05439,0.05567,0.05709
                    0.05709,0.05617,0.05448,0.05249,0.05112,0.05075,0.05128,0.05215,0.05300,0.05382,0.05509,0.05650
                    0.05809,0.05716,0.05544,0.05341,0.05202,0.05164,0.05218,0.05307,0.05393,0.05476,0.05606,0.05749
                    0.05909,0.05814,0.05639,0.05433,0.05291,0.05253,0.05308,0.05398,0.05486,0.05571,0.05703,0.05848
                    0.05969,0.05873,0.05696,0.05488,0.05345,0.05307,0.05362,0.05453,0.05542,0.05627,0.05761,0.05907
                    0.05949,0.05854,0.05677,0.05470,0.05327,0.05289,0.05344,0.05435,0.05523,0.05609,0.05741,0.05887
                    0.05909,0.05814,0.05639,0.05433,0.05291,0.05253,0.05308,0.05398,0.05486,0.05571,0.05703,0.05848
                    0.05709,0.05617,0.05448,0.05249,0.05112,0.05075,0.05128,0.05215,0.05300,0.05382,0.05509,0.05650
                    0.05188,0.05105,0.04951,0.04770,0.04646,0.04612,0.04660,0.04740,0.04817,0.04891,0.05007,0.05134
                    0.03666,0.03607,0.03498,0.03370,0.03282,0.03259,0.03293,0.03349,0.03403,0.03456,0.03538,0.03628
                    0.02003,0.01971,0.01912,0.01842,0.01794,0.01781,0.01799,0.01830,0.01860,0.01888,0.01933,0.01982
                - file: radio_times.csv
                  contents: |-
                    17:0.00,0.00,0.00,0.00,0.00,0.00,0.00,0.00,0.00,0.00,0.00,0.00
                    0.10,0.10,0.10,0.10,0.10,0.10,0.10,0.10,0.10,0.10,0.10,0.10
                    3:0.50,0.50,0.50,0.50,0.50,0.50,0.50,0.50,0.50,0.50,0.50,0.50
                    0.25,0.25,0.25,0.25,0.25,0.25,0.25,0.25,0.25,0.25,0.25,0.25
                    0.15,0.15,0.15,0.15,0.15,0.15,0.15,0.15,0.15,0.15,0.15,0.15
                    0.00,0.00,0.00,0.00,0.00,0.00,0.00,0.00,0.00,0.00,0.00,0.00
                - file: sme_times.csv
                  contents: |-
                    7:0.008,0.006,0.008,0.008,0.006,0.006,0.006,0.006,0.006,0.008,0.008,0.008
                    0.04,0.03,0.04,0.04,0.03,0.03,0.03,0.03,0.03,0.04,0.04,0.04
                    0.24,0.18,0.24,0.24,0.18,0.18,0.18,0.18,0.18,0.24,0.24,0.24
                    0.32,0.24,0.32,0.32,0.24,0.24,0.24,0.24,0.24,0.32,0.32,0.32
                    2:0.4,0.3,0.4,0.4,0.3,0.3,0.3,0.3,0.3,0.4,0.4,0.4
                    2:0.24,0.18,0.24,0.24,0.18,0.18,0.18,0.18,0.18,0.24,0.24,0.24
                    6:0.4,0.3,0.4,0.4,0.3,0.3,0.3,0.3,0.3,0.4,0.4,0.4
                    0.16,0.12,0.16,0.16,0.12,0.12,0.12,0.12,0.12,0.16,0.16,0.16
                    0.08,0.06,0.08,0.08,0.06,0.06,0.06,0.06,0.06,0.08,0.08,0.08
                    0.04,0.03,0.04,0.04,0.03,0.03,0.03,0.03,0.03,0.04,0.04,0.04
                    0.008,0.006,0.008,0.008,0.006,0.006,0.006,0.006,0.006,0.008,0.008,0.008
                - file: streetlight_times.csv
                  contents: |-
                    3:1,1,1,1,1,1,1,1,1,1,1,1
                    15:0,0,0,0,0,0,0,0,0,0,0,0
                    5:1,1,1,1,1,1,1,1,1,1,1,1
                    1,1,1,1,1,1,1,1,1,1,1,1
                - file: tv_times.csv
                  contents: |-
                    17:0.00,0.00,0.00,0.00,0.00,0.00,0.00,0.00,0.00,0.00,0.00,0.00
                    0.10,0.10,0.10,0.10,0.10,0.10,0.10,0.10,0.10,0.10,0.10,0.10
                    3:0.50,0.50,0.50,0.50,0.50,0.50,0.50,0.50,0.50,0.50,0.50,0.50
                    0.25,0.25,0.25,0.25,0.25,0.25,0.25,0.25,0.25,0.25,0.25,0.25
                    0.15,0.15,0.15,0.15,0.15,0.15,0.15,0.15,0.15,0.15,0.15,0.15
                    0.00,0.00,0.00,0.00,0.00,0.00,0.00,0.00,0.00,0.00,0.00,0.00
                - file: workshop_times.csv
                  contents: |-
                    7:0.008,0.006,0.008,0.008,0.006,0.006,0.006,0.006,0.006,0.008,0.008,0.008
                    0.04,0.03,0.04,0.04,0.03,0.03,0.03,0.03,0.03,0.04,0.04,0.04
                    0.24,0.18,0.24,0.24,0.18,0.18,0.18,0.18,0.18,0.24,0.24,0.24
                    0.32,0.24,0.32,0.32,0.24,0.24,0.24,0.24,0.24,0.32,0.32,0.32
                    2:0.4,0.3,0.4,0.4,0.3,0.3,0.3,0.3,0.3,0.4,0.4,0.4
                    2:0.24,0.18,0.24,0.24,0.18,0.18,0.18,0.18,0.18,0.24,0.24,0.24
                    4:0.4,0.3,0.4,0.4,0.3,0.3,0.3,0.3,0.3,0.4,0.4,0.4
                    0.16,0.12,0.16,0.16,0.12,0.12,0.12,0.12,0.12,0.16,0.16,0.16
                    0.08,0.06,0.08,0.08,0.06,0.06,0.06,0.06,0.06,0.08,0.08,0.08
                    2:0.04,0.03,0.04,0.04,0.03,0.03,0.03,0.03,0.03,0.04,0.04,0.04
                    0.008,0.006,0.008,0.008,0.006,0.006,0.006,0.006,0.006,0.008,0.008,0.008
                    0.008,0.006,0.008,0.008,0.006,0.006,0.006,0.006,0.006,0.008,0.008,0.008
        - directory: "location_data"
          contents:
            - file: "location_inputs.yaml"
              contents: |+
                ---
                ################################################################################
                # location_inputs.yaml - Location-specific parameters.                         #
                #                                                                              #
                # Author: Phil Sandwell, Ben Winchester                                        #
                # Copyright: Phil Sandwell & Ben Winchester, 2021                              #
                # Date created: 14/07/2021                                                     #
                # License: Open source                                                         #
                ################################################################################

                location: Bahraich # The name of the location
                country: India # Location country
                time_difference: 5.5 # Time difference, in hours, vs. UTC
                community_size: 100 # Initial number of households in community
                community_growth_rate: 0.01 # Fractional growth rate per year
                max_years: 20 # The maximum number of years of simulation
                latitude: 27.6 # Degrees of latitude (North +ve)
                longitude: 81.6 # Degrees of longitude (East +ve)
        - directory: optimisation
          contents:
            - file: "optimisation_inputs.yaml"
              contents: |+
                ---
                ################################################################################
                # optimisation_inputs.yaml - Specifications for running optimisations.         #
                #                                                                              #
                # Author: Phil Sandwell, Ben Winchester                                        #
                # Copyright: Phil Sandwell & Ben Winchester, 2021                              #
                # Date created: 14/07/2021                                                     #
                # License: Open source                                                         #
                ################################################################################

                # Valid optimisation criteria, usually set to "minimise":
                #   CRITERION                       UNIT
                #   blackouts
                #   clean_water_blackouts
                #   cumulative_brine                m^3
                #   cumulative_cost                 $
                #   cumulative_ghgs                 kgCO2eq
                #   cumulative_system_cost          $
                #   cumulative_system_ghgs          kgCO2eq
                #   emissions_intensity             gCO2/kWh
                #   lcu_energy                      $/kWh_el(eq)
                #   lcue                            $/kWh
                #   lcuh                            $/kWh_th
                #   lcuw                            $/m^3
                #   total_brine                     m^3
                #   total_cost                      $
                #   total_system_cost               $
                #   total_ghgs                      kgCO2eq
                #   total_system_ghgs               kgCO2eq
                #   unmet_cw_fraction
                #   unmet_electricity_fraction
                #   unmet_hw_fraction
                # Valid optimisation criteria, usually set to "maximise":
                #   cw_renewables_fraction
                #   hw_demand_covered
                #   hw_renewables_fraction
                #   kerosene_cost_mitigated         $
                #   kerosene_displacement
                #   kerosene_ghgs_mitigated         kgCO2eq
                #   renewables_clean_water_fraction
                #   renewables_fraction
                #   solar_thermal_cw_fraction
                #   solar_thermal_hw_fraction
                #
                # NOTE: Not all optimisation criteria may be available for the system depending
                # on the resource types being considered.
                #

                iteration_length: 4 # [years]
                number_of_iterations: 3 # number of iterations to carry out
                pv_size:
                  min: 5 # [PV units], [kWp] by default
                  max: 20 # [PV units], [kWp] by default
                  step: 5 # [PV units], [kWp] by default
                storage_size:
                  min: 5 # [storage units], [kWh] by default
                  max: 30 # [storage units], [kWh] by default
                  step: 5 # [storage units], [kWh] by default
                optimisations:
                  - optimisation_criteria:
                      - lcue: minimise # Name of the column and whether to maximise/minimise.
                    threshold_criteria:
                      - blackouts: 0.05 # Max/min value permitted (see guidance)
            # - file: "optimisation_inputs.yaml"
            #   contents: |+
            #     ---
            #     ################################################################################
            #     # optimisation_inputs.yaml - Specifications for running optimisations.         #
            #     #                                                                              #
            #     # Author: Phil Sandwell, Ben Winchester                                        #
            #     # Copyright: Phil Sandwell & Ben Winchester, 2021                              #
            #     # Date created: 14/07/2021                                                     #
            #     # License: Open source                                                         #
            #     ################################################################################

            #     # Valid optimisation criteria, usually set to "minimise":
            #     #   CRITERION                       UNIT
            #     #   blackouts
            #     #   clean_water_blackouts
            #     #   cumulative_brine                m^3
            #     #   cumulative_cost                 $
            #     #   cumulative_ghgs                 kgCO2eq
            #     #   cumulative_system_cost          $
            #     #   cumulative_system_ghgs          kgCO2eq
            #     #   emissions_intensity             gCO2/kWh
            #     #   lcu_energy                      $/kWh_el(eq)
            #     #   lcue                            $/kWh
            #     #   lcuh                            $/kWh_th
            #     #   lcuw                            $/m^3
            #     #   total_brine                     m^3
            #     #   total_cost                      $
            #     #   total_system_cost               $
            #     #   total_ghgs                      kgCO2eq
            #     #   total_system_ghgs               kgCO2eq
            #     #   unmet_cw_fraction
            #     #   unmet_electricity_fraction
            #     #   unmet_hw_fraction
            #     # Valid optimisation criteria, usually set to "maximise":
            #     #   cw_renewables_fraction
            #     #   hw_demand_covered
            #     #   hw_renewables_fraction
            #     #   kerosene_cost_mitigated         $
            #     #   kerosene_displacement
            #     #   kerosene_ghgs_mitigated         kgCO2eq
            #     #   renewables_clean_water_fraction
            #     #   renewables_fraction
            #     #   solar_thermal_cw_fraction
            #     #   solar_thermal_hw_fraction
            #     #
            #     # NOTE: Not all optimisation criteria may be available for the system depending
            #     # on the resource types being considered.
            #     #

            #     iteration_length: 4 # [years]
            #     number_of_iterations: 3 # number of iterations to carry out
            #     # cw_pvt_size:
            #     #   min: 50 # [CW PV-T units]
            #     #   max: 500 # [CW PV-T units]
            #     #   step: 50 # [CW PV-T units]
            #     # cw_tanks:
            #     #   min: 2 # [tanks]
            #     #   max: 10 # [tanks]
            #     #   step: 2 # [tanks]
            #     # hw_pvt_size:
            #     #   min: 50 # [CW PV-T units]
            #     #   max: 500 # [CW PV-T units]
            #     #   step: 50 # [CW PV-T units]
            #     # hw_tanks:
            #     #   min: 5 # [tanks]
            #     #   max: 45 # [tanks]
            #     #   step: 10 # [tanks]
            #     # med_liponi_size:
            #     #   min: 1
            #     #   max: 2
            #     #   step: 1
            #     pv_size:
            #       min: 5 # [PV units], [kWp] by default
            #       max: 25 # [PV units], [kWp] by default
            #       step: 5 # [PV units], [kWp] by default
            #     # reverse_osmosis_size:
            #     #   min: 1
            #     #   max: 4
            #     #   step: 1
            #     storage_size:
            #       min: 10 # [storage units], [kWh] by default
            #       max: 40 # [storage units], [kWh] by default
            #       step: 5 # [storage units], [kWh] by default
            #     optimisations:
            #       - optimisation_criteria:
            #           - lcue: minimise # Name of the column and whether to maximise/minimise.
            #         threshold_criteria:
            #           - blackouts: 0.05 # Max/min value permitted (see guidance)
        - directory: scenario
          contents:
            - file: desalination_scenario.yaml
              contents: |+
                ---
                ################################################################################
                # desalination_scenario.yaml - Desalination and PV-T specific scenario params. #
                #                                                                              #
                # Author: Phil Sandwell, Ben Winchester                                        #
                # Copyright: Phil Sandwell & Ben Winchester, 2021                              #
                # Date created: 22/10/2021                                                     #
                # License: Open source                                                         #
                ################################################################################

<<<<<<< HEAD
                clean_water:
                  mode: backup # "backup", "prioritise" or "thermal_only"
                  conventional_sources:
                    - river
                  sources: # defined within the 'conversion_inputs.yaml' file
                    - med_liponi
                    - reverse_osmosis
                feedwater:
                  sources:
                    - bore_hole # defined within the 'conversion_inputs.yaml' file
                    - bore_hole
                    - bore_hole
                    - bore_hole
                    - bore_hole
                  supply_temperature: 10 # [degC]
                pvt_scenario:
                  heats: htf
                  mass_flow_rate: 72 # [litres/hour]
            - file: hot_water_scenario.yaml
              contents: |+
                ---
                ################################################################################
                # hot_water_scenario.yaml - Hot-water and PV-T specific scenario params.       #
                #                                                                              #
                # Author: Phil Sandwell, Ben Winchester                                        #
                # Copyright: Phil Sandwell & Ben Winchester, 2021                              #
                # Date created: 11/11/2021                                                     #
                # License: Open source                                                         #
                ################################################################################

                hot_water:
                  auxiliary_heater: diesel # "diesel", "electric" or "none"
                  conventional_sources:
                    - natural_gas
                  demand_temperature: 60 # [degC]
                cold_water:
                  supply: unlimited # "unlimited" or "clean_water"
                  supply_temperature: 10 # [degC]
                pvt_scenario:
                  heats: cold_water
                  mass_flow_rate: 72 # [litres/hour]
=======
            #     desalination_scenarios:
            #       - name: default
            #         clean_water:
            #           mode: backup # "backup", "prioritise" or "thermal_only"
            #           conventional_sources:
            #             - river
            #           sources: # defined within the 'conversion_inputs.yaml' file
            #             - med_liponi
            #             - reverse_osmosis
            #         feedwater:
            #           sources:
            #             - bore_hole # defined within the 'conversion_inputs.yaml' file
            #             - bore_hole
            #             - bore_hole
            #             - bore_hole
            #             - bore_hole
            #           supply_temperature: 10 # [degC]
            #         pvt_scenario:
            #           heats: htf
            #           mass_flow_rate: 7.37 # [litres/hour]
            # - file: hot_water_scenario.yaml
            #   contents: |+
            #     ---
            #     ################################################################################
            #     # hot_water_scenario.yaml - Hot-water and PV-T specific scenario params.       #
            #     #                                                                              #
            #     # Author: Phil Sandwell, Ben Winchester                                        #
            #     # Copyright: Phil Sandwell & Ben Winchester, 2021                              #
            #     # Date created: 11/11/2021                                                     #
            #     # License: Open source                                                         #
            #     ################################################################################

            #     hot_water_scenarios:
            #     - name: default
            #       hot_water:
            #         auxiliary_heater: diesel # "diesel", "electric" or "none"
            #         conventional_sources:
            #           - natural_gas
            #         demand_temperature: 60 # [degC]
            #       cold_water:
            #         supply: unlimited # "unlimited" or "clean_water"
            #         supply_temperature: 10 # [degC]
            #       pvt_scenario:
            #         heats: cold_water
            #         mass_flow_rate: 7.37 # [litres/hour]
>>>>>>> da9370a7
            - file: scenario_inputs.yaml
              contents: |+
                ---
                ################################################################################
                # scenario_inputs.yaml - Parameters for specifying a scenario.                 #
                #                                                                              #
                # Author: Phil Sandwell, Ben Winchester                                        #
                # Copyright: Phil Sandwell & Ben Winchester, 2021                              #
                # Date created: 14/07/2021                                                     #
                # License: Open source                                                         #
                ################################################################################

<<<<<<< HEAD
                # Valid 'resource_types' are 'electric_power' or 'clean_water'.
                # NOTE: If using 'clean_water', then there must be at least one device specified
                # within the devices file which places a clean-water demand on the system.
                #

                pv: true # "true" or "false"
                battery: true # "true" or "false"
                diesel:
                  mode: backup # "backup" or "disabled" currently supported
                  backup:
                    threshold: 0.1 # Maximum acceptible blackouts (0.0-1.0)
                grid: true # "true" or "false"
                grid_type: default # The grid profile to use
                prioritise_self_generation: true # "true" or "false"
                demands:
                  domestic: true # "true" or "false"
                  commercial: true # "true" or "false"
                  public: true # "true" or "false"
                distribution_network: dc # DC ("dc") or AC ("ac") distribution network
                reference_thermal_efficiency: 0.55 # Efficiency of ref. thermal plant (0.0-1.0)
                resource_types:
                  - electric_power
=======
                scenarios:
                  - name: default
                    battery: true # "true" or "false"
                    demands:
                      domestic: true # "true" or "false"
                      commercial: true # "true" or "false"
                      public: true # "true" or "false"
                    diesel:
                      mode: backup # "backup" or "disabled" currently supported
                      backup:
                        threshold: 0.1 # Maximum acceptible blackouts (0.0-1.0)
                    distribution_network: dc # DC ("dc") or AC ("ac") distribution network
                    grid: true # "true" or "false"
                    grid_type: bahraich # The grid profile to use
                    prioritise_self_generation: true # "true" or "false"
                    pv: true # "true" or "false"
                    resource_types:
                      - electric_power
>>>>>>> da9370a7
        - directory: simulation
          contents:
            - file: "battery_inputs.yaml"
              contents: |+
                ---
                ################################################################################
                # battery.yaml - Parameters for specifying a battery within CLOVER.            #
                #                                                                              #
                # Author: Phil Sandwell, Ben Winchester                                        #
                # Copyright: Phil Sandwell & Ben Winchester, 2021                              #
                # Date created: 12/08/2021                                                     #
                # License: Open source                                                         #
                ################################################################################

                - name: default_battery
                  maximum_charge: 0.9 # State of charge (0.0 - 1.0)
                  minimum_charge: 0.4 # State of charge (0.0 - 1.0)
                  leakage: 0.004 # Fractional leakage per hour
                  conversion_in: 0.95 # Conversion efficiency (0.0 - 1.0)
                  conversion_out: 0.95 # Conversion efficiency (0.0 - 1.0)
                  cycle_lifetime: 1500 # Expected number of cycles over lifetime
                  lifetime_loss: 0.2 # Fractional loss over lifetime (0.0 - 1.0)
                  c_rate_discharging: 0.33 # Discharge rate
                  c_rate_charging: 0.33 # Charge rate
                  costs:
                    cost: 400 # [$/storage unit], [$/kWh] by default
                    cost_decrease: 5 # [% p.a.]
                    o&m: 10 # [$/storage unit], [$/kWh] by default
                  emissions:
                    ghgs: 110 # [kgCO2/kWh]
                    o&m: 5 # [kgCO2/kWh p.a.]
                    ghg_decrease: 5 # [% p.a.]
            - file: "energy_system.yaml"
              contents: |+
                ---
                ################################################################################
                # energy_system.yaml - Parameters for specifying a CLOVER energy system.       #
                #                                                                              #
                # Author: Phil Sandwell, Ben Winchester                                        #
                # Copyright: Phil Sandwell & Ben Winchester, 2021                              #
                # Date created: 14/07/2021                                                     #
                # License: Open source                                                         #
                ################################################################################

                ac_transmission_efficiency: 0.95 # Efficiency of AC distribution network
                dc_transmission_efficiency: 0.95 # Efficiency of DC distribution network
                battery: default_battery
                conversion:
                  dc_to_ac: 0.95 # Conversion efficiency (0.0-1.0)
                  dc_to_dc: 0.95 # Conversion efficiency (0.0-1.0)
                  ac_to_dc: 0.8 # Conversion efficiency (0.0-1.0)
                  ac_to_ac: 0.98 # Conversion efficiency (0.0-1.0)
                diesel_generator: default_diesel
                pv_panel: default_pv
            # - file: "energy_system.yaml"
            #   contents: |+
            #     ---
            #     ################################################################################
            #     # energy_system.yaml - Parameters for specifying a CLOVER energy system.       #
            #     #                                                                              #
            #     # Author: Phil Sandwell, Ben Winchester                                        #
            #     # Copyright: Phil Sandwell & Ben Winchester, 2021                              #
            #     # Date created: 14/07/2021                                                     #
            #     # License: Open source                                                         #
            #     ################################################################################

            #     ac_transmission_efficiency: 0.95 # Efficiency of AC distribution network
            #     dc_transmission_efficiency: 0.95 # Efficiency of DC distribution network
            #     battery: default_battery
            #     # buffer_tank: buffer_tank
            #     # clean_water_tank: cold_water_tank
            #     conversion:
            #       dc_to_ac: 0.95 # Conversion efficiency (0.0-1.0)
            #       dc_to_dc: 0.95 # Conversion efficiency (0.0-1.0)
            #       ac_to_dc: 0.8 # Conversion efficiency (0.0-1.0)
            #       ac_to_ac: 0.98 # Conversion efficiency (0.0-1.0)
            #     diesel_generator: default_diesel
            #     # heat_exchanger: default_heat_exchanger
            #     # hot_water_tank: hot_water_tank
            #     pv_panel: default_pv
            #     # pvt_panel: default_pvt
            #     # water_pump: default_water_pump
            # # - file: "heat_exchangers.yaml"
            #   contents: |+
            #     ---
            #     ################################################################################
            #     # heat_exchanger_inputs.yaml - Heat-exchanger input information.               #
            #     #                                                                              #
            #     # Author: Ben Winchester                                                       #
            #     # Copyright: Phil Sandwell & Ben Winchester, 2021                              #
            #     # Date created: 22/10/2021                                                     #
            #     # License: Open source                                                         #
            #     ################################################################################

            #     exchangers:
            #       - name: default_heat_exchanger
            #         efficiency: 0.4 # [unitless] defined between 0 and 1
            - file: "simulations.yaml"
              contents: |+
                ---
                ################################################################################
                # simulations.yaml - Parameters for running a CLOVER simulations.              #
                #                                                                              #
                # Author: Phil Sandwell, Ben Winchester                                        #
                # Copyright: Phil Sandwell & Ben Winchester, 2021                              #
                # Date created: 14/07/2021                                                     #
                # License: Open source                                                         #
                ################################################################################

                - start_year: 0 # The start year for the simulation run.
                  end_year: 20 # The end year for the simulation.
            - file: "tank_inputs.yaml"
              contents: |+
                ---
                ################################################################################
                # tank_inputs.yaml - Parameters for specifying a tank within CLOVER.           #
                #                                                                              #
                # Author: Phil Sandwell, Ben Winchester                                        #
                # Copyright: Phil Sandwell & Ben Winchester, 2021                              #
                # Date created: 19/08/2021                                                     #
                # License: Open source                                                         #
                ################################################################################

                - name: cold_water_tank
                  cycle_lifetime: 1500 # Expected number of cycles over lifetime
                  leakage: 0 # Fractional leakage per hour
                  mass: 150 # [kg or litres]
                  maximum_charge: 1 # State of charge (0.0 - 1.0)
                  minimum_charge: 0 # State of charge (0.0 - 1.0)
                  resource_type: clean_water
                  costs:
                    cost: 100 # [$/tank]
                    cost_decrease: 5 # [% p.a.]
                    installation_cost: 20 # [$/tank]
                    installation_cost_decrease: 0 # [% p.a.]
                    o&m: 10 # [$/kWh p.a.]
                  emissions:
                    ghgs: 110 # [kgCO2/tank]
                    ghg_decrease: 5 # [% p.a.]
                    installation_ghgs: 10 # [kwCO2/tank]
                    installation_ghg_decrease: 0
                    o&m: 5 # [kgCO2/tank p.a.]
                - name: hot_water_tank
                  area: 1.9 # [m^2]
                  cycle_lifetime: 1500 # Expected number of cycles over lifetime
                  heat_loss_coefficient: 1.9 # [W/m^2*K]
                  leakage: 0 # Fractional leakage per hour
                  mass: 150 # [kg or litres]
                  maximum_charge: 1 # State of charge (0.0 - 1.0)
                  minimum_charge: 0 # State of charge (0.0 - 1.0)
                  resource_type: hot_water
                  costs:
                    cost: 100 # [$/tank]
                    cost_decrease: 5 # [% p.a.]
                    installation_cost: 20 # [$/tank]
                    installation_cost_decrease: 0 # [% p.a.]
                    o&m: 10 # [$/kWh p.a.]
                  emissions:
                    ghgs: 110 # [kgCO2/tank]
                    ghg_decrease: 5 # [% p.a.]
                    installation_ghgs: 10 # [kwCO2/tank]
                    installation_ghg_decrease: 0
                    o&m: 5 # [kgCO2/tank p.a.]
                - name: buffer_tank
                  area: 7.4 # [m^2]
                  cycle_lifetime: 1500 # Expected number of cycles over lifetime
                  heat_loss_coefficient: 1.9 # [W/m^2*K]
                  leakage: 0 # Fractional leakage per hour
                  mass: 3000 # [kg or litres]
                  maximum_charge: 1 # State of charge (0.0 - 1.0)
                  minimum_charge: 0 # State of charge (0.0 - 1.0)
                  resource_type: hot_water
                  costs:
                    cost: 100 # [$/tank]
                    cost_decrease: 5 # [% p.a.]
                    installation_cost: 20 # [$/tank]
                    installation_cost_decrease: 0 # [% p.a.]
                    o&m: 10 # [$/kWh p.a.]
                  emissions:
                    ghgs: 110 # [kgCO2/tank]
                    ghg_decrease: 5 # [% p.a.]
                    installation_ghgs: 10 # [kwCO2/tank]
                    installation_ghg_decrease: 0
                    o&m: 5 # [kgCO2/tank p.a.]
            - file: "transmission_inputs.yaml"
              contents: |+
                ---
                ################################################################################
                # transmission_inputs.yaml - Transmitter input information.                    #
                #                                                                              #
                # Author: Ben Winchester                                                       #
                # Copyright: Phil Sandwell & Ben Winchester, 2021                              #
                # Date created: 08/11/2021                                                     #
                # License: Open source                                                         #
                ################################################################################

                transmitters:
                  - name: default_water_pump
                    electric_power: 40 # [W]
                    maximum_throughput: 1000 # [l/hour]
                    transmits: water
                    costs:
                      cost: 120 # [$/unit]
                      installation_cost: 20 # [$/unit]
                      installation_cost_decrease: 0 # [% p.a.]
                      o&m: 20 # [$/unit p.a.]
                      cost_decrease: 0 # [% p.a.]
                    emissions:
                      ghgs: 120 # [kgCO2/unit]
                      ghg_decrease: 0 # [% p.a.]
                      installation_ghgs: 50 # [kgCO2/unit]
                      installation_ghg_decrease: 0 # [% p.a.]
    - directory: outputs
      contents:
        - directory: optimisation_outputs
        - directory: simulation_outputs<|MERGE_RESOLUTION|>--- conflicted
+++ resolved
@@ -779,128 +779,125 @@
                       - lcue: minimise # Name of the column and whether to maximise/minimise.
                     threshold_criteria:
                       - blackouts: 0.05 # Max/min value permitted (see guidance)
-            # - file: "optimisation_inputs.yaml"
-            #   contents: |+
-            #     ---
-            #     ################################################################################
-            #     # optimisation_inputs.yaml - Specifications for running optimisations.         #
-            #     #                                                                              #
-            #     # Author: Phil Sandwell, Ben Winchester                                        #
-            #     # Copyright: Phil Sandwell & Ben Winchester, 2021                              #
-            #     # Date created: 14/07/2021                                                     #
-            #     # License: Open source                                                         #
-            #     ################################################################################
-
-            #     # Valid optimisation criteria, usually set to "minimise":
-            #     #   CRITERION                       UNIT
-            #     #   blackouts
-            #     #   clean_water_blackouts
-            #     #   cumulative_brine                m^3
-            #     #   cumulative_cost                 $
-            #     #   cumulative_ghgs                 kgCO2eq
-            #     #   cumulative_system_cost          $
-            #     #   cumulative_system_ghgs          kgCO2eq
-            #     #   emissions_intensity             gCO2/kWh
-            #     #   lcu_energy                      $/kWh_el(eq)
-            #     #   lcue                            $/kWh
-            #     #   lcuh                            $/kWh_th
-            #     #   lcuw                            $/m^3
-            #     #   total_brine                     m^3
-            #     #   total_cost                      $
-            #     #   total_system_cost               $
-            #     #   total_ghgs                      kgCO2eq
-            #     #   total_system_ghgs               kgCO2eq
-            #     #   unmet_cw_fraction
-            #     #   unmet_electricity_fraction
-            #     #   unmet_hw_fraction
-            #     # Valid optimisation criteria, usually set to "maximise":
-            #     #   cw_renewables_fraction
-            #     #   hw_demand_covered
-            #     #   hw_renewables_fraction
-            #     #   kerosene_cost_mitigated         $
-            #     #   kerosene_displacement
-            #     #   kerosene_ghgs_mitigated         kgCO2eq
-            #     #   renewables_clean_water_fraction
-            #     #   renewables_fraction
-            #     #   solar_thermal_cw_fraction
-            #     #   solar_thermal_hw_fraction
-            #     #
-            #     # NOTE: Not all optimisation criteria may be available for the system depending
-            #     # on the resource types being considered.
-            #     #
-
-            #     iteration_length: 4 # [years]
-            #     number_of_iterations: 3 # number of iterations to carry out
-            #     # cw_pvt_size:
-            #     #   min: 50 # [CW PV-T units]
-            #     #   max: 500 # [CW PV-T units]
-            #     #   step: 50 # [CW PV-T units]
-            #     # cw_tanks:
-            #     #   min: 2 # [tanks]
-            #     #   max: 10 # [tanks]
-            #     #   step: 2 # [tanks]
-            #     # hw_pvt_size:
-            #     #   min: 50 # [CW PV-T units]
-            #     #   max: 500 # [CW PV-T units]
-            #     #   step: 50 # [CW PV-T units]
-            #     # hw_tanks:
-            #     #   min: 5 # [tanks]
-            #     #   max: 45 # [tanks]
-            #     #   step: 10 # [tanks]
-            #     # med_liponi_size:
-            #     #   min: 1
-            #     #   max: 2
-            #     #   step: 1
-            #     pv_size:
-            #       min: 5 # [PV units], [kWp] by default
-            #       max: 25 # [PV units], [kWp] by default
-            #       step: 5 # [PV units], [kWp] by default
-            #     # reverse_osmosis_size:
-            #     #   min: 1
-            #     #   max: 4
-            #     #   step: 1
-            #     storage_size:
-            #       min: 10 # [storage units], [kWh] by default
-            #       max: 40 # [storage units], [kWh] by default
-            #       step: 5 # [storage units], [kWh] by default
-            #     optimisations:
-            #       - optimisation_criteria:
-            #           - lcue: minimise # Name of the column and whether to maximise/minimise.
-            #         threshold_criteria:
-            #           - blackouts: 0.05 # Max/min value permitted (see guidance)
+            - file: "optimisation_inputs.yaml"
+              contents: |+
+                ---
+                ################################################################################
+                # optimisation_inputs.yaml - Specifications for running optimisations.         #
+                #                                                                              #
+                # Author: Phil Sandwell, Ben Winchester                                        #
+                # Copyright: Phil Sandwell & Ben Winchester, 2021                              #
+                # Date created: 14/07/2021                                                     #
+                # License: Open source                                                         #
+                ################################################################################
+
+                # Valid optimisation criteria, usually set to "minimise":
+                #   CRITERION                       UNIT
+                #   blackouts
+                #   clean_water_blackouts
+                #   cumulative_brine                m^3
+                #   cumulative_cost                 $
+                #   cumulative_ghgs                 kgCO2eq
+                #   cumulative_system_cost          $
+                #   cumulative_system_ghgs          kgCO2eq
+                #   emissions_intensity             gCO2/kWh
+                #   lcu_energy                      $/kWh_el(eq)
+                #   lcue                            $/kWh
+                #   lcuh                            $/kWh_th
+                #   lcuw                            $/m^3
+                #   total_brine                     m^3
+                #   total_cost                      $
+                #   total_system_cost               $
+                #   total_ghgs                      kgCO2eq
+                #   total_system_ghgs               kgCO2eq
+                #   unmet_cw_fraction
+                #   unmet_electricity_fraction
+                #   unmet_hw_fraction
+                # Valid optimisation criteria, usually set to "maximise":
+                #   cw_renewables_fraction
+                #   hw_demand_covered
+                #   hw_renewables_fraction
+                #   kerosene_cost_mitigated         $
+                #   kerosene_displacement
+                #   kerosene_ghgs_mitigated         kgCO2eq
+                #   renewables_clean_water_fraction
+                #   renewables_fraction
+                #   solar_thermal_cw_fraction
+                #   solar_thermal_hw_fraction
+                #
+                # NOTE: Not all optimisation criteria may be available for the system depending
+                # on the resource types being considered.
+                #
+
+                iteration_length: 4 # [years]
+                number_of_iterations: 3 # number of iterations to carry out
+                # cw_pvt_size:
+                #   min: 50 # [CW PV-T units]
+                #   max: 500 # [CW PV-T units]
+                #   step: 50 # [CW PV-T units]
+                # cw_tanks:
+                #   min: 2 # [tanks]
+                #   max: 10 # [tanks]
+                #   step: 2 # [tanks]
+                # hw_pvt_size:
+                #   min: 50 # [CW PV-T units]
+                #   max: 500 # [CW PV-T units]
+                #   step: 50 # [CW PV-T units]
+                # hw_tanks:
+                #   min: 5 # [tanks]
+                #   max: 45 # [tanks]
+                #   step: 10 # [tanks]
+                pv_size:
+                  min: 5 # [PV units], [kWp] by default
+                  max: 25 # [PV units], [kWp] by default
+                  step: 5 # [PV units], [kWp] by default
+                # reverse_osmosis_size:
+                #   min: 1
+                #   max: 4
+                #   step: 1
+                storage_size:
+                  min: 10 # [storage units], [kWh] by default
+                  max: 40 # [storage units], [kWh] by default
+                  step: 5 # [storage units], [kWh] by default
+                optimisations:
+                  - optimisation_criteria:
+                      - lcue: minimise # Name of the column and whether to maximise/minimise.
+                    threshold_criteria:
+                      - blackouts: 0.05 # Max/min value permitted (see guidance)
+                    # scenario: default
         - directory: scenario
           contents:
             - file: desalination_scenario.yaml
               contents: |+
                 ---
                 ################################################################################
-                # desalination_scenario.yaml - Desalination and PV-T specific scenario params. #
-                #                                                                              #
-                # Author: Phil Sandwell, Ben Winchester                                        #
-                # Copyright: Phil Sandwell & Ben Winchester, 2021                              #
-                # Date created: 22/10/2021                                                     #
-                # License: Open source                                                         #
-                ################################################################################
-
-<<<<<<< HEAD
-                clean_water:
-                  mode: backup # "backup", "prioritise" or "thermal_only"
-                  conventional_sources:
-                    - river
-                  sources: # defined within the 'conversion_inputs.yaml' file
-                    - med_liponi
-                    - reverse_osmosis
-                feedwater:
-                  sources:
-                    - bore_hole # defined within the 'conversion_inputs.yaml' file
-                    - bore_hole
-                    - bore_hole
-                    - bore_hole
-                    - bore_hole
-                  supply_temperature: 10 # [degC]
-                pvt_scenario:
-                  heats: htf
-                  mass_flow_rate: 72 # [litres/hour]
+                # hot_water_scenario.yaml - Hot-water and PV-T specific scenario params.       #
+                #                                                                              #
+                # Author: Phil Sandwell, Ben Winchester                                        #
+                # Copyright: Phil Sandwell & Ben Winchester, 2021                              #
+                # Date created: 11/11/2021                                                     #
+                # License: Open source                                                         #
+                ################################################################################
+
+                desalination_scenarios:
+                  - name: default
+                    clean_water:
+                      mode: backup # "backup", "prioritise" or "thermal_only"
+                      conventional_sources:
+                        - river
+                      sources: # defined within the 'conversion_inputs.yaml' file
+                        - reverse_osmosis
+                    feedwater:
+                      sources:
+                        - bore_hole # defined within the 'conversion_inputs.yaml' file
+                        - bore_hole
+                        - bore_hole
+                        - bore_hole
+                        - bore_hole
+                      supply_temperature: 10 # [degC]
+                    pvt_scenario:
+                      heats: htf
+                      mass_flow_rate: 72 # [litres/hour]
             - file: hot_water_scenario.yaml
               contents: |+
                 ---
@@ -913,64 +910,19 @@
                 # License: Open source                                                         #
                 ################################################################################
 
-                hot_water:
-                  auxiliary_heater: diesel # "diesel", "electric" or "none"
-                  conventional_sources:
-                    - natural_gas
-                  demand_temperature: 60 # [degC]
-                cold_water:
-                  supply: unlimited # "unlimited" or "clean_water"
-                  supply_temperature: 10 # [degC]
-                pvt_scenario:
-                  heats: cold_water
-                  mass_flow_rate: 72 # [litres/hour]
-=======
-            #     desalination_scenarios:
-            #       - name: default
-            #         clean_water:
-            #           mode: backup # "backup", "prioritise" or "thermal_only"
-            #           conventional_sources:
-            #             - river
-            #           sources: # defined within the 'conversion_inputs.yaml' file
-            #             - med_liponi
-            #             - reverse_osmosis
-            #         feedwater:
-            #           sources:
-            #             - bore_hole # defined within the 'conversion_inputs.yaml' file
-            #             - bore_hole
-            #             - bore_hole
-            #             - bore_hole
-            #             - bore_hole
-            #           supply_temperature: 10 # [degC]
-            #         pvt_scenario:
-            #           heats: htf
-            #           mass_flow_rate: 7.37 # [litres/hour]
-            # - file: hot_water_scenario.yaml
-            #   contents: |+
-            #     ---
-            #     ################################################################################
-            #     # hot_water_scenario.yaml - Hot-water and PV-T specific scenario params.       #
-            #     #                                                                              #
-            #     # Author: Phil Sandwell, Ben Winchester                                        #
-            #     # Copyright: Phil Sandwell & Ben Winchester, 2021                              #
-            #     # Date created: 11/11/2021                                                     #
-            #     # License: Open source                                                         #
-            #     ################################################################################
-
-            #     hot_water_scenarios:
-            #     - name: default
-            #       hot_water:
-            #         auxiliary_heater: diesel # "diesel", "electric" or "none"
-            #         conventional_sources:
-            #           - natural_gas
-            #         demand_temperature: 60 # [degC]
-            #       cold_water:
-            #         supply: unlimited # "unlimited" or "clean_water"
-            #         supply_temperature: 10 # [degC]
-            #       pvt_scenario:
-            #         heats: cold_water
-            #         mass_flow_rate: 7.37 # [litres/hour]
->>>>>>> da9370a7
+                hot_water_scenarios:
+                - name: default
+                  hot_water:
+                    auxiliary_heater: diesel # "diesel", "electric" or "none"
+                    conventional_sources:
+                      - natural_gas
+                    demand_temperature: 60 # [degC]
+                  cold_water:
+                    supply: unlimited # "unlimited" or "clean_water"
+                    supply_temperature: 10 # [degC]
+                  pvt_scenario:
+                    heats: cold_water
+                    mass_flow_rate: 72 # [litres/hour]
             - file: scenario_inputs.yaml
               contents: |+
                 ---
@@ -983,30 +935,6 @@
                 # License: Open source                                                         #
                 ################################################################################
 
-<<<<<<< HEAD
-                # Valid 'resource_types' are 'electric_power' or 'clean_water'.
-                # NOTE: If using 'clean_water', then there must be at least one device specified
-                # within the devices file which places a clean-water demand on the system.
-                #
-
-                pv: true # "true" or "false"
-                battery: true # "true" or "false"
-                diesel:
-                  mode: backup # "backup" or "disabled" currently supported
-                  backup:
-                    threshold: 0.1 # Maximum acceptible blackouts (0.0-1.0)
-                grid: true # "true" or "false"
-                grid_type: default # The grid profile to use
-                prioritise_self_generation: true # "true" or "false"
-                demands:
-                  domestic: true # "true" or "false"
-                  commercial: true # "true" or "false"
-                  public: true # "true" or "false"
-                distribution_network: dc # DC ("dc") or AC ("ac") distribution network
-                reference_thermal_efficiency: 0.55 # Efficiency of ref. thermal plant (0.0-1.0)
-                resource_types:
-                  - electric_power
-=======
                 scenarios:
                   - name: default
                     battery: true # "true" or "false"
@@ -1025,7 +953,6 @@
                     pv: true # "true" or "false"
                     resource_types:
                       - electric_power
->>>>>>> da9370a7
         - directory: simulation
           contents:
             - file: "battery_inputs.yaml"
