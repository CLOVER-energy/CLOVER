#!/usr/bin/python3
########################################################################################
# __utils__.py - CLOVER Utility module.                                                #
#                                                                                      #
# Author: Phil Sandwell, Ben Winchester                                                #
# Copyright: Phil Sandwell, 2018                                                       #
# Date created: 13/07/2021                                                             #
#                                                                                      #
# For more information, please email:                                                  #
#   philip.sandwell@gmail.com                                                          #
########################################################################################
"""
__utils__.py - Utility module for CLOVER.

The utility module contains functionality which is used by various scripts, modules, and
components across CLOVER, as well as commonly-held variables to prevent dependency
issues and increase the ease of code alterations.

"""

import collections
import dataclasses
import enum
import logging
import os

from typing import Any, Dict, List, Optional, Set, Union

import json
import numpy as np  # pylint: disable=import-error
import pandas as pd  # pylint: disable=import-error
import scipy  # pylint: disable=import-error
import yaml  # pylint: disable=import-error

from tqdm import tqdm  # pylint: disable=import-error

__all__ = (
    "BColours",
    "CleanWaterMode",
    "Criterion",
    "CUT_OFF_TIME",
    "daily_sum_to_monthly_sum",
    "DEFAULT_SCENARIO",
    "DemandType",
    "DesalinationScenario",
    "dict_to_dataframe",
    "DieselMode",
    "DONE",
    "ELECTRIC_POWER",
    "EXCHANGER",
    "FAILED",
    "get_logger",
    "HEAT_CAPACITY_OF_WATER",
    "HotWaterScenario",
    "hourly_profile_to_daily_sum",
    "HOURS_PER_YEAR",
    "HTFMode",
    "InputFileError",
    "InternalError",
    "KEROSENE_DEVICE_NAME",
    "KeyResults",
    "Location",
    "LOCATIONS_FOLDER_NAME",
    "LOGGER_DIRECTORY",
    "monthly_profile_to_daily_profile",
    "monthly_times_to_daily_times",
    "NAME",
    "open_simulation",
    "OperatingMode",
    "OptimisationParameters",
    "PACKAGE_NAME",
    "POWER_CONSUMED_BY_DESALINATION",
    "ProgrammerJudgementFault",
    "RAW_CLOVER_PATH",
    "read_yaml",
    "RegressorType",
    "RenewableEnergySource",
    "ResourceType",
    "RenewablesNinjaError",
    "save_simulation",
    "Scenario",
    "Simulation",
    "SystemAppraisal",
    "SystemDetails",
    "ZERO_CELCIUS_OFFSET",
)


# Cold water:
#   Used for parsing cold-water related information.
COLD_WATER: str = "cold_water"

# Conventional sources:
#   Keyword used for parsing conventional-source information.
CONVENTIONAL_SOURCES: str = "conventional_sources"

# Cut off time:
#   The time up and to which information about the load of each device will be returned.
CUT_OFF_TIME: int = 480  # [hours]

# Default scenario:
#   The name of the default scenario to be used in CLOVER.
DEFAULT_SCENARIO: str = "default"

# Desalination scenario:
#   Keyword for parsing the desalination scenario from the scenario inputs.
DESALINATION_SCENARIO: str = "desalination_scenario"

# Done message:
#   The message to display when a task was successful.
DONE: str = "[   DONE   ]"

# Electric power:
#   Keyword used for parsing electric power.
ELECTRIC_POWER: str = "electric_power"

# Exchanger:
#   Keyword used for parsing heat-exchanger information.
EXCHANGER: str = "heat_exchanger"

# Failed message:
#   The message to display when a task has failed.
FAILED: str = "[  FAILED  ]"

# Heat capacity of water:
#   The heat capacity of water, measured in Joules per kilogram Kelvin.
HEAT_CAPACITY_OF_WATER: int = 4182

# Hot water scenario:
#   Keyword used for parsing the hot-water scenario to use.
HOT_WATER_SCENARIO: str = "hot_water_scenario"

# Hours per year:
#   The number of hours in a year, used for reshaping arrays.
HOURS_PER_YEAR: int = 8760

# Iteration length:
#   Used when parsing information about the iteration length to use in optimisations.
ITERATION_LENGTH: str = "iteration_length"

# Kerosene device name:
#   The name used to denote the kerosene device.
KEROSENE_DEVICE_NAME: str = "kerosene"

# Locations folder name:
#   The name of the locations folder.
LOCATIONS_FOLDER_NAME: str = "locations"

# Logger directory:
#   The directory in which to save logs.
LOGGER_DIRECTORY: str = "logs"

# Max:
#   Keyword used when parsing information about the maximum system size to consider in
#   optimisations.
MAX: str = "max"

# Min:
#   Keyword used when parsing information about the minimum system size to consider in
#   optimisations.
MIN: str = "min"

# Mode:
#   Used for parsing various operation modes.
MODE: str = "mode"

# Month mid-day:
#   The "day" in the year that falls in the middle of the month.
MONTH_MID_DAY: List[int] = [
    0,
    14,
    45,
    72,
    104,
    133,
    164,
    194,
    225,
    256,
    286,
    317,
    344,
    364,
]

# Month start day:
#   The "day" in the year that falls at the start of each month.
MONTH_START_DAY: List[int] = [0, 31, 59, 90, 120, 151, 181, 212, 243, 273, 304, 334]

# Name:
#   Keyword used for parsing converter name information.
NAME: str = "name"

# Number of iterations:
#   The number of iterations to consider in the optimisation.
NUMBER_OF_ITERATIONS: str = "number_of_iterations"

# Package name:
#   The name of the CLOVER directory, used for locating files that are installed when
#   packaged but are accessed locally in developer code.
PACKAGE_NAME: str = "clover"

# PVT Scenario:
#   Keyword used for parsing PV-T scenario information.
PVT_SCENARIO: str = "pvt_scenario"

# Raw CLOVER path:
#   The path to the clover source directory to use when running in github mode.
RAW_CLOVER_PATH: str = os.path.join("src", "clover")

# Skipped:
#   Keyword used when skipping part of the CLOVER flow.
SKIPPING: str = "[ SKIPPING ]"

# Step:
#   Keyword used when parsing information about the system size step to consider in
#   optimisations.
STEP: str = "step"

# Supply temperature:
#   Used to parse supply-temperature information.
SUPPLY_TEMPERATURE: str = "supply_temperature"

# Zero celcius offset:
#   Used for offsetting zero degrees celcius in Kelvin.
ZERO_CELCIUS_OFFSET: float = 273.15


class AuxiliaryHeaterType(enum.Enum):
    """
    Denotes the type of auxiliary heater used in the system.

    - DIESEL:
        Denotes that a diesel heater is being used.

    - ELECTRIC:
        Denotes that an electrically-powered heater is being used.

    """

    DIESEL = "diesel"
    ELECTRIC = "electric"


# Auxiliary heater name to type mapping:
#   Used to parse auxiliary heater types, allowing for more than are defined on the
#   base enum class.
AUXILIARY_HEATER_NAME_TO_TYPE_MAPPING: Dict[str, Optional[AuxiliaryHeaterType]] = {
    e.value: e for e in AuxiliaryHeaterType
}
AUXILIARY_HEATER_NAME_TO_TYPE_MAPPING["none"] = None


@dataclasses.dataclass
class BColours:
    """
    Contains various colours used for pretty-printing out to the command-line on stdout.

    - FAIL:
        Used for a failure message.

    - WARNING, OKBLUE:
        Various colours used.

    - ENDC:
        Used to reset the colour of the terminal output.

    - BOLD, UNDERLINE:
        Used to format the text.

    """

    fail = "\033[91m"
    warning = "\033[93m"
    okblue = "\033[94m"
    endc = "\033[0m"
    bolc = "\033[1m"
    underline = "\033[4m"


class CleanWaterMode(enum.Enum):
    """
    Used to specify the clean-water mode for the system.

    - BACKUP:
        The clean-water demand will only be fulfiled using minigrid power as backup to
        carry out electric desalination if there are any electric desalination
        converters present.

    - PRIORITISE:
        The clean-water demand will be fulfiled always, utilising diesel generators if
        necessary to carry out electric desalination during clean-water blackouts..

    """

    BACKUP = "backup"
    PRIORITISE = "prioritise"
    THERMAL_ONLY = "thermal_only"


@dataclasses.dataclass
class CleanWaterScenario:
    """
    Specifies the clean-water scenario being carried out.

    .. attribute:: conventional_sources
        A `set` of the names of conventional drinking-water sources specified.

    .. attribute:: mode
        The clean water mode being modelled.

    .. attribute:: sources
        A `set` of the names of clean-water sources specified.

    """

    conventional_sources: Set[str]
    mode: CleanWaterMode
    sources: List[str]


class ColdWaterSupply(enum.Enum):
    """
    Specifies the source of cold water to the hot-water system.

    - CLEAN_WATER:
        Denotes that cold water is sourced from the clean-water system.

    - UNLIMITED:
        Denotes that an unlimited supply of cold water is available. I.E., the
        desalination and/or cleaning of the feedwater to the overall water-demand system
        is ignored and it is assumed that there exists a supply that can fulfil the
        input needs of the hot-water system.

    """

    CLEAN_WATER = "clean_water"
    UNLIMITED = "unlimited"


class ColumnHeader(enum.Enum):
    """
    Contains column header information.

    - BATTERY_HEALTH:
        The health of the batteries installed.

    - BLACKOUTS:
        The times for which the electricity system experienced a blackout in supply.

    - BRINE:
        The brine produced by the system as a waste product.

    - BUFFER_TANK_OUTPUT:
        The output of the buffer tank(s) installed.

    - BUFFER_TANK_TEMPERATURE:
        The temperature of any buffer tank(s) installed in the system.

    - CLEAN_WATER_BLACKOUTS:
        Blackout times in the clean water supply.

    - CLEAN_WATER_FROM_CONVENTIONAL_SOURCES:
        Clean water produced from conventional sources.

    - CLEAN_WATER_FROM_EXCESS_ELECTRICITY:
        Clean water produced from excess electricity available within the system.

    - CLEAN_WATER_FROM_PRIORITISATION:
        The clean water which was supplied through prioritising clean-water loads.

    - CLEAN_WATER_FROM_STORAGE:
        The clean water which was supplied from tank storage.

    - CLEAN_WATER_FROM_THERMAL_RENEWABLES:
        The clean water which was supplied by renewable technologies.

    - CW_PVT_ELECTRICITY_SUPPLIED:
        The electricity supplied by the clean-water PV-T.

    - CW_PVT_ELECTRICITY_SUPPLIED_PER_KWP:
        The electricity supplied by the clean-water PV-T per kWp installed.

    - CW_PVT_OUTPUT_TEMPERATURE:
        The output temperature of the clean-water PV-T installed.

    - CW_TANK_STORAGE_PROFILE:
        The storage profile of the clean-water tanks.

    - DESALINATION_PLANT_RENEWABLE_FRACTION
        The fraction of the thermal energy which was supplied to the desalination
        plant(s) which was renewable.

    - DIESEL_ENERGY_SUPPLIED:
        The energy which was supplied by the diesel generators present in the system.

    - DIESEL_FUEL_USAGE:
        The diesel fuel usage in litres by the system.

    - DIESEL_GENERATOR_TIMES:
        The times for which the backup electrical diesel generator was operating in
        order to meet demand.

    - DISCOUNT_RATE:
        The discount rate for parts which are periodically replaced.

    - DISCOUNTED_EXPENDITURE:
        The discounted expenditure on replacing parts which require periodic
        replacement.

    - DUMPED_ELECTRICITY:
        Excess electricity which was dumped due to the system being unable to either
        utilise or store it.

    - GRID_ENERGY:
        Energy that was supplied by the grid.

    - ELECTRICITY_FROM_STORAGE:
        Electricity that was supplied by installed storage.

    - EXCESS_POWER_CONSUMED_BY_DESALINATION:
        Excess power consumed by desalination.

    - HOURLY_STORAGE_PROFILE:
        The hourly battery storage profile for the system.

    - HOUSEHOLDS:
        The number of households present in the community.

    - HW_PVT_INPUT_TEMPERATURE:
        The input temperature of HTF entering the hot-water PV-T collectors.

    - HW_PVT_OUTPUT_TEMPERATURE:
        The output temperature of HTF leaving the hot-water PV-T collectors.

    - HW_PVT_ELECTRICITY_SUPPLIED:
        The electricity supplied by the hot-water PV-T.

    - HW_PVT_ELECTRICITY_SUPPLIED_PER_KWP:
        The electricity supplied by the hot-water PV-T per kWp of installed PV.

    - HW_PVT_ELECTRICITY_SUPPLIED_PER_UNIT:
        The electricity supplied by the hot-water PV-T per unit of installed PV-T panel.

    - HW_SOLAR_THERMAL_FRACTION:
        The fraction of hot-water demand that was met through renewables.

    - HW_TANK_OUTPUT:
        The output volume from the hot-water tank(s) installed.

    - HW_TANK_TEMPERATURE:
        The temperature profile of the hot-water tank(s) installed.

    - HW_TEMPERATURE_GAIN:
        The temperature gain of the water passing through the hot-water system compared
        with the hot-water input temperature.

    - HW_VOL_DEMAND_COVERED:
        The volumetric demand covered by the hot-water tank(s) installed.

    - INSTALLATION_YEAR:
        The year in which the installation was made.

    - INVERTER_COST:
        The cost of the inverter installed.

    - INVERTER_SIZE:
        The size of the inverter installed.

    - KEROSENE_LAMPS:
        The number of kerosene lamps that were in use.

    - KEROSENE_MITIGATION:
        The kerosene usage that was mitigated by utilising the system.

    - LOAD_ENERGY:
        The electric load that was placed on the system.

    - MAXIMUM:
        Used in the yearly load statistics.

    - POWER_CONSUMED_BY_DESALINATION:
        The power that was consumed carrying out desalination, either using electricity
        as the primary driving force, or using it in a supplementary way.

    - POWER_CONSUMED_BY_ELECTRIC_DEVICES:
        Power consumed by electric devices present within the system.

    - POWER_CONSUMED_BY_HOT_WATER:
        Power consumed by providing hot water, either through pumps etc. or by
        auxiliary heating.

    - POWER_CONSUMED_BY_THERMAL_DESALINATION:
        Power consumed by thermal desalination.

    - PV_ELECTRICITY_SUPPLIED:
        The electricity supplied by the PV installed.

    - RENEWABLE_ELECTRICITY_SUPPLIED:
        The electricity that was supplied renewably.

    - RENEWABLE_ELECTRICITY_USED_DIRECTLY:
        The renewables produced that were used directly to meet loads.

    - STORAGE_PROFILE:
        The profile for the electric storage system.

    - TOTAL_CW_CONSUMED:
        The total clean water that was consumed.

    - TOTAL_CW_LOAD:
        The total clean-water load placed on the system.

    - TOTAL_CW_SUPPLIED:
        The total clean water that was supplied by the system.

    - TOTAL_ELECTRICITY_CONSUMED:
        The total electricity that was consumed in the system.

    - TOTAL_GHGS:
        The total GHGs information.

    - TOTAL_HW_LOAD:
        The total hot-water load that was placed on the system.

    - TOTAL_PVT_ELECTRICITY_SUPPLIED:
        The total electricity that was supplied by PV-T installed.

    - UNMET_CLEAN_WATER:
        The clean-water demand that was unmet by the system.

    - UNMET_ELECTRICITY:
        The electricity demand that went unmet by the system.

    - WATER_SURPLUS:
        The water surplus that was generated by the system.

    """

    BATTERY_HEALTH = "Battery health"
    BLACKOUTS = "Blackouts"
    BRINE = "Brine produced (l)"
    BUFFER_TANK_OUTPUT = "Buffer tank output volume (l)"
    BUFFER_TANK_TEMPERATURE = "Buffer tank temperature (degC)"
    CLEAN_WATER_BLACKOUTS = "Clean water blackouts"
    CLEAN_WATER_FROM_CONVENTIONAL_SOURCES = (
        "Drinking water supplied via conventional sources (l)"
    )
    CLEAN_WATER_FROM_EXCESS_ELECTRICITY = (
        "Clean water supplied using excess minigrid energy (l)"
    )
    CLEAN_WATER_FROM_PRIORITISATION = "Clean water supplied via backup desalination (l)"
    CLEAN_WATER_FROM_STORAGE = "Clean water supplied via tank storage (l)"
    CLEAN_WATER_FROM_THERMAL_RENEWABLES = (
        "Renewable clean water produced directly and thermally (l)"
    )
    CW_PVT_ELECTRICITY_SUPPLIED = "Clean-water PV-T electric energy supplied (kWh)"
    CW_PVT_ELECTRICITY_SUPPLIED_PER_KWP = (
        "Clean-water PV-T electric energy supplied per kWp"
    )
    CW_PVT_OUTPUT_TEMPERATURE = "Clean-water PV-T output temperature (degC)"
    CW_TANK_STORAGE_PROFILE = "Water held in clean-water storage tanks (l)"
    DESALINATION_PLANT_RENEWABLE_FRACTION = (
        "Thermal desalination plant(s) renewable fraction"
    )
    DIESEL_ENERGY_SUPPLIED = "Diesel energy (kWh)"
    DIESEL_FUEL_USAGE = "Diesel fuel usage (l)"
    DIESEL_GENERATOR_TIMES = "Diesel times"
    DISCOUNTED_EXPENDITURE = "Discounted expenditure ($)"
    DISCOUNT_RATE = "Discount rate"
    DUMPED_ELECTRICITY = "Dumped energy (kWh)"
    ELECTRICITY_FROM_STORAGE = "Storage energy supplied (kWh)"
    EXCESS_POWER_CONSUMED_BY_DESALINATION = (
        "Excess power consumed desalinating clean water (kWh)"
    )
    GRID_ENERGY = "Grid energy (kWh)"
    HOURLY_STORAGE_PROFILE = "Hourly storage (kWh)"
    HOUSEHOLDS = "Households"
    HW_PVT_INPUT_TEMPERATURE = "Hot-water PV-T input temperature (degC)"
    HW_PVT_OUTPUT_TEMPERATURE = "Hot-water PV-T output temperature (degC)"
    HW_PVT_ELECTRICITY_SUPPLIED = "Hot-water PV-T electric energy supplied (kWh)"
    HW_PVT_ELECTRICITY_SUPPLIED_PER_KWP = (
        "Hot-water PV-T electric energy supplied per kWp"
    )
    HW_PVT_ELECTRICITY_SUPPLIED_PER_UNIT = (
        "Hot-water PV-T electric energy supplied per unit panel"
    )
    HW_SOLAR_THERMAL_FRACTION = "Renewable hot-water fraction"
    HW_TANK_OUTPUT = "Hot-water tank volume supplied (l)"
    HW_TANK_TEMPERATURE = "Hot-water tank temperature (degC)"
    HW_TEMPERATURE_GAIN = "Hot water temperature gain (degC)"
    HW_VOL_DEMAND_COVERED = "Hot-water demand covered fraction"
    INSTALLATION_YEAR = "Installation year"
    INVERTER_COST = "Inverter cost ($/kW)"
    INVERTER_SIZE = "Inverter size (kW)"
    KEROSENE_LAMPS = "Kerosene lamps"
    KEROSENE_MITIGATION = "Kerosene mitigation"
    LOAD_ENERGY = "Load energy (kWh)"
    MAXIMUM = "Maximum"
    POWER_CONSUMED_BY_DESALINATION = "Power consumed providing clean water (kWh)"
    POWER_CONSUMED_BY_ELECTRIC_DEVICES = "Power consumed providing electricity (kWh)"
    POWER_CONSUMED_BY_HOT_WATER = "Power consumed providing hot water (kWh)"
    POWER_CONSUMED_BY_THERMAL_DESALINATION = (
        "Power consumed running thermal desalination (kWh)"
    )
    PV_ELECTRICITY_SUPPLIED = "PV energy supplied (kWh)"
    RENEWABLE_CW_USED_DIRECTLY = "Renewable clean water used directly (l)"
    RENEWABLE_ELECTRICITY_SUPPLIED = "Renewables energy supplied (kWh)"
    RENEWABLE_ELECTRICITY_USED_DIRECTLY = "Renewables energy used (kWh)"
    STORAGE_PROFILE = "Storage profile (kWh)"
    TOTAL_CW_CONSUMED = "Total clean water consumed (l)"
    TOTAL_CW_LOAD = "Total clean water demand (l)"
    TOTAL_CW_SUPPLIED = "Total clean water supplied (l)"
    TOTAL_ELECTRICITY_CONSUMED = "Total energy used (kWh)"
    TOTAL_GHGS = "Total ghgs (kgCO2)"
    TOTAL_HW_LOAD = "Total hot-water demand (l)"
    TOTAL_PVT_ELECTRICITY_SUPPLIED = "Total PV-T electric energy supplied (kWh)"
    UNMET_CLEAN_WATER = "Unmet clean water demand (l)"
    UNMET_ELECTRICITY = "Unmet energy (kWh)"
    WATER_SURPLUS = "Water surplus (l)"


def daily_sum_to_monthly_sum(daily_profile: pd.DataFrame) -> pd.DataFrame:
    """
    Converts an day-by-day profile to a sum for each month.

    Inputs:
        - daily_profile:
            Day-by-day profile.

    Outputs:
        - Month-by-month profile of sum of daily values.

    """

    years = int(daily_profile.shape[0] / 365)
    month_start = pd.DataFrame(MONTH_START_DAY)
    month_days = pd.DataFrame([])
    for year in range(0, years):
        month_days = month_days.append(month_start + (year * 365))
    month_days = month_days.append(pd.DataFrame([365 * years]))
    monthly_sum = pd.DataFrame([])
    for month in range(0, month_days.shape[0] - 1):
        start_day = month_days.iloc[month, 0]
        end_day = month_days.iloc[month + 1, 0]
        monthly_sum = monthly_sum.append(
            pd.DataFrame([np.sum(daily_profile.iloc[start_day:end_day, 0])])  # type: ignore
        )
    return monthly_sum


@dataclasses.dataclass
class Demands:
    """
    The demands being modelled.

    .. attribute:: commercial
        Whether commercial demand is being modelled.

    .. attribute:: domestic
        Whether domestic demand is being modelled.

    .. attribute:: public
        Whether public demand is being modelled.

    """

    commercial: bool
    domestic: bool
    public: bool


class DemandType(enum.Enum):
    """
    The type of demand being considered.

    - COMMERCIAL:
        Denotes demand from commercial enterprises.

    - DOMESTIC:
        Denotes domestic demand generated by individuals within the community.

    - PUBLIC:
        Denotes demand from public institutions, e.g., streetlights.

    """

    COMMERCIAL = "commercial"
    DOMESTIC = "domestic"
    PUBLIC = "public"


def dict_to_dataframe(
    input_dict: Union[Dict[int, float], Dict[int, int]], logger: logging.Logger
) -> pd.DataFrame:
    """
    Converts a `dict` to a :class:`pandas.DataFrame`.

    Inputs:
        - input_dict:
            The input `dict` do convert.
        - logger:
            The :class:`logging.Logger` to use for the run.

    Outputs:
        The converted :class:`pandas.DataFrame`.

    """

    if not isinstance(input_dict, dict):
        logger.error(
            "%sThe `dict_to_dataframe` function can only be called with a `dict`.%s",
            BColours.fail,
            BColours.endc,
        )
        raise InternalError(
            f"Misuse of internal helper functions. See {LOGGER_DIRECTORY} for details."
        )

    frame = pd.DataFrame(
        list(input_dict.values()), index=list(input_dict.keys())
    ).sort_index()

    if not isinstance(frame, pd.DataFrame):
        logger.error(
            "%sThe `dict_to_dataframe` function was called but did not successfully "
            "generate a :class:`pandas.DataFrame`.%s",
            BColours.fail,
            BColours.endc,
        )
        raise InternalError(
            f"Failure of internal helper functions. See {LOGGER_DIRECTORY} for details."
        )

    return frame


class DieselMode(enum.Enum):
    """
    The diesel mode being used.

    - BACKUP:
        The diesel generator is used as a 'load-following' backup generator.

    - CYCLE_CHARGING:
        The diesel generator is operated as a dynamic 'cycle-charging' generator.

    - DISABLED:
        No diesel generator is present.

    """

    BACKUP = "backup"
    CYCLE_CHARGING = "cycle_charging"
    DISABLED = "disabled"


@dataclasses.dataclass
class DieselScenario:
    """
    Contains information about the diesel scenario being modelled.

    .. attribute:: backup_threshold
        The backup threshold.

    .. attribute:: mode
        The mode being used for the diesel operation.

    """

    backup_threshold: Optional[float]
    mode: DieselMode


class DistributionNetwork(enum.Enum):
    """
    The distribution network being used.

    - AC:
        Corresponds to an AC distribution network.

    - DC:
        Corresponds to a DC distribution network.

    """

    AC = "ac"
    DC = "dc"


def get_logger(logger_name: str, verbose: bool = False) -> logging.Logger:
    """
    Set-up and return a logger.

    Inputs:
        - logger_name:
            The name for the logger, which is also used to denote the filename with a
            "<logger_name>.log" format.
        - verbose:
            Whether the log level should be verbose (True) or standard (False).

    Outputs:
        - The logger for the component.

    """

    # Create a logger and logging directory.
    logger = logging.getLogger(logger_name)
    logger.setLevel(logging.DEBUG if verbose else logging.INFO)
    os.makedirs(LOGGER_DIRECTORY, exist_ok=True)

    # Create a formatter.
    formatter = logging.Formatter(
        "%(asctime)s: %(name)s: %(levelname)s: %(message)s",
        datefmt="%d/%m/%Y %I:%M:%S %p",
    )

    # Create a console handler.
    console_handler = logging.StreamHandler()
    console_handler.setLevel(logging.ERROR)
    console_handler.setFormatter(formatter)

    # Delete the existing log if there is one already.
    if os.path.isfile(os.path.join(LOGGER_DIRECTORY, f"{logger_name}.log")):
        os.remove(os.path.join(LOGGER_DIRECTORY, f"{logger_name}.log"))

    # Create a file handler.
    file_handler = logging.FileHandler(
        os.path.join(LOGGER_DIRECTORY, f"{logger_name}.log")
    )
    file_handler.setLevel(logging.DEBUG if verbose else logging.INFO)
    file_handler.setFormatter(formatter)

    # Add the file handler to the logger.
    logger.addHandler(console_handler)
    logger.addHandler(file_handler)

    return logger


def hourly_profile_to_daily_sum(
    hourly_profile: Union[pd.DataFrame, pd.Series]
) -> pd.Series:
    """
    Converts an hour-by-hour profile to a sum for each day.

    Inputs:
        - hourly_profile:
            Hour-by-hour profile.

    Outputs:
        - Day-by-day profile of sum of hourly values.

    """

    days = int(hourly_profile.shape[0] / (24))
    daily_profile = pd.DataFrame(hourly_profile.values.reshape((days, 24)))
    # return pd.DataFrame(np.sum(daily_profile, 1))
    return daily_profile.sum(axis=1)


class InputFileError(Exception):
    """Raised when there is an error in an input file."""

    def __init__(self, input_file: str, msg: str) -> None:
        """
        Instantiate a :class:`InputFileError` instance.

        Inputs:
            - input_file:
                The name of the input file which contained the invalid data.
            - msg:
                The error message to append.

        """

        super().__init__(
            f"Error parsing input file '{input_file}', invalid data in file: {msg}"
        )


class InternalError(Exception):
    """Raised when an internal error occurs in CLOVER."""

    def __init__(self, msg: str) -> None:
        """
        Instantiate a :class:`InternalError` instance.

        Inputs:
            - msg:
                The message to append to the internal error.

        """

        super().__init__(f"An error occured internally within CLOVER: {msg}")


@dataclasses.dataclass
class KeyResults:
    """
    Contains the key results from a simulation.

    .. attribute:: average_renewable_generation
        The average energy generated by the renewable set up per day, measured in
        kWh/day.

    .. attribute:: blackouts
        The fraction of time for which blackouts occurred.

    .. attribute:: clean_water_blackouts
        The fraction of time for which the clean-water system experienced a blackout.

    .. attribute:: cumulative_brine
        The total brine that was produced by the system, measured in litres.

    .. attribute:: cumulative_pv_generation
        The total electric power that was generated by the PV installation over its
        lifetime, measured in kWh.

    .. attribute:: diesel_times
        The fraction of the time for which the diesel generator was running.

    .. attribute:: grid_daily_hours
        The average number of hours per day for which the grid is available.

    """

    average_daily_cw_demand_covered: Optional[float] = None
    average_daily_cw_pvt_generation: Optional[float] = None
    average_daily_cw_supplied: Optional[float] = None
    average_daily_diesel_energy_supplied: Optional[float] = None
    average_daily_dumped_energy: Optional[float] = None
    average_daily_electricity_consumption: Optional[float] = None
    average_daily_grid_energy_supplied: Optional[float] = None
    average_daily_hw_demand_covered: Optional[float] = None
    average_daily_hw_pvt_generation: Optional[float] = None
    average_daily_hw_renewable_fraction: Optional[float] = None
    average_daily_hw_supplied: Optional[float] = None
    average_daily_pv_energy_supplied: Optional[float] = None
    average_daily_renewables_energy_supplied: Optional[float] = None
    average_daily_renewables_energy_used: Optional[float] = None
    average_daily_stored_energy_supplied: Optional[float] = None
    average_daily_unmet_energy: Optional[float] = None
    average_pvt_electric_generation: Optional[float] = None
    average_renewable_generation: Optional[float] = None
    blackouts: Optional[float] = None
    clean_water_blackouts: Optional[float] = None
    cumulative_brine: Optional[float] = None
    cumulative_cw_load: Optional[float] = None
    cumulative_cw_pvt_generation: Optional[float] = None
    cumulative_cw_supplied: Optional[float] = None
    cumulative_hw_load: Optional[float] = None
    cumulative_hw_pvt_generation: Optional[float] = None
    cumulative_hw_supplied: Optional[float] = None
    cumulative_pv_generation: Optional[float] = None
    diesel_times: Optional[float] = None
    grid_daily_hours: Optional[float] = None
    max_buffer_tank_temperature: Optional[float] = None
    max_cw_pvt_output_temperature: Optional[float] = None
    mean_buffer_tank_temperature: Optional[float] = None
    mean_cw_pvt_output_temperature: Optional[float] = None
    min_buffer_tank_temperature: Optional[float] = None
    min_cw_pvt_output_temperature: Optional[float] = None

    def to_dict(self) -> Dict[str, float]:
        """
        Returns the :class:`KeyResults` information as a `dict` ready for saving.

        Outputs:
            - A `dict` containing the information stored in the :class:`KeyResult`
              instance.

        """

        data_dict: Dict[str, float] = {}

        if self.average_daily_cw_demand_covered is not None:
            data_dict["Average daily clean-water demand covered"] = round(
                self.average_daily_cw_demand_covered, 3
            )
        if self.average_daily_cw_supplied is not None:
            data_dict["Average daily clean water supplied / litres"] = round(
                self.average_daily_cw_supplied, 3
            )
        if self.average_daily_cw_pvt_generation is not None:
            data_dict[
                "Average daily clean-water PV-T electricity supplied / kWh"
            ] = round(self.average_daily_cw_pvt_generation, 3)
        if self.average_daily_diesel_energy_supplied is not None:
            data_dict["Average daily diesel energy supplied / kWh"] = round(
                self.average_daily_diesel_energy_supplied, 3
            )
        if self.average_daily_dumped_energy is not None:
            data_dict["Average daily dumped energy / kWh"] = round(
                self.average_daily_dumped_energy, 3
            )
        if self.average_daily_electricity_consumption is not None:
            data_dict["Average daily energy consumption / kWh"] = round(
                self.average_daily_electricity_consumption, 3
            )
        if self.average_daily_grid_energy_supplied is not None:
            data_dict["Average daily grid energy supplied / kWh"] = round(
                self.average_daily_grid_energy_supplied, 3
            )
        if self.average_daily_hw_demand_covered is not None:
            data_dict["Average daily hot-water demand covered"] = round(
                self.average_daily_hw_demand_covered, 3
            )
        if self.average_daily_hw_pvt_generation is not None:
            data_dict[
                "Average daily hot-water PV-T electricity supplied / kWh"
            ] = round(self.average_daily_hw_pvt_generation, 3)
        if self.average_daily_hw_renewable_fraction is not None:
            data_dict["Average daily hot-water renewable fraction"] = round(
                self.average_daily_hw_renewable_fraction, 3
            )
        if self.average_daily_hw_supplied is not None:
            data_dict["Average daily hot water supplied / litres"] = round(
                self.average_daily_hw_supplied, 3
            )
        if self.average_daily_renewables_energy_supplied is not None:
            data_dict["Average daily renewables energy suppied / kWh"] = round(
                self.average_daily_renewables_energy_supplied, 3
            )
        if self.average_daily_renewables_energy_used is not None:
            data_dict["Average daily renewables energy used / kWh"] = round(
                self.average_daily_renewables_energy_used, 3
            )
        if self.average_daily_stored_energy_supplied is not None:
            data_dict["Average daily stored energy supplied / kWh"] = round(
                self.average_daily_stored_energy_supplied, 3
            )
        if self.average_daily_unmet_energy is not None:
            data_dict["Average daily unmet energy / kWh"] = round(
                self.average_daily_unmet_energy, 3
            )
        if self.average_renewable_generation is not None:
            data_dict["Average pv generation / kWh/day"] = round(
                self.average_renewable_generation, 3
            )
        if self.average_pvt_electric_generation is not None:
            data_dict["Average pv-t electric generation / kWh/day"] = round(
                self.average_pvt_electric_generation, 3
            )
        if self.blackouts is not None:
            data_dict["Blackouts"] = round(self.blackouts, 3)
        if self.clean_water_blackouts is not None:
            data_dict[ColumnHeader.CLEAN_WATER_BLACKOUTS.value] = round(
                self.clean_water_blackouts, 3
            )
        if self.cumulative_brine is not None:
            data_dict["Cumulative brine produced / litres"] = round(
                self.cumulative_brine, 3
            )
        if self.cumulative_cw_load is not None:
            data_dict["Cumulative clean-water load / litres"] = round(
                self.cumulative_cw_load, 3
            )
        if self.cumulative_cw_pvt_generation is not None:
            data_dict["Cumulative clean-water PV-T generation / kWh"] = round(
                self.cumulative_cw_pvt_generation, 3
            )
        if self.cumulative_cw_supplied is not None:
            data_dict["Cumulative clean-water supplied / litres"] = round(
                self.cumulative_cw_supplied, 3
            )
        if self.cumulative_hw_pvt_generation is not None:
            data_dict["Cumulative hot-water PV-T generation / kWh"] = round(
                self.cumulative_hw_pvt_generation, 3
            )
        if self.cumulative_pv_generation is not None:
            data_dict["Cumulative pv generation / kWh"] = round(
                self.cumulative_pv_generation, 3
            )
        if self.diesel_times is not None:
            data_dict[ColumnHeader.DIESEL_GENERATOR_TIMES.value] = round(
                self.diesel_times, 3
            )
        if self.grid_daily_hours is not None:
            data_dict["Average grid availability / hours/day"] = round(
                self.grid_daily_hours, 3
            )
        if self.max_buffer_tank_temperature is not None:
            data_dict["Maximum buffer-tank temperature / degC"] = round(
                self.max_buffer_tank_temperature, 3
            )
        if self.max_cw_pvt_output_temperature is not None:
            data_dict["Maximum clean-water PV-T output temperature / degC"] = round(
                self.max_cw_pvt_output_temperature, 3
            )
        if self.mean_buffer_tank_temperature is not None:
            data_dict["Mean buffer-tank temperature / degC"] = round(
                self.mean_buffer_tank_temperature, 3
            )
        if self.mean_cw_pvt_output_temperature is not None:
            data_dict["Mean clean-water PV-T output temperature / degC"] = round(
                self.mean_cw_pvt_output_temperature, 3
            )
        if self.min_buffer_tank_temperature is not None:
            data_dict["Minimum buffer-tank temperature / degC"] = round(
                self.min_buffer_tank_temperature, 3
            )
        if self.min_cw_pvt_output_temperature is not None:
            data_dict["Minimum clean-water PV-T output temperature / degC"] = round(
                self.min_cw_pvt_output_temperature, 3
            )

        data_dict = {str(key): float(value) for key, value in data_dict.items()}

        return data_dict


class ProgrammerJudgementFault(Exception):
    """
    Raised when a programmer judgement faul occurs.

    """

    def __init__(self, location: str, message: str) -> None:
        """
        Instantiates a :class:`ProgrammerJudgementFault instance.

        Inputs:
            - location:
                The location within CLOVER where the error has occured.
            - message:
                The more verbose message to display to the end user.

        """

        super().__init__(
            f"Internal programmer judgement fault concerning {location}: {message}"
        )


class RenewableEnergySource(enum.Enum):
    """
    Specfiies the renewable energy sources that can be included in the system.

    - CLEAN_WATER_PVT:
        Denotes PV-T associated with clean-water production.

    - HOT_WATER_PVT:
        Denotes PV-T associated with hot-water production.

    - PV:
        Denotes purely electric PV-T panels.

    """

    CLEAN_WATER_PVT = "clean_water_pv_t"
    HOT_WATER_PVT = "hot_water_pv_t"
    PV = "pv"


class ResourceType(enum.Enum):
    """
    Specifies the type of load being investigated.

    - CLEAN_WATER:
        Represents a clean-water load.

    - COOLING:
        Represents a cooling load.

    - DIESEL:
        Represents the resource of diesel.

    - ELECTRIC:
        Represents an electric load.

    - GENERIC_WATER:
        Represents water where the exact specifiction of the water is not needed. E.G.,
        in defining parts of the energy system that work with a fluid as opposed to an
        electrical flow, but which can be used for different types of fluid within the
        system.

    - HEAT:
        Represents raw heat.

    - HOT_CLEAN_WATER:
        Represents water which has either been cleaned within the minigrid or supplied
        as clean to the system and which has been heated.

    - HOT_UNCLEAN_WATER:
        Represents feedwater which has been heated by the minigrid but which has not yet
        been treated.

    - MISC:
        Used internaly to fulfil Pythonic class definitions.

    - UNCLEAN_WATER:
        Represents feedwater which has not yet been warmed or heated by the minigrid.

    """

    CLEAN_WATER = "clean_water"
    COOLING = "cooling"
    DIESEL = "diesel"
    ELECTRIC = "electricity"
    GENERIC_WATER = "generic_water"
    HEAT = "heat"
    HOT_CLEAN_WATER = "hot_water"
    HOT_UNCLEAN_WATER = "hot_feedwater"
    MISC = "misc"
    UNCLEAN_WATER = "feedwater"


# Resource name to resource type mapping:
#   Maps the load name to the load type, used for parsing scenario files.
RESOURCE_NAME_TO_RESOURCE_TYPE_MAPPING = {
    "clean_water": ResourceType.CLEAN_WATER,
    "cold_water": ResourceType.CLEAN_WATER,
    "cooling": ResourceType.COOLING,
    "diesel_consumption": ResourceType.DIESEL,
    ELECTRIC_POWER: ResourceType.ELECTRIC,
    "feedwater": ResourceType.UNCLEAN_WATER,
    "heat": ResourceType.HEAT,
    "hot_water": ResourceType.HOT_CLEAN_WATER,
    "hot_untreated_water": ResourceType.HOT_UNCLEAN_WATER,
    "water": ResourceType.GENERIC_WATER,
}


class HTFMode(enum.Enum):
    """
    Specifies the type of material being used as the PV-T HTF.

    - CLOSED_HTF:
        Denotes that a closed (i.e., self-contained) HTF is being used.

    - COLD_WATER_HEATING:
        Denotes that clean water is heated by the PV-T panels directly.

    - FEEDWATER_HEATING:
        Denotes that feedwater is being heated directly.

    """

    CLOSED_HTF = "htf"
    COLD_WATER_HEATING = COLD_WATER
    FEEDWATER_HEATING = ResourceType.UNCLEAN_WATER.value


# HTF name to HTF type mapping:
#   Maps the HTF name to the HTF type, used for parsing desalination scenario files.
HTF_NAME_TO_HTF_TYPE_MAPPING = {
    "cold_water": HTFMode.COLD_WATER_HEATING,
    "feedwater": HTFMode.FEEDWATER_HEATING,
    "htf": HTFMode.CLOSED_HTF,
}


@dataclasses.dataclass
class Location:
    """
    Represents the location being modelled.

    .. attribute:: community_growth_rate
        Fractional growth rate per year.

    .. attribute:: community_size
        Initial number of households in community.

    .. attribute:: country
        The location country.

    .. attribute:: latitude
        Degrees of latitude (North +ve).

    .. attribute:: longitude
        Degrees of longitude (East +ve).

    .. attribute:: max_years
        The maximum number of years of simulation.

    .. attribute:: name
        The name of the location.

    .. attribute:: time_difference
        The time difference, in hours, at the location vs. UTC.

    """

    community_growth_rate: float
    community_size: int
    country: str
    latitude: float
    longitude: float
    max_years: int
    name: str
    time_difference: float

    @classmethod
    def from_dict(cls, location_inputs: Dict[str, Any]) -> Any:
        """
        Creates a :class:`Location` instance based on the inputs provided.

        Inputs:
            - location_inputs:
                The location input information, extracted from the location inputs file.

        Outputs:
            - A :class:`Location` instance based on the input information provided.

        """

        return cls(
            location_inputs["community_growth_rate"],
            location_inputs["community_size"],
            location_inputs["country"],
            location_inputs["latitude"],
            location_inputs["longitude"],
            location_inputs["max_years"],
            location_inputs["location"],
            location_inputs["time_difference"],
        )


def monthly_profile_to_daily_profile(monthly_profile: pd.DataFrame) -> pd.DataFrame:
    """
    Convert hourly profiles to daily sums.

    Function:
        Converts a DataFrame of representative monthly values to a DataFrame of
        representative daily values.

    Inputs:
        - monthly_profile:
            A 24x12 DataFrame of hourly values for each month of the year.

    Outputs:
        - A 24x365 DataFrame of hourly values for each day of the year.

    """

    day_one_profile: pd.DataFrame = pd.DataFrame(np.zeros((24, 1)))
    for hour in range(24):
        day_one_profile.iloc[hour, 0] = 0.5 * (
            monthly_profile.iloc[hour, 0] + monthly_profile.iloc[hour, 11]
        )

    extended_year_profile: pd.DataFrame = pd.DataFrame(np.zeros((24, 14)))
    extended_year_profile.iloc[:, 0] = day_one_profile.iloc[:, 0]

    for month in range(12):
        extended_year_profile.iloc[:, month + 1] = monthly_profile.iloc[:, month]
        extended_year_profile.iloc[:, 13] = day_one_profile.iloc[:, 0]

    # Interpolate the value that falls in the middle of the month.
    daily_profile = {
        hour: scipy.interp(range(365), MONTH_MID_DAY, extended_year_profile.iloc[hour])
        for hour in range(24)
    }

    return pd.DataFrame(list(daily_profile.values()))
    # NOTE:
    #   The following line should be uncommented if older python versions are used in
    #   which dictionaries are unsorted.
    # return pd.DataFrame([entry[1] for entry in sorted(daily_profile.items())])


def monthly_times_to_daily_times(
    monthly_profile: pd.DataFrame, years: int
) -> pd.DataFrame:
    """
    Converts the monthly profiles to daily profiles.

    When dealing with various CLOVER inputs, utilsations or availabilities for a whole
    month need to be converted to daily profiles with similar information. This function
    calculates this.

    Inputs:
        - monthly_profile:
            The monthly profile for the device.
        - years:
            The number of years for the simulation.

    Outputs:
        - The daily profile as a :class:`pandas.DataFrame`.

    Notes:
        Gives a daily utilisation for all devices, even those which are not permitted by
        `devices.yaml`, when called by the load module.
        When called from the water-source module, similarly, a daily grid availability
        profile is generated.

    """

    # Convert the monthly profile to a daily profile.
    yearly_profile = pd.DataFrame.transpose(
        monthly_profile_to_daily_profile(monthly_profile)
    )

    # Concatenate the profile by the number of years such that it repeats.
    concatenated_yearly_profile = pd.concat([yearly_profile] * years)

    return concatenated_yearly_profile


def open_simulation(filename: str) -> pd.DataFrame:
    """
    Opens a previously saved simulation from a .csv file

    Inputs:
        - filename
            Name of the .csv file to be opened including the file extension.

    Outputs:
        - DataFrame of previously performed simulation

    """

    output: pd.DataFrame = pd.read_csv(os.path.join(filename), index_col=0)

    return output


class OperatingMode(enum.Enum):
    """
    Represents the mode of operation.

    - OPTIMISATION:
        Denotes that an optimisation is being run.

    - PROFILE_GENERATION:
        Denotes that only profile-generation is being run.

    - SIMULATION:
        Denotes that a simulation is being run

    """

    OPTIMISATION = "optimisation"
    PROFILE_GENERATION = "profile_generation"
    SIMULATION = "simulation"


class Criterion(enum.Enum):
    """
    The optimisation criteria values that are allowed.

    - BLACKOUTS:
        Denotes the portion of time for which the system experienced a blackout.

    - CLEAN_WATER_BLACKOUTS:
        Denotes the portion of time for which the clean-water system experienced a
        blackout.

    - CUMULATIVE_BRINE:
        Denotes the cumulative brine produced by the system.

    - CUMULATIVE_COST:
        Denotes the cumulative cost incurred.

    - CUMULATIVE_GHGS:
        Denotes the cumulative GHGs emitted.

    - CUMULATIVE_SYSTEM_COST:
        Denotes the cumulative cost of the system.

    - CUMULATIVE_SYSTEM_GHGS:
        Denotes the cumulative GHGs emitted by the system.

    - CW_DEMAND_COVERED:
        The fraction of the clean-water demand that was covered by the system.

    - CW_RENEWABLES_FRACTION:
        The fraction of the clean-water demand that was met through renewables.

    - CW_SOLAR_THERMAL_FRACTION:
        The fraction of the solar-thermal demand that was met through
        solar-thermal technologies.

    - EMISSIONS_INTENSITY:
        Denotes the intensity of GHG emissions emitted.

    - HW_RENEWABLES_FRACTION:
        The fraction of HW demand that was met through renewables, whether it's
        solar-thermal energy being used directly to heat the water, or auxiliary
        electricity from the minigrid.

    - HW_SOLAR_THERMAL_FRACTION:
        The fraction of HW demand that was met through solar-thermal renewables.

    - KEROSENE_COST_MITIGATED:
        The cost of kerosene which was not incurred through use of the system.

    - KEROSENE_DISPLACEMENT:
        The amount of kerosene usage that was displaced.

    - KEROSENE_GHGS_MITIGATED:
        The mitigated GHGs by not consuming kerosene.

    - LCU_ENERGY:
        Denotes the levilised cost of energy where both heating (for clean-water
        production and hot-water heating) and electricity have been combined.

    - LCUE:
        Denotes the levilised cost of electricity.

    - LCUH:
        Denotes the levilised cost of heating.

    - LCUW:
        Denotes the levilised cost of clean water produced.

    - RENEWABLES_CLEAN_WATER_FRACTION:
        The fraction of the clean water produced by the system which was generated using
        renewables.

    - RENEWABLES_ELECTRICITY_FRACTION:
        The fraction of energy which was emitted renewably.

    - RENEWABLES_HOT_WATER_FRACTION:
        The fraction of hot-water heating that was carried out using renewables.

    - SOLAR_THERMAL_CLEAN_WATER_FRACTION:
        The fraction of the clean-water demand which was met using solar-thermal heat,
        both PV-T and solar-thermal collectors if present.

    - SOLAR_THERMAL_HOT_WATER_FRACTION:
        The fraction of the hot-water demand which was met using solar-thermal heat,
        both PV-T and solar-thermal collectors if present.

    - TOTAL_BRINE:
        The total brine produced.

    - TOTAL_COST:
        The total cost incurred.

    - TOTAL_GHGS:
        The total GHGs emitted.

    - TOTAL_SYSTEM_COST:
        The total cost of the system.

    - TOTAL_SYSTEM_GHGS:
        The total GHGs emitted by the system.

    - UNMET_CLEAN_WATER_FRACTION:
        The fraction of clean-water demand which went unmet.

    - UNMET_ELECTRICITY_FRACTION:
        The fraction of energy which went unmet.

    - UNMET_HOT_WATER_FRACTION:
        The fraction of hot-water demand which went unmet.

    """

    BLACKOUTS = "blackouts"
    CLEAN_WATER_BLACKOUTS = "clean_water_blackouts"
    CUMULATIVE_BRINE = "cumulative_brine"
    CUMULATIVE_COST = "cumulative_cost"
    CUMULATIVE_GHGS = "cumulative_ghgs"
    CUMULATIVE_SYSTEM_COST = "cumulative_system_cost"
    CUMULATIVE_SYSTEM_GHGS = "cumulative_system_ghgs"
    CW_DEMAND_COVERED = "cw_demand_covered"
    CW_RENEWABLES_FRACTION = "cw_renewables_fraction"
    CW_SOLAR_THERMAL_FRACTION = "solar_thermal_cw_fraction"
    EMISSIONS_INTENSITY = "emissions_intensity"
    HW_DEMAND_COVERED = "hw_demand_covered"
    HW_RENEWABLES_FRACTION = "hw_renewables_fraction"
    HW_SOLAR_THERMAL_FRACTION = "solar_thermal_hw_fraction"
    KEROSENE_COST_MITIGATED = "kerosene_cost_mitigated"
    KEROSENE_DISPLACEMENT = "kerosene_displacement"
    KEROSENE_GHGS_MITIGATED = "kerosene_ghgs_mitigated"
    LCU_ENERGY = "lcu_energy"
    LCUE = "lcue"
    LCUH = "lcuh"
    LCUW = "lcuw"
    RENEWABLES_ELECTRICITY_FRACTION = "renewables_fraction"
    TOTAL_BRINE = "total_brine"
    TOTAL_COST = "total_cost"
    TOTAL_GHGS = "total_ghgs"
    TOTAL_SYSTEM_COST = "total_system_cost"
    TOTAL_SYSTEM_GHGS = "total_system_ghgs"
    UNMET_CLEAN_WATER_FRACTION = "unmet_cw_fraction"
    UNMET_ELECTRICITY_FRACTION = "unmet_electricity_fraction"
    UNMET_HOT_WATER_FRACTION = "unmet_hw_fraction"

    def __str__(self) -> str:
        """
        Returns a nice-looking `str` representing the :class:`Criterion`.

        Outputs:
            - A nice-looking `str` representing the :class:`Criterion`
              instance.

        """

        return f"Criterion({self.value})"


class PVTMode(enum.Enum):
    """
    The PV-T mode being used.

    - MULTI_PASS:
        HTF passes multiple times through the PV-T collector array before being fed into
        the hot-water tanks.

    """

    MULTI_PASS = "multi-pass"


@dataclasses.dataclass
class PVTScenario:
    """
    Specifies the PV-T scenario being carried out.

    .. attribute:: heats
        The resource which is heated by the PV-T system.

    .. attribute:: htf_heat_capacity
        The capacity of the HTF being used.

    .. attribute:: mass_flow_rate

    """

    heats: HTFMode
    htf_heat_capacity: float
    mass_flow_rate: float


def read_yaml(
    filepath: str, logger: logging.Logger
) -> Union[Dict[str, Any], List[Dict[str, Any]]]:
    """
    Reads a YAML file and returns the contents.


    """

    # Process the new-location data.
    try:
        with open(filepath, "r") as filedata:
            file_contents: Union[Dict[str, Any], List[Dict[str, Any]]] = yaml.safe_load(
                filedata
            )
    except FileNotFoundError:
        logger.error(
            "The file specified, %s, could not be found. "
            "Ensure that you run the new-locations script from the workspace root.",
            filepath,
        )
        raise
    return file_contents


class RegressorType(enum.Enum):
    """
    Denotes types of regressor model.

    - LOW_IRRADIANCE_LOW_TEMPERATURE:
        Denotes a model trained on low-irradiance data where cooling is expected.

    - LOW_IRRADIANCE_HIGH_TEMPERATURE:
        Denotes a model trained on low-irradiance data where heating is expected.

    - STANDARD_IRRADIANCE_LOW_TEMPERATURE:
        Denotes a model trained on standard-irradiance data where cooling is expected.

    - STANDARD_IRRADIANCE_HIGH_TEMPERATURE:
        Denotes a model trained on standard-irradiance data where heating is expected.

    """

    LOW_IRRADIANCE_LOW_TEMPERATURE: str = "low_irradiance_low_temp"
    LOW_IRRADIANCE_HIGH_TEMPERATURE: str = "low_irradiance_high_temp"
    STANDARD_IRRADIANCE_LOW_TEMPERATURE: str = "standard_irradiance_low_temp"
    STANDARD_IRRADIANCE_HIGH_TEMPERATURE: str = "standard_irradiance_high_temp"


class RenewablesNinjaError(Exception):
    """Raised when there is an error in an input file."""

    def __init__(self) -> None:
        """
        Instantiate a :class:`InputFileError` instance.

        Inputs:
            - input_file:
                The name of the input file which contained the invalid data.
            - msg:
                The error message to append.

        """

        super().__init__(
            "Failed to parse renewables.ninja data. Check that you correctly specified "
            "your API key and that you have not exceeded the hourly quota of 50 "
            "profiles."
        )


@dataclasses.dataclass
class DesalinationScenario:
    """
    Represents the deslination-related scenario being run.

    .. attribute:: clean_water_scenario
        The clean-water scenario.

    .. attribute:: feedwater_supply_temperature
        The supply temperature of the feedwater input to the system.

    .. attribute:: name
        The name of the scenario.

    .. attribute:: pvt_scenario
        The PV-T scenario.

    .. attribute:: unclean_water_sources
        A `set` of `str` giving the unclean water sources.

    """

    clean_water_scenario: CleanWaterScenario
    feedwater_supply_temperature: float
    name: str
    pvt_scenario: PVTScenario
    unclean_water_sources: List[str]

    @classmethod
    def from_dict(
        cls, desalination_inputs: Dict[str, Any], logger: logging.Logger
    ) -> Any:
        """
        Returns a :class:`DesalinationScenario` instance based on the input data.

        Inputs:
            - desalination_inputs:
                The input data extracted from the scenario file.
            - logger:
                The :class:`logging.Logger` to use for the run.

        Outputs:
            - A :class:`DesalinationScenario` instance based on the input data provided.

        """

        try:
            clean_water_mode = CleanWaterMode(
                desalination_inputs[ResourceType.CLEAN_WATER.value][MODE]
            )
        except ValueError:
            logger.error(
                "%sInvalid clean-water mode specified: %s%s",
                BColours.fail,
                desalination_inputs[ResourceType.CLEAN_WATER.value][MODE],
                BColours.endc,
            )
            raise InputFileError(
                "desalination scenario",
                "Invalid clean-water mode specified in clean-water scenario.",
            ) from None
        except KeyError:
            logger.error(
                "%sMissing clean-water information in deslination scenario file.%s",
                BColours.fail,
                BColours.endc,
            )
            raise InputFileError(
                "desalination scenario", "Missing clean-water scenario information."
            ) from None

        clean_water_scenario: CleanWaterScenario = CleanWaterScenario(
            desalination_inputs[ResourceType.CLEAN_WATER.value][CONVENTIONAL_SOURCES]
            if CONVENTIONAL_SOURCES
            in desalination_inputs[ResourceType.CLEAN_WATER.value]
            else [],
            clean_water_mode,
            list(desalination_inputs[ResourceType.CLEAN_WATER.value]["sources"]),
        )

        try:
            pvt_scenario: PVTScenario = PVTScenario(
                HTFMode(desalination_inputs[PVT_SCENARIO]["heats"]),
                desalination_inputs[PVT_SCENARIO]["htf_heat_capacity"]
                if "htf_heat_capacity" in desalination_inputs[PVT_SCENARIO]
                else HEAT_CAPACITY_OF_WATER,
                desalination_inputs[PVT_SCENARIO]["mass_flow_rate"],
            )
        except ValueError:
            logger.error(
                "%sInvalid HTF mode specified: %s%s",
                BColours.fail,
                desalination_inputs[PVT_SCENARIO]["heats"],
                BColours.endc,
            )
            raise InputFileError(
                "desalination scenario", "Invalid HTF mode specified in PV-T scenario."
            ) from None
        except KeyError:
            logger.error(
                "%sMissing PV-T information in deslination scenario file.%s",
                BColours.fail,
                BColours.endc,
            )
            raise InputFileError(
                "desalination scenario", "Missing PV-T scenario information."
            ) from None

        try:
            feedwater_supply_temperature = desalination_inputs[
                ResourceType.UNCLEAN_WATER.value
            ][SUPPLY_TEMPERATURE]
        except KeyError:
            logger.error(
                "%sMissing feedwater supply temperature information in desalination "
                "inputs.%s",
                BColours.fail,
                BColours.endc,
            )

        try:
            unclean_water_sources = list(
                desalination_inputs[ResourceType.UNCLEAN_WATER.value]["sources"]
            )
        except KeyError:
            logger.error(
                "%sFeedwater sources not specified in desalinaiton inputs file.%s",
                BColours.fail,
                BColours.endc,
            )
            raise InputFileError(
                "desalination scenario", "Feedwater sources not specified correctly."
            ) from None

        return cls(
            clean_water_scenario,
            feedwater_supply_temperature,
            desalination_inputs[NAME],
            pvt_scenario,
            unclean_water_sources,
        )


@dataclasses.dataclass
class HotWaterScenario:
    """
    Represents the hot-water-related scenario being run.

    .. attribute:: auxiliary_heater
        The type of auxiliary heater assigned to the system, or `None` if there is no
        auxiliary heater present, stored as a :class:`AuxiliaryHeaterType` instance.

    .. attribute:: cold_water_supply
        How input cold water is sourced for the hot-water system.

    .. attribute:: cold_water_supply_temperature
        The supply temperature of the cold-water input to the system.

    .. attribute:: conventional_sources
        A `list` of conventional sources.

    .. attribute:: demand_temperature
        The temperature, in degrees Celcius, at which hot water should be supplied to the end user.

    .. attribute:: name
        The name of the hot-water scenario.

    .. attribute:: pvt_scenario
        The PV-T scenario.

    """

    auxiliary_heater: Optional[AuxiliaryHeaterType]
    cold_water_supply: ColdWaterSupply
    cold_water_supply_temperature: float
    conventional_sources: List[str]
    demand_temperature: float
    name: str
    pvt_scenario: PVTScenario

    @classmethod
    def from_dict(cls, hot_water_inputs: Dict[str, Any], logger: logging.Logger) -> Any:
        """
        Returns a :class:`DesalinationScenario` instance based on the input data.

        Inputs:
            - hot_water_inputs:
                The input data extracted from the hot-water scenario file.
            - logger:
                The :class:`logging.Logger` to use for the run.

        Outputs:
            - A :class:`HotWaterScenario` instance based on the input data provided.

        """

        try:
            auxiliary_heater = AUXILIARY_HEATER_NAME_TO_TYPE_MAPPING[
                hot_water_inputs[ResourceType.HOT_CLEAN_WATER.value]["auxiliary_heater"]
            ]
        except ValueError:
            logger.error(
                "%sInvalid auxiliary heater mode specified: %s. Valid options are %s."
                "%s",
                BColours.fail,
                hot_water_inputs[ResourceType.HOT_CLEAN_WATER.value][
                    "auxiliary_heater"
                ],
                ", ".join(f"'{e.value}'" for e in AuxiliaryHeaterType),
                BColours.endc,
            )
            raise InputFileError(
                "hot-water scenario",
                "Invalid auxiliary heater mode specified in hot-water scenario.",
            ) from None
        except KeyError:
            logger.error(
                "%sMissing auxiliary-heater mode in hot-water scenario file.%s",
                BColours.fail,
                BColours.endc,
            )
            raise InputFileError(
                "hot-water scenario", "Missing auxiliary-heater mode information."
            ) from None

        try:
            cold_water_supply = ColdWaterSupply(hot_water_inputs[COLD_WATER]["supply"])
        except ValueError:
            logger.error(
                "%sInvalid cold-water supply specified: %s%s",
                BColours.fail,
                hot_water_inputs[COLD_WATER]["supply"],
                BColours.endc,
            )
            raise InputFileError(
                "hot-water scenario",
                "Invalid clean-water mode specified in hot-water scenario.",
            ) from None
        except KeyError:
            logger.error(
                "%sMissing cold-water supply information in hot-water scenario file.%s",
                BColours.fail,
                BColours.endc,
            )
            raise InputFileError(
                "hot-water scenario", "Missing cold-water source information."
            ) from None

        try:
            cold_water_supply_temperature: float = hot_water_inputs[COLD_WATER][
                SUPPLY_TEMPERATURE
            ]
        except KeyError:
            logger.error(
                "%sMissing cold-water supply temperature information in hot-water "
                "inputs.%s",
                BColours.fail,
                BColours.endc,
            )

        try:
            conventional_sources: List[str] = hot_water_inputs[
                ResourceType.HOT_CLEAN_WATER.value
            ][CONVENTIONAL_SOURCES]
        except KeyError:
            logger.info("Missing hot-water conventional sources in hot-water inputs.")
            logger.debug(
                "Hot-water input information: %s", json.dumps(hot_water_inputs)
            )
            logger.info("Continuing with no conventional hot-water sources.")
            conventional_sources = []

        try:
            demand_temperature = hot_water_inputs[ResourceType.HOT_CLEAN_WATER.value][
                "demand_temperature"
            ]
        except ValueError:
            logger.error(
                "%sInvalid hot-water demand temperature specified: %s%s",
                BColours.fail,
                hot_water_inputs[ResourceType.HOT_CLEAN_WATER.value][
                    "demand_temperature"
                ],
                BColours.endc,
            )
            raise InputFileError(
                "hot-water scenario",
                "Invalid hot-water demand temperature specified in hot-water scenario.",
            ) from None
        except KeyError:
            logger.error(
                "%sMissing hot-water demand temperature in hot-water scenario file.%s",
                BColours.fail,
                BColours.endc,
            )
            raise InputFileError(
                "hot-water scenario", "Missing demand temperature."
            ) from None

        try:
            pvt_scenario: PVTScenario = PVTScenario(
                HTFMode(hot_water_inputs[PVT_SCENARIO]["heats"]),
                hot_water_inputs[PVT_SCENARIO]["htf_heat_capacity"]
                if "htf_heat_capacity" in hot_water_inputs[PVT_SCENARIO]
                else HEAT_CAPACITY_OF_WATER,
                hot_water_inputs[PVT_SCENARIO]["mass_flow_rate"],
            )
        except ValueError:
            logger.error(
                "%sInvalid HTF mode specified: %s%s",
                BColours.fail,
                hot_water_inputs[PVT_SCENARIO]["heats"],
                BColours.endc,
            )
            raise InputFileError(
                "hot-water scenario", "Invalid HTF mode specified in PV-T scenario."
            ) from None
        except KeyError:
            logger.error(
                "%sMissing PV-T information in hot-water scenario file.%s",
                BColours.fail,
                BColours.endc,
            )
            raise InputFileError(
                "hot-water scenario", "Missing PV-T scenario information."
            ) from None

        return cls(
            auxiliary_heater,
            cold_water_supply,
            cold_water_supply_temperature,
            conventional_sources,
            demand_temperature,
            hot_water_inputs[NAME],
            pvt_scenario,
        )


@dataclasses.dataclass
class Scenario:
    """
    Represents a scenario being run.

    .. attribute:: battery
        Whether battery storage is being included in the scenario.

    .. attribute:: demands
        The demands being modelled.

    .. attribute:: desalination_scenario
        The :class:`DesalinationScenario` for the run.

    .. attribute:: diesel_scenario
        The diesel scenario being modelled.

    .. attribute:: distribution_network
        The distribution-network type being modelled.

    .. attribute:: grid
        Whether the grid is being included in the scenario.

    .. attribute:: grid_type
        The type of grid being modelled, i.e., whether the grid is full, etc. These
        options are written in the grid inputs file as headers.

    .. attribute:: hot_water_scneario
        The :class:`HotWaterScenario` for the run.

    .. attribute:: name
        The name of the scenario.

    .. attribute:: resource_types
        The load types being modelled.

    .. attribute:: prioritise_self_generation
        Whether self generation should be prioritised.

    .. attribute:: pv
        Whether PV is being included in the scenario.

    .. attribute:: pv_d
        Whether PV-D is being included in the scenario.

    .. attribute:: pv_t
        Whether PV-T is being included in the scenario.

    .. attribute:: reference_thermal_efficiency
        If defined, gives the reference efficiency of a thermal power plant.

    """

    battery: bool
    demands: Demands
    desalination_scenario: Optional[DesalinationScenario]
    diesel_scenario: DieselScenario
    distribution_network: DistributionNetwork
    grid: bool
    grid_type: str
    hot_water_scenario: Optional[HotWaterScenario]
    name: str
    resource_types: Set[ResourceType]
    prioritise_self_generation: bool
    pv: bool
    pv_d: bool
    pv_t: bool
    reference_thermal_efficiency: float = 0

    @classmethod
    def from_dict(
        cls,
        desalination_scenarios: Optional[List[DesalinationScenario]],
        hot_water_scenarios: Optional[List[HotWaterScenario]],
        logger: logging.Logger,
        scenario_inputs: Dict[str, Any],
    ) -> Any:
        """
        Returns a :class:`Scenario` instance based on the input data.

        Inputs:
            - desalination_scenarios:
                The list of :class:`DesalinationScenario` to use for the run.
            - hot_water_scenarios:
                The list of :class:`HotWaterScenario` to use for the run.
            - logger:
                The :class:`logging.Logger` to use for the run.
            - scenario_inputs:
                The input data extracted from the scenario file.

        Outputs:
            - A :class:`Scenario` instance based on the input data provided.

        """

        demands = Demands(
            scenario_inputs["demands"][DemandType.COMMERCIAL.value],
            scenario_inputs["demands"][DemandType.DOMESTIC.value],
            scenario_inputs["demands"][DemandType.PUBLIC.value],
        )

        diesel_scenario = DieselScenario(
            scenario_inputs["diesel"]["backup"]["threshold"]
            if scenario_inputs["diesel"][MODE] == DieselMode.BACKUP.value
            else None,
            DieselMode(scenario_inputs["diesel"][MODE]),
        )

        distribution_network = DistributionNetwork(
            scenario_inputs["distribution_network"]
        )

        resource_types = {
            ResourceType(RESOURCE_NAME_TO_RESOURCE_TYPE_MAPPING[resource_name])
            for resource_name in scenario_inputs["resource_types"]
        }

        # Determine the desalination and hot-water scenarios to use for the run.
        if desalination_scenarios is not None:
            if DESALINATION_SCENARIO in scenario_inputs:
                try:
                    desalination_scenario: Optional[DesalinationScenario] = [
                        entry
                        for entry in desalination_scenarios
                        if entry.name == scenario_inputs[DESALINATION_SCENARIO]
                    ][0]
                except IndexError:
                    logger.error(
                        "%sError creating scenario from inputs. Deslination scenario '%s' "
                        "could not be found in scenario '%s'.%s",
                        BColours.fail,
                        scenario_inputs[DESALINATION_SCENARIO],
                        scenario_inputs[NAME],
                        BColours.endc,
                    )
            else:
                try:
                    desalination_scenario: DesalinationScenario = [
                        entry
                        for entry in desalination_scenarios
                        if entry.name == DEFAULT_SCENARIO
                    ][0]
                except IndexError:
                    logger.error(
                        "%sError creating scenario from inputs. Deslination scenario '%s' "
                        "could not be found in scenario '%s'.%s",
                        BColours.fail,
                        scenario_inputs[DESALINATION_SCENARIO],
                        scenario_inputs[NAME],
                        BColours.endc,
                    )
        else:
            desalination_scenario = None

        if hot_water_scenarios is not None:
            if HOT_WATER_SCENARIO in scenario_inputs:
                try:
                    hot_water_scenario: Optional[HotWaterScenario] = [
                        entry
                        for entry in hot_water_scenarios
                        if entry.name == scenario_inputs[HOT_WATER_SCENARIO]
                    ][0]
                except IndexError:
                    logger.error(
                        "%sError creating scenario from inputs. Hot-water scenario '%s' "
                        "could not be found in scenario '%s'.%s",
                        BColours.fail,
                        scenario_inputs[HOT_WATER_SCENARIO],
                        scenario_inputs[NAME],
                        BColours.endc,
                    )
                    raise
            else:
                try:
                    hot_water_scenario: HotWaterScenario = [
                        entry
                        for entry in hot_water_scenarios
                        if entry.name == DEFAULT_SCENARIO
                    ][0]
                except IndexError:
                    logger.error(
                        "%sError creating scenario from inputs. Hot-water scenario '%s' "
                        "could not be found in scenario '%s'.%s",
                        BColours.fail,
                        scenario_inputs[HOT_WATER_SCENARIO],
                        scenario_inputs[NAME],
                        BColours.endc,
                    )
                    raise
        else:
            hot_water_scenario = None

        return cls(
            scenario_inputs["battery"],
            demands,
            desalination_scenario,
            diesel_scenario,
            distribution_network,
            scenario_inputs["grid"],
            scenario_inputs["grid_type"],
            hot_water_scenario,
            scenario_inputs[NAME],
            resource_types,
            scenario_inputs["prioritise_self_generation"],
            scenario_inputs["pv"],
            scenario_inputs["pv_d"] if "pv_d" in scenario_inputs else False,
            scenario_inputs["pv_t"] if "pv_t" in scenario_inputs else False,
            scenario_inputs["reference_thermal_efficiency"]
            if "reference_thermal_efficiency" in scenario_inputs
            else 0,
        )


@dataclasses.dataclass
class Simulation:
    """
    Represents a simulation being run.

    .. attribute:: end_year
        The end year for the simulation.

    .. attribute:: start_year
        The start year for the simulation.

    """

    end_year: int
    start_year: int

    def __hash__(self) -> int:
        """
        Return a unique hash of the :class:`Simulation` instance.

        Outputs:
            - A unique hash identifying the :class:`Simulation` instance.

        """

        return hash(
            (
                (self.start_year + self.end_year)
                * (self.start_year + self.end_year + 1)
                / 2
            )
            + self.end_year
        )

    @classmethod
    def from_dict(cls, simulation_inputs: Dict[str, Any]) -> Any:
        """
        Returns a :class:`Simulation` instance based on the input data.

        Inputs:
            - simulation_inputs:
                The input data extracted from the simulation file.

        Outputs:
            - A :class:`Simulation` instance based on the input data provided.

        """

        return cls(simulation_inputs["end_year"], simulation_inputs["start_year"])


@dataclasses.dataclass
class SystemDetails:
    """
    Contains system-detail information.

    .. attribute:: diesel_capacity
        The diesel capacity of the system.

    .. attribute:: end_year
        The end year of the simulation.

    .. attribute:: final_converter_sizes:
        A mapping between the various converters associated with the system and the
        final size of each that remained at the end of the simiulation.

    .. attribute:: final_cw_pvt_size
        The final clean-water pv-t size of the system.

    .. attribute:: final_hw_pvt_size
        The final hot-water pv-t size of the system.

    .. attribute:: final_num_buffer_tanks
        The final number of buffer tanks installed in the system.

    .. attribute:: final_num_clean_water_tanks
        The final number of clean-water tanks installed in the system.

    .. attribute:: final_num_hot_water_tanks
        The final number of hot-water tanks installed in the system.

    .. attribute:: final_pv_size
        The final pv size of the system.

    .. attribute:: final_storage_size
        The final storage size of the system.

    .. attribute:: initial_converter_sizes:
        A mapping between the various converters associated with the system and the
        initial size of each that was installed.

    .. attribute:: initial_cw_pvt_size
        The initial clean-water pv-t size of the system.

    .. attribute:: initial_hw_pvt_size
        The initial hot-water pv-t size of the system.

    .. attribute:: initial_num_buffer_tanks
        The initial number of buffer tanks installed in the system.

    .. attribute:: initial_num_clean_water_tanks
        The initial number of clean-water tanks installed in the system.

    .. attribute:: initial_num_hot_water_tanks
        The initial number of hot-water tanks installed in the system.

    .. attribute:: initial_pv_size
        The initial pv size of the system.

    .. attribute:: initial_storage_size
        The initial storage size of the system.

    .. attribute:: required_feedwater_sources
        The `list` of feedwater sources which were required to supply the desalination
        plant(s) associated with the system.

    .. attribute:: start_year
        The start year of the system.

    .. attribute:: file_information
        Information on the input files used for the run.

    """

    diesel_capacity: float = 0
    end_year: int = 0
<<<<<<< HEAD
    final_converter_sizes: Optional[Dict[Any, float]] = None
=======
    final_converter_sizes: Optional[Dict[str, int]] = None
>>>>>>> 338e0403
    final_cw_pvt_size: Optional[float] = 0
    final_hw_pvt_size: Optional[float] = 0
    final_num_buffer_tanks: Optional[int] = 0
    final_num_clean_water_tanks: Optional[int] = 0
    final_num_hot_water_tanks: Optional[int] = 0
    final_pv_size: float = 0
    final_storage_size: float = 0
<<<<<<< HEAD
    initial_converter_sizes: Optional[Dict[Any, float]] = None
=======
    initial_converter_sizes: Optional[Dict[str, int]] = None
>>>>>>> 338e0403
    initial_cw_pvt_size: Optional[float] = 0
    initial_hw_pvt_size: Optional[float] = 0
    initial_num_buffer_tanks: Optional[int] = 0
    initial_num_clean_water_tanks: Optional[int] = 0
    initial_num_hot_water_tanks: Optional[int] = 0
    initial_pv_size: float = 0
    initial_storage_size: float = 0
    required_feedwater_sources: Optional[List[str]] = None
    start_year: int = 0
    file_information: Optional[Dict[str, str]] = None

    def to_dict(self) -> Dict[str, Optional[Union[int, float, str, Dict[str, str]]]]:
        """
        Returns a `dict` containing information the :class:`SystemDetails`' information.

        Outputs:
            A `dict` containing the information stored within the :class:`SystemDetails`
            instance.

        """

        system_details_as_dict: Dict[
            str, Optional[Union[int, float, str, Dict[str, str]]]
        ] = {
            "diesel_capacity": round(self.diesel_capacity, 3),
            "end_year": round(self.end_year, 3),
            "final_pv_size": round(self.final_pv_size, 3),
            "final_storage_size": round(self.final_storage_size, 3),
            "initial_pv_size": round(self.initial_pv_size, 3),
            "initial_storage_size": round(self.initial_storage_size, 3),
            "input_files": self.file_information,
            "start_year": round(self.start_year, 3),
        }

        if self.initial_converter_sizes is not None:
            system_details_as_dict.update(
                {
                    f"intial_num_{key.name}": value
                    for key, value in self.initial_converter_sizes.items()
                }
            )
        if self.final_converter_sizes is not None:
            system_details_as_dict.update(
                {
                    f"final_num_{key.name}": value
                    for key, value in self.final_converter_sizes.items()
                }
            )
        if self.initial_num_buffer_tanks is not None:
            system_details_as_dict["initial_num_buffer_tanks"] = round(
                self.initial_num_buffer_tanks, 3
            )
        if self.final_num_buffer_tanks is not None:
            system_details_as_dict["final_num_buffer_tanks"] = round(
                self.final_num_buffer_tanks, 3
            )
        if self.initial_num_clean_water_tanks is not None:
            system_details_as_dict["initial_num_clean_water_tanks"] = round(
                self.initial_num_clean_water_tanks, 3
            )
        if self.final_num_clean_water_tanks is not None:
            system_details_as_dict["final_num_clean_water_tanks"] = round(
                self.final_num_clean_water_tanks, 3
            )
        if self.initial_num_hot_water_tanks is not None:
            system_details_as_dict["initial_num_hot_water_tanks"] = round(
                self.initial_num_hot_water_tanks, 3
            )
        if self.final_num_hot_water_tanks is not None:
            system_details_as_dict["final_num_hot_water_tanks"] = round(
                self.final_num_hot_water_tanks, 3
            )
        if self.initial_cw_pvt_size is not None:
            system_details_as_dict["initial_cw_pvt_size"] = round(
                self.initial_cw_pvt_size, 3
            )
        if self.final_cw_pvt_size is not None:
            system_details_as_dict["final_cw_pvt_size"] = round(
                self.final_cw_pvt_size, 3
            )
        if self.initial_hw_pvt_size is not None:
            system_details_as_dict["initial_hw_pvt_size"] = round(
                self.initial_hw_pvt_size, 3
            )
        if self.final_hw_pvt_size is not None:
            system_details_as_dict["final_hw_pvt_size"] = round(
                self.final_hw_pvt_size, 3
            )
        if self.required_feedwater_sources is not None:
            system_details_as_dict["required_feedwater_sources"] = ", ".join(
                self.required_feedwater_sources
            )

        return system_details_as_dict

    @property
    def initial_pvt_size(self) -> float:
        """
        Returns the total size of the PV-T system initially installed.

        Outputs:
            - The total size of the PV-T system initially installed.

        """

        return (
            self.initial_cw_pvt_size if self.initial_cw_pvt_size is not None else 0
        ) + (self.initial_hw_pvt_size if self.initial_hw_pvt_size is not None else 0)

    @property
    def final_pvt_size(self) -> float:
        """
        Returns the total size of the PV-T system installed at the end of the iteration.

        Outputs:
            - The total size of the PV-T system installed at the end of the simulation.

        """

        return (self.final_cw_pvt_size if self.final_cw_pvt_size is not None else 0) + (
            self.final_hw_pvt_size if self.final_hw_pvt_size is not None else 0
        )


@dataclasses.dataclass
class CumulativeResults:
    """
    Contains cumulative results about the system.

    .. attribute:: brine
        The cumulative brine produced, measured in litres.

    .. attribute:: clean_water
        The cumulative clean water produced, measured in litres.

    .. attribute:: cost
        The cumulative cost, measured in USD.

    .. attribute:: discounted_clean_water
        The discounted clean water produced, measured in litres.

    .. attribute:: discounted_electricity
        The discounted electricity produced, measured in kWh.

    .. attribute:: discounted_energy
        The discounted energy produced, measured in kWh.

    .. attribute:: discounted_heating
        The discounted heating produced, measured in kWh.

    .. attribute:: discounted_hot_water
        The discounted hot water produced, measured in litres.

    .. attribute:: electricity
        The electricity produced, measured in kWh.

    .. attribute:: energy
        The energy produced, measured in kWh.

    .. attribute:: ghgs
        The total green-house gasses emitted by the system, mesaured in kgCO2eq.

    .. attribute:: heating
        The total heating produced, measured in kWh_th.

    .. attribute:: hot_water
        The cumulative hot water produced, measured in litres.

    .. attribute:: subsystem_costs
        The cumulative costs of each individual subsystem.

    .. attribute:: subsystem_ghgs
        The cumulative emissions caused by each individual subsystem.

    .. attribute:: system_cost
        The cumulative cost of the system, measured in USD.

    .. attribute:: system_ghgs
        The total system-related GHGs, mesaured in kgCO2eq.

    .. attribute:: waste_produced
        The cumulative waste produced by the system.

    """

    clean_water: Optional[float] = 0
    cost: float = 0
    discounted_clean_water: Optional[float] = 0
    discounted_electricity: float = 0
    discounted_energy: float = 0
    discounted_heating: float = 0
    discounted_hot_water: Optional[float] = 0
    electricity: float = 0
    energy: float = 0
    ghgs: float = 0
    heating: float = 0
    hot_water: Optional[float] = 0
    subsystem_costs: Optional[Dict[ResourceType, float]] = None
    subsystem_ghgs: Optional[Dict[ResourceType, float]] = None
    system_cost: float = 0
    system_ghgs: float = 0
    waste_produced: Optional[Dict[ResourceType, float]] = None

    def to_dict(self) -> Dict[str, Any]:
        """
        Returns a dictionary representation of the :class:`CumulativeResults` instance.

        Outputs:
            A `dict` representing the :class:`CumulativeResults` for storage purposes.

        """

        cumulative_results = {
            "cumulative_cost": self.cost,
            "cumulative_discounted_electricity": self.discounted_electricity,
            "cumulative_electricity": self.electricity,
            "cumulative_discounted_energy": self.discounted_energy,
            "cumulative_energy": self.energy,
            "cumulative_ghgs": self.ghgs,
            "cumulative_system_cost": self.system_cost,
            "cumulative_system_ghgs": self.system_ghgs,
        }

        if self.clean_water is not None:
            cumulative_results["clean_water"] = self.clean_water

        if self.discounted_clean_water is not None:
            cumulative_results["discounted_clean_water"] = self.discounted_clean_water

        if self.discounted_heating is not None:
            cumulative_results["discounted_heating"] = self.discounted_heating

        if self.discounted_hot_water is not None:
            cumulative_results["discounted_hot_water"] = self.discounted_hot_water

        if self.heating is not None:
            cumulative_results["heating"] = self.heating

        if self.hot_water is not None:
            cumulative_results["hot_water"] = self.hot_water

        if self.subsystem_costs is not None:
            for key, value in self.subsystem_costs.items():
                cumulative_results[f"cumulative_{key.value}_subsystem_cost"] = value

        if self.subsystem_ghgs is not None:
            for key, value in self.subsystem_ghgs.items():
                cumulative_results[f"cumulative_{key.value}_subsystem_ghgs"] = value

        if self.waste_produced is not None:
            for key, value in self.waste_produced.items():
                cumulative_results[f"cumulative_{key.value}_waste"] = value

        return cumulative_results


@dataclasses.dataclass
class EnvironmentalAppraisal:
    """
    Contains environmental-appraisal information.

    .. attribute:: diesel_ghgs
        The diesel-fuel GHGs emitted.

    .. attribute:: grid_ghgs
        The grid GHGs emitted.

    .. attribute:: kerosene_ghgs
        The GHGs emitted by burning kerosene.

    .. attribute:: kerosene_ghgs_mitigated
        The GHGs mitigated by not burning kerosene lamps.

    .. attribute:: new_connection_ghgs
        The GHGs emitted by installing new connections.

    .. attribute:: new_equipment_ghgs
        The GHGs emitted by the new equipment installed.

    .. attribute:: om_ghgs
        The O&M GHGs emitted by the system.

    .. attribute:: subsystem_ghgs
        The total GHGs associated with each subsystem emitted.

    .. attribute:: total_brine
        The total brine produced.

    .. attribute:: total_ghgs
        The total GHGs emitted.

    .. attribute:: total_system_ghgs
        The total system-related GHGs.

    """

    diesel_ghgs: float = 0
    grid_ghgs: float = 0
    kerosene_ghgs: float = 0
    kerosene_ghgs_mitigated: float = 0
    new_connection_ghgs: float = 0
    new_equipment_ghgs: float = 0
    om_ghgs: float = 0
    subsystem_ghgs: Optional[Dict[ResourceType, float]] = None
    total_brine: float = 0
    total_ghgs: float = 0
    total_system_ghgs: float = 0

    def to_dict(self) -> Dict[str, Any]:
        """
        Returns a dictionary representation of the :class:`EnvironmentalAppraisal` instance.

        Outputs:
            A `dict` representing the :class:`EnvironmentalAppraisal` for storage purposes.

        """

        environmental_appraisal_dict: Dict[str, float] = {
            "diesel_ghgs": self.diesel_ghgs,
            "grid_ghgs": self.grid_ghgs,
            "kerosene_ghgs": self.kerosene_ghgs,
            "kerosene_ghgs_mitigated": self.kerosene_ghgs_mitigated,
            "new_connection_ghgs": self.new_connection_ghgs,
            "new_equipment_ghgs": self.new_equipment_ghgs,
            "om_ghgs": self.om_ghgs,
            "total_brine": self.total_brine,
            "total_ghgs": self.total_ghgs,
            "total_system_ghgs": self.total_system_ghgs,
        }

        if self.subsystem_ghgs is not None:
            environmental_appraisal_dict.update(
                {
                    f"{resource_type.value}_subsystem_ghgs": ghgs
                    for resource_type, ghgs in self.subsystem_ghgs.items()
                }
            )

        environmental_appraisal_dict = {
            key: value
            for key, value in environmental_appraisal_dict.items()
            if value is not None
        }

        return environmental_appraisal_dict


@dataclasses.dataclass
class FinancialAppraisal:
    """
    Contains financial-appraisal information.

    .. attribute:: diesel_fuel_cost
        The cost of diesel fuel used, measured in USD.

    .. attribute:: grid_cost
        The cost of grid energy used, measured in USD.

    .. attribute:: kerosene_cost
        The cost of kerosene used, measured in USD.

    .. attribute:: kerosene_cost_mitigated
        The value of the kerosene which was not used, measured in USD.

    .. attribute:: new_connection_cost
        The cost of connecting a new household to the grid, measured in USD

    .. attribute:: new_equipment_cost
        The cost of the new equipment purchased in this optimisation cycle, measured in
        USD

    .. attribute:: subsystem_costs
        The total cost of the subsystems present in the energy system.

    .. attribute:: om_cost
        The O&M cost, measured in USD.

    .. attribute:: total_cost
        The total cost of the energy system and fuel etc. used, measured in USD

    .. attribute:: total_system_cost
        The total cost of the energy system, measured in USD

    """

    diesel_fuel_cost: float = 0
    grid_cost: float = 0
    kerosene_cost: float = 0
    kerosene_cost_mitigated: float = 0
    new_connection_cost: float = 0
    new_equipment_cost: float = 0
    om_cost: float = 0
    subsystem_costs: Optional[Dict[ResourceType, float]] = None
    total_cost: float = 0
    total_system_cost: float = 0

    def to_dict(self) -> Dict[str, Any]:
        """
        Returns a dictionary representation of the :class:`FinancialAppraisal` instance.

        Outputs:
            A `dict` representing the :class:`FinancialAppraisal` for storage purposes.

        """

        financial_appraisal_dict: Dict[str, float] = {
            "diesel_fuel_cost": self.diesel_fuel_cost,
            "grid_cost": self.grid_cost,
            "kerosene_cost": self.kerosene_cost,
            "kerosene_cost_mitigated": self.kerosene_cost_mitigated,
            "new_connection_cost": self.new_connection_cost,
            "new_equipment_cost": self.new_equipment_cost,
            "om_cost": self.om_cost,
            "total_cost": self.total_cost,
            "total_system_cost": self.total_system_cost,
        }

        if self.subsystem_costs is not None:
            financial_appraisal_dict.update(
                {
                    f"{resource_type.value}_subsystem_cost": cost
                    for resource_type, cost in self.subsystem_costs.items()
                }
            )

        financial_appraisal_dict = {
            key: value
            for key, value in financial_appraisal_dict.items()
            if value is not None
        }

        return financial_appraisal_dict


@dataclasses.dataclass
class TechnicalAppraisal:
    """
    Contains financial-appraisal information.

    .. attribute:: blackouts
        The proportion of time for which the system suffered a blackout, defined between
        0 (none of the time) and 1 (all of the time).

    .. attribute:: clean_water_blackouts
        The portion of time for which the clean-water system experienced a blackout.

    .. attribute:: cw_demand_covered
        The fraction of the clean-water demand that was covered by the system.

    .. attribute:: diesel_energy
        The total amount of energy which was provided by the diesel generators, measured
        in kWh.

    .. attribute:: diesel_fuel_usage
        The amount of diesel fuel usage, measured in litres.

    .. attribute:: discounted_clean_water
        The total discounted clean water consumed, measured in litres.

    .. attribute:: discounted_electricity
        The total discounted electricity consumed, measured in kWh.

    .. attribute:: discounted_energy
        The total discounted energy consumed, measured in kWh.

    .. attribute:: discounted_heating
        The total discounted heating consumed, measured in kWh.

    .. attribute:: discounted_hot_water
        The total discounted hot water consumed, measured in litres.

    .. attribute:: grid_energy
        The total energy which was supplied by the grid, measured in kWh.

    .. attribute:: hw_demand_covered
        The fraction of hot-water demand that was met by the system.

    .. attribute:: kerosene_displacement
        The proportion of kerosene which was displacement by the minigrid, defined
        between 0 (all of the kerosene that would have been used was used) and 1 (none
        of the kerosene that would have been used was used and all was mitigated by the
        minigrid).

    .. attribute:: new_connection_cost
        The cost of connecting a new household to the grid, measured in USD.

    .. attribute:: power_consumed_fraction
        Mapping between :class:`ResourceType` and the fraction of power that was
        consumed providing the resource of the given type from the electricity system.

    .. attribute:: pv_energy
        The total amount of energy that was supplied by the PV system, measured in kWh.

    .. attribute:: pvt_energy
        The total amount of energy that was supplied by the PV-T system, measured in
        kWh.

    .. attribute:: renewable_clean_water_fraction
        The fraction of clean water that was supplied through renewables, defined
        between 0 (none of the clean water supplied was supplied by renewables) and 1
        (all of the clean water was produced using renwables).

    .. attribute:: renewable_electricity_fraction
        The fraction of energy that was supplied through renewables, defined between 0
        (no renewable energy supplied) and 1 (all energy supplied through renewables).

    .. attribute:: renewable_electricity
        The total amount of renewable energy that was supplied by all the renewable
        sources, measured in kWh.

    .. attribute:: renewable_hot_water_fraction
        The fraction of hot-water demand that was met renewably.

    .. attribute:: solar_thermal_cw_fraction
        The fraction of the clean-water demand that was met through solar-thermal
        energy.

    .. attribute:: solar_thermal_hw_fraction
        The fraction of the hot-water demand that was met through solar-thermal energy.

    .. attribute:: storage_energy
        The total energy which was supplied by the storage system, measured in kWh.

    .. attribute:: total_clean_water
        The total clean water which was produced by the system, measured in litres.

    .. attribute:: total_hot_water
        The total volume of hot water which was produced by the system, measured in
        litres.

    .. attribute:: total_electricity_consumed
        The total electricity which was used in the system, measured in kWh.

    .. attribute:: total_energy_consumed
        The total energy which was used in the system, measured in kWh.

    .. attribute:: total_heating_consumed
        The total heating which was used inthe system.

    .. attribute:: unmet_energy
        The total energy which went unmet, measured in kWh.

    .. attribute:: unmet_energy_fraction
        The fraction of energy demand which went unmet, defined between 0 (no unmet
        energy) and 1 (all energy went unmet).

    """

    blackouts: float = 0
    clean_water_blackouts: Optional[float] = 0
    cw_demand_covered: Optional[float] = 0
    diesel_energy: float = 0
    diesel_fuel_usage: float = 0
    discounted_clean_water: Optional[float] = 0
    discounted_electricity: float = 0
    discounted_energy: float = 0
    discounted_heating: Optional[float] = 0
    discounted_hot_water: Optional[float] = 0
    grid_energy: float = 0
    hw_demand_covered: Optional[float] = 0
    kerosene_displacement: float = 0
    power_consumed_fraction: Optional[Dict[ResourceType, float]] = None
    pv_energy: float = 0
    pvt_energy: Optional[float] = 0
    renewable_clean_water_fraction: Optional[float] = 0
    renewable_electricity_fraction: float = 0
    renewable_electricity: float = 0
    renewable_hot_water_fraction: Optional[float] = 0
    solar_thermal_cw_fraction: Optional[float] = 0
    solar_thermal_hw_fraction: Optional[float] = 0
    storage_energy: float = 0
    total_clean_water: Optional[float] = 0
    total_hot_water: Optional[float] = 0
    total_electricity_consumed: float = 0
    total_energy_consumed: float = 0
    total_heating_consumed: Optional[float] = 0
    unmet_energy: float = 0
    unmet_energy_fraction: float = 0

    def to_dict(self) -> Dict[str, Any]:
        """
        Returns a dictionary representation of the :class:`TechnicalAppraisal` instance.

        Outputs:
            A `dict` representing the :class:`TechnicalAppraisal` for storage purposes.

        """

        technical_appraisal_dict: Dict[str, Optional[float]] = {
            "blackouts": self.blackouts,
            "clean_water_blackouts": self.clean_water_blackouts,
            "cw_demand_covered": self.cw_demand_covered,
            "diesel_energy": self.diesel_energy,
            "diesel_fuel_usage": self.diesel_fuel_usage,
            "discounted_clean_water": self.discounted_clean_water,
            "discounted_electricity": self.discounted_energy,
            "discounted_energy": self.discounted_energy,
            "discounted_heating": self.discounted_energy,
            "discounted_hot_water": self.discounted_hot_water,
            "grid_energy": float(self.grid_energy),
            "hot_water_demand_covered": self.hw_demand_covered,
            "kerosene_displacement": self.kerosene_displacement,
            "renewable_clean_water_fraction": self.renewable_clean_water_fraction,
            "renewable_electricity_fraction": self.renewable_electricity_fraction,
            "renewable_electricity": self.renewable_electricity,
            "renewable_hot_water_fraction": self.renewable_hot_water_fraction,
            "solar_thermal_cw_fraction": self.solar_thermal_cw_fraction,
            "solar_thermal_hw_fraction": self.solar_thermal_hw_fraction,
            "storage_energy": self.storage_energy,
            "total_clean_water": self.total_clean_water,
            "total_hot_water": self.total_hot_water,
            "total_electricity_consumed": self.total_electricity_consumed,
            "total_energy_consumed": self.total_energy_consumed,
            "total_heating_consumed": self.total_heating_consumed,
            "unmet_energy": self.unmet_energy,
            "unmet_energy_fraction": self.unmet_energy_fraction,
        }

<<<<<<< HEAD
        # Add the fractions of power that were consumed providing each resource.
        if self.power_consumed_fraction is not None:
            if ResourceType.CLEAN_WATER in self.power_consumed_fraction:
                technical_appraisal_dict[
                    "clean_water_power_consumption_fraction"
                ] = self.power_consumed_fraction[ResourceType.CLEAN_WATER]
            if ResourceType.ELECTRIC in self.power_consumed_fraction:
                technical_appraisal_dict[
                    "electricity_power_consumption_fraction"
                ] = self.power_consumed_fraction[ResourceType.ELECTRIC]
            if ResourceType.HOT_CLEAN_WATER in self.power_consumed_fraction:
                technical_appraisal_dict[
                    "hot_water_power_consumption_fraction"
                ] = self.power_consumed_fraction[ResourceType.HOT_CLEAN_WATER]

        # Remove any "Nan" entries.
        technical_appraisal_dict = {
            key: value
            for key, value in technical_appraisal_dict.items()
            if value is not None
=======
        if self.clean_water_blackouts is not None:
            technical_appraisal_dict[
                "clean_water_blackouts"
            ] = self.clean_water_blackouts

        technical_appraisal_dict = {
            str(key): float(value) for key, value in technical_appraisal_dict.items()
>>>>>>> 338e0403
        }

        return technical_appraisal_dict


@dataclasses.dataclass
class SystemAppraisal:
    """
    Contains information appraising the system.

    .. attribute:: cumulative_results
        The cumulative results of the systems that are being appraised.

    .. attribute:: environmental_appraisal
        A :class:`EnvironmentalAppraisal` of the system.

    .. attribute:: financial_appraisal
        A :class:`FinancialAppraisal` of the system.

    .. attribute:: system_details
        The details of the system.

    .. attribute:: technical_appraisal
        A :class:`TechnicalAppraisal` of the system.

    .. attribute:: criteria
        A mapping between the :class:`Criterion` instances that could be
        relevant and their associated values for the system being appraised.

    """

    cumulative_results: CumulativeResults
    environmental_appraisal: EnvironmentalAppraisal
    financial_appraisal: FinancialAppraisal
    system_details: SystemDetails
    technical_appraisal: TechnicalAppraisal
    criteria: Optional[Dict[Criterion, float]] = None

    def to_dict(self) -> Dict[str, Any]:
        """
        Returns a dictionary representation of the :class:`SystemAppraisal` instance.

        Outputs:
            A `dict` representing the :class:`SystemAppraisal` for storage purposes.

        """

        return {
            "cumulative_results": self.cumulative_results.to_dict(),
            "environmental_appraisal": self.environmental_appraisal.to_dict(),
            "financial_appraisal": self.financial_appraisal.to_dict(),
            "system_details": self.system_details.to_dict(),
            "technical_appraisal": self.technical_appraisal.to_dict(),
            "criteria": {str(key.value): value for key, value in self.criteria.items()}
            if self.criteria is not None
            else "None",
        }


def save_simulation(
    key_results: KeyResults,
    logger: logging.Logger,
    output: str,
    output_directory: str,
    simulation: pd.DataFrame,
    simulation_number: int,
    system_appraisal: Optional[SystemAppraisal],
    system_details: SystemDetails,
) -> None:
    """
    Saves simulation outputs to a .csv file

    Inputs:
        - key_results:
            The key results from the run.
        - logger:
            The logger to use for the run.
        - output:
            The output name to use when labelling the simulation: this is the name given
            to the output folder in which the system files are saved.
        - output_directory:
            The directory into which the files should be saved.
        - simulation:
            DataFrame output from Energy_System().simulation(...).
        - simulation_number:
            The number of the simulation being run.
        - system_appraisal:
            An optional appraisal of the system.
        - system_details:
            Information about the run to save.

    """

    # Remove the file extension if appropriate.
    if output.endswith(".csv"):
        output = output.rsplit(".csv", 1)[0]

    # Create the output directory.
    simulation_output_folder = os.path.join(output_directory, output)
    os.makedirs(simulation_output_folder, exist_ok=True)

    # Add the key results to the system data.
    simulation_details_dict: Dict[str, Any] = system_details.to_dict()
    simulation_details_dict["analysis_results"] = key_results.to_dict()

    # Add the appraisal results to the system data if relevant.
    if system_appraisal is not None:
        simulation_details_dict["system_appraisal"] = system_appraisal.to_dict()

    # Save the system data.
    simulation_details_filepath = os.path.join(
        simulation_output_folder, "info_file.json"
    )
    if os.path.isfile(simulation_details_filepath):
        with open(simulation_details_filepath, "r") as f:
            existing_simulation_details = json.load(f)
    else:
        existing_simulation_details = {}

    # Update the system info with the new simulation information.
    existing_simulation_details[
        f"simulation_{simulation_number}"
    ] = simulation_details_dict

    with tqdm(total=2, desc="saving output files", leave=False, unit="file") as pbar:
        # Save the simulation data in a CSV file.
        logger.info("Saving simulation output.")

        # Save the system data.
        logger.info("Saving simulation details.")
        with open(simulation_details_filepath, "w") as f:
            json.dump(existing_simulation_details, f, indent=4)
        logger.info(
            "Simulation details successfully saved to %s.", simulation_details_filepath
        )
        pbar.update(1)

        with open(
            os.path.join(
                simulation_output_folder, f"simulation_output_{simulation_number}.csv"
            ),
            "w",
        ) as f:
            simulation.to_csv(
                f,  # type: ignore
                line_terminator="\n",
            )
        logger.info("Simulation successfully saved to %s.", simulation_output_folder)
        pbar.update(1)<|MERGE_RESOLUTION|>--- conflicted
+++ resolved
@@ -2374,11 +2374,7 @@
 
     diesel_capacity: float = 0
     end_year: int = 0
-<<<<<<< HEAD
     final_converter_sizes: Optional[Dict[Any, float]] = None
-=======
-    final_converter_sizes: Optional[Dict[str, int]] = None
->>>>>>> 338e0403
     final_cw_pvt_size: Optional[float] = 0
     final_hw_pvt_size: Optional[float] = 0
     final_num_buffer_tanks: Optional[int] = 0
@@ -2386,11 +2382,7 @@
     final_num_hot_water_tanks: Optional[int] = 0
     final_pv_size: float = 0
     final_storage_size: float = 0
-<<<<<<< HEAD
     initial_converter_sizes: Optional[Dict[Any, float]] = None
-=======
-    initial_converter_sizes: Optional[Dict[str, int]] = None
->>>>>>> 338e0403
     initial_cw_pvt_size: Optional[float] = 0
     initial_hw_pvt_size: Optional[float] = 0
     initial_num_buffer_tanks: Optional[int] = 0
@@ -3009,7 +3001,6 @@
             "unmet_energy_fraction": self.unmet_energy_fraction,
         }
 
-<<<<<<< HEAD
         # Add the fractions of power that were consumed providing each resource.
         if self.power_consumed_fraction is not None:
             if ResourceType.CLEAN_WATER in self.power_consumed_fraction:
@@ -3027,18 +3018,9 @@
 
         # Remove any "Nan" entries.
         technical_appraisal_dict = {
-            key: value
+            str(key): float(value)
             for key, value in technical_appraisal_dict.items()
             if value is not None
-=======
-        if self.clean_water_blackouts is not None:
-            technical_appraisal_dict[
-                "clean_water_blackouts"
-            ] = self.clean_water_blackouts
-
-        technical_appraisal_dict = {
-            str(key): float(value) for key, value in technical_appraisal_dict.items()
->>>>>>> 338e0403
         }
 
         return technical_appraisal_dict
