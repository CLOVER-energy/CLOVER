#!/usr/bin/python3
########################################################################################
# __utils__.py - CLOVER Utility module.                                                #
#                                                                                      #
# Author: Phil Sandwell, Ben Winchester                                                #
# Copyright: Phil Sandwell, 2018                                                       #
# Date created: 13/07/2021                                                             #
#                                                                                      #
# For more information, please email:                                                  #
#   philip.sandwell@gmail.com                                                          #
########################################################################################
"""
__utils__.py - Utility module for CLOVER.

The utility module contains functionality which is used by various scripts, modules, and
components across CLOVER, as well as commonly-held variables to prevent dependency
issues and increase the ease of code alterations.

"""

import collections
import dataclasses
import enum
import logging
import math
import os

from typing import Any, DefaultDict

import json
import numpy as np  # pylint: disable=import-error
import pandas as pd  # pylint: disable=import-error
import yaml  # pylint: disable=import-error

from tqdm import tqdm  # pylint: disable=import-error

__all__ = (
    "API_TOKEN_PLACEHOLDER_TEXT",
    "BColours",
    "CleanWaterMode",
    "Criterion",
    "CUT_OFF_TIME",
    "daily_sum_to_monthly_sum",
    "DEFAULT_END_YEAR",
    "DEFAULT_SCENARIO",
    "DEFAULT_START_YEAR",
    "DEFAULT_SYSTEM_LIFETIME",
    "DemandType",
    "DesalinationScenario",
    "dict_to_dataframe",
    "DieselMode",
    "DONE",
    "ELECTRIC_POWER",
    "EXCHANGER",
    "FAILED",
    "get_locations_foldername",
    "get_logger",
    "HEAT_CAPACITY_OF_WATER",
    "HotWaterScenario",
    "hourly_profile_to_daily_sum",
    "HOURS_PER_YEAR",
    "HTFMode",
    "InputFileError",
    "InternalError",
    "Inverter",
    "KEROSENE_DEVICE_NAME",
    "KeyResults",
    "Location",
    "LOCATIONS_FOLDER_NAME",
    "LOGGER_DIRECTORY",
    "monthly_profile_to_daily_profile",
    "monthly_times_to_daily_times",
    "NAME",
    "open_simulation",
    "OperatingMode",
    "PACKAGE_NAME",
    "ProgrammerJudgementFault",
    "RAW_CLOVER_PATH",
    "read_yaml",
    "RegressorType",
    "RenewableEnergySource",
    "ResourceType",
    "RenewablesNinjaError",
    "save_simulation",
    "Scenario",
    "Simulation",
    "SystemAppraisal",
    "SystemDetails",
    "WasteProduct",
    "ZERO_CELCIUS_OFFSET",
)


# API token placeholder text:
#   Placeholder text to use when the renewables.ninja API token has not been specified.
API_TOKEN_PLACEHOLDER_TEXT: str = "YOUR API TOKEN HERE"

# Cold water:
#   Used for parsing cold-water related information.
COLD_WATER: str = "cold_water"

# Conventional sources:
#   Keyword used for parsing conventional-source information.
CONVENTIONAL_SOURCES: str = "conventional_sources"

# Cut off time:
#   The time up and to which information about the load of each device will be returned.
CUT_OFF_TIME: int = 8760  # [hours]

# Default end year:
#   The default end year to use in CLOVER for fetching renewables.ninja data.
DEFAULT_END_YEAR: int = 2016

# Default scenario:
#   The name of the default scenario to be used in CLOVER.
DEFAULT_SCENARIO: str = "default"

# Default start year:
#   The default start year to use in CLOVER for fetching renewables.ninja data.
DEFAULT_START_YEAR: int = 2007

# Default system lifetime:
#   The default lifetime to use for solar components when computing degradation.
DEFAULT_SYSTEM_LIFETIME: int = 30

# Desalination scenario:
#   Keyword for parsing the desalination scenario from the scenario inputs.
DESALINATION_SCENARIO: str = "desalination_scenario"

# Done message:
#   The message to display when a task was successful.
DONE: str = "[   DONE   ]"

# Electric power:
#   Keyword used for parsing electric power.
ELECTRIC_POWER: str = "electric_power"

# Exchanger:
#   Keyword used for parsing heat-exchanger information.
EXCHANGER: str = "heat_exchanger"

# Failed message:
#   The message to display when a task has failed.
FAILED: str = "[  FAILED  ]"

# Heat capacity of water:
#   The heat capacity of water, measured in Joules per kilogram Kelvin.
HEAT_CAPACITY_OF_WATER: int = 4182

# Hot water scenario:
#   Keyword used for parsing the hot-water scenario to use.
HOT_WATER_SCENARIO: str = "hot_water_scenario"

# Hours per year:
#   The number of hours in a year, used for reshaping arrays.
HOURS_PER_YEAR: int = 8760

# Iteration length:
#   Used when parsing information about the iteration length to use in optimisations.
ITERATION_LENGTH: str = "iteration_length"

# Kerosene device name:
#   The name used to denote the kerosene device.
KEROSENE_DEVICE_NAME: str = "kerosene"

# Locations folder name:
#   The name of the locations folder.
LOCATIONS_FOLDER_NAME: str = "clover_locations"

# Logger directory:
#   The directory in which to save logs.
LOGGER_DIRECTORY: str = "logs"

# Max:
#   Keyword used when parsing information about the maximum system size to consider in
#   optimisations.
MAX: str = "max"

# Min:
#   Keyword used when parsing information about the minimum system size to consider in
#   optimisations.
MIN: str = "min"

# Mode:
#   Used for parsing various operation modes.
MODE: str = "mode"

# Month mid-day:
#   The "day" in the year that falls in the middle of the month.
MONTH_MID_DAY: list[int] = [
    0,
    14,
    45,
    72,
    104,
    133,
    164,
    194,
    225,
    256,
    286,
    317,
    344,
    364,
]

# Month start day:
#   The "day" in the year that falls at the start of each month.
MONTH_START_DAY: list[int] = [0, 31, 59, 90, 120, 151, 181, 212, 243, 273, 304, 334]

# Name:
#   Keyword used for parsing converter name information.
NAME: str = "name"

# Number of iterations:
#   The number of iterations to consider in the optimisation.
NUMBER_OF_ITERATIONS: str = "number_of_iterations"

# Package name:
#   The name of the CLOVER directory, used for locating files that are installed when
#   packaged but are accessed locally in developer code.
PACKAGE_NAME: str = "clover"

# Raw CLOVER path:
#   The path to the clover source directory to use when running in github mode.
RAW_CLOVER_PATH: str = os.path.join("src", "clover")

# Skipped:
#   Keyword used when skipping part of the CLOVER flow.
SKIPPING: str = "[ SKIPPING ]"

# Solar-thermal Collector Scenarios:
#   Keyword used for parsing PV-T and solar-thermal scenario information.
SOLAR_THERMAL_COLLECTOR_SCENARIOS: str = "solar_thermal_collector_scenarios"

# Step:
#   Keyword used when parsing information about the system size step to consider in
#   optimisations.
STEP: str = "step"

# Supply temperature:
#   Used to parse supply-temperature information.
SUPPLY_TEMPERATURE: str = "supply_temperature"

<<<<<<< HEAD
# Throughput mass flow rate:
#   Used to parse the gloabl (throughput) mass flow rate.
THROUGHPUT_MASS_FLOW_RATE: str = "throughput_mass_flow_rate"
=======
# Token:
#   Keyword used when parsing the generation token.
TOKEN: str = "renewables_ninja_token"
>>>>>>> ba349d8d

# Zero celcius offset:
#   Used for offsetting zero degrees celcius in Kelvin.
ZERO_CELCIUS_OFFSET: float = 273.15


class AuxiliaryHeaterType(enum.Enum):
    """
    Denotes the type of auxiliary heater used in the system.

    - DIESEL:
        Denotes that a diesel heater is being used.

    - ELECTRIC:
        Denotes that an electrically-powered heater is being used.

    """

    DIESEL = "diesel"
    ELECTRIC = "electric"


# Auxiliary heater name to type mapping:
#   Used to parse auxiliary heater types, allowing for more than are defined on the
#   base enum class.
AUXILIARY_HEATER_NAME_TO_TYPE_MAPPING: dict[str, AuxiliaryHeaterType | None] = {
    e.value: e for e in AuxiliaryHeaterType
}
AUXILIARY_HEATER_NAME_TO_TYPE_MAPPING["none"] = None


@dataclasses.dataclass
class BColours:
    """
    Contains various colours used for pretty-printing out to the command-line on stdout.

    - FAIL:
        Used for a failure message.

    - WARNING, OKBLUE:
        Various colours used.

    - ENDC:
        Used to reset the colour of the terminal output.

    - BOLD, UNDERLINE:
        Used to format the text.

    """

    fail = "\033[91m"
    warning = "\033[93m"
    okblue = "\033[94m"
    endc = "\033[0m"
    bolc = "\033[1m"
    underline = "\033[4m"


class CleanWaterMode(enum.Enum):
    """
    Used to specify the clean-water mode for the system.

    - BACKUP:
        The clean-water demand will only be fulfiled using minigrid power as backup to
        carry out electric desalination if there are any electric desalination
        converters present.

    - PRIORITISE:
        The clean-water demand will be fulfiled always, utilising diesel generators if
        necessary to carry out electric desalination during clean-water blackouts..

    """

    BACKUP = "backup"
    PRIORITISE = "prioritise"
    THERMAL_ONLY = "thermal_only"


@dataclasses.dataclass
class CleanWaterScenario:
    """
    Specifies the clean-water scenario being carried out.

    .. attribute:: conventional_sources
        A `set` of the names of conventional drinking-water sources specified.

    .. attribute:: mode
        The clean water mode being modelled.

    .. attribute:: sources
        A `set` of the names of clean-water sources specified.

    """

    conventional_sources: set[str]
    mode: CleanWaterMode
    sources: list[str]


class ColdWaterSupply(enum.Enum):
    """
    Specifies the source of cold water to the hot-water system.

    - CLEAN_WATER:
        Denotes that cold water is sourced from the clean-water system.

    - UNLIMITED:
        Denotes that an unlimited supply of cold water is available. I.E., the
        desalination and/or cleaning of the feedwater to the overall water-demand system
        is ignored and it is assumed that there exists a supply that can fulfil the
        input needs of the hot-water system.

    """

    CLEAN_WATER = "clean_water"
    UNLIMITED = "unlimited"


class ColumnHeader(enum.Enum):
    """
    Contains column header information.

    - BATTERY_HEALTH:
        The health of the batteries installed.

    - BLACKOUTS:
        The times for which the electricity system experienced a blackout in supply.

    - BRINE:
        The brine produced by the system as a waste product.

    - BUFFER_TANK_OUTPUT:
        The output of the buffer tank(s) installed.

    - BUFFER_TANK_TEMPERATURE:
        The temperature of any buffer tank(s) installed in the system.

    - CLEAN_WATER_BLACKOUTS:
        Blackout times in the clean water supply.

    - CLEAN_WATER_FROM_CONVENTIONAL_SOURCES:
        Clean water produced from conventional sources.

    - CLEAN_WATER_FROM_EXCESS_ELECTRICITY:
        Clean water produced from excess electricity available within the system.

    - CLEAN_WATER_FROM_PRIORITISATION:
        The clean water which was supplied through prioritising clean-water loads.

    - CLEAN_WATER_FROM_STORAGE:
        The clean water which was supplied from tank storage.

    - CLEAN_WATER_FROM_THERMAL_RENEWABLES:
        The clean water which was supplied by renewable technologies.

    - CW_PVT_ELECTRICITY_SUPPLIED:
        The electricity supplied by the clean-water PV-T.

    - CW_PVT_ELECTRICITY_SUPPLIED_PER_KWP:
        The electricity supplied by the clean-water PV-T per kWp installed.

    - CW_PVT_INPUT_TEMPERATURE:
        The input temperature of the clean-water PV-T installed.

    - CW_PVT_OUTPUT_TEMPERATURE:
        The output temperature of the clean-water PV-T installed.

    - CW_ST_INPUT_TEMPERATURE:
        The input temperature of the clean-water solar-thermal installed.

    - CW_ST_OUTPUT_TEMPERATURE:
        The output temperature of the clean-water solar-thermal installed.

    - CW_TANK_STORAGE_PROFILE:
        The storage profile of the clean-water tanks.

    - DESALINATION_PLANT_RENEWABLE_FRACTION
        The fraction of the thermal energy which was supplied to the desalination
        plant(s) which was renewable.

    - DIESEL_ENERGY_SUPPLIED:
        The energy which was supplied by the diesel generators present in the system.

    - DIESEL_FUEL_USAGE:
        The diesel fuel usage in litres by the system.

    - DIESEL_GENERATOR_TIMES:
        The times for which the backup electrical diesel generator was operating in
        order to meet demand.

    - DISCOUNT_RATE:
        The discount rate for parts which are periodically replaced.

    - DISCOUNTED_EXPENDITURE:
        The discounted expenditure on replacing parts which require periodic
        replacement.

    - DUMPED_ELECTRICITY:
        Excess electricity which was dumped due to the system being unable to either
        utilise or store it.

    - GRID_ENERGY:
        Energy that was supplied by the grid.

    - ELECTRICITY_FROM_STORAGE:
        Electricity that was supplied by installed storage.

    - EXCESS_POWER_CONSUMED_BY_DESALINATION:
        Excess power consumed by desalination.

    - HOURLY_STORAGE_PROFILE:
        The hourly battery storage profile for the system.

    - HOUSEHOLDS:
        The number of households present in the community.

    - HW_PVT_INPUT_TEMPERATURE:
        The input temperature of HTF entering the hot-water PV-T collectors.

    - HW_PVT_OUTPUT_TEMPERATURE:
        The output temperature of HTF leaving the hot-water PV-T collectors.

    - HW_PVT_ELECTRICITY_SUPPLIED:
        The electricity supplied by the hot-water PV-T.

    - HW_PVT_ELECTRICITY_SUPPLIED_PER_KWP:
        The electricity supplied by the hot-water PV-T per kWp of installed PV.

    - HW_PVT_ELECTRICITY_SUPPLIED_PER_UNIT:
        The electricity supplied by the hot-water PV-T per unit of installed PV-T panel.

    - HW_SOLAR_THERMAL_FRACTION:
        The fraction of hot-water demand that was met through renewables.

    - HW_ST_INPUT_TEMPERATURE:
        The input temperature of the hot-water solar-thermal installed.

    - HW_ST_OUTPUT_TEMPERATURE:
        The output temperature of the hot-water solar-thermal installed.

    - HW_TANK_OUTPUT:
        The output volume from the hot-water tank(s) installed.

    - HW_TANK_TEMPERATURE:
        The temperature profile of the hot-water tank(s) installed.

    - HW_TEMPERATURE_GAIN:
        The temperature gain of the water passing through the hot-water system compared
        with the hot-water input temperature.

    - HW_VOL_DEMAND_COVERED:
        The volumetric demand covered by the hot-water tank(s) installed.

    - INSTALLATION_YEAR:
        The year in which the installation was made.

    - INVERTER_COST:
        The cost of the inverter installed.

    - INVERTER_SIZE:
        The size of the inverter installed.

    - KEROSENE_LAMPS:
        The number of kerosene lamps that were in use.

    - KEROSENE_MITIGATION:
        The kerosene usage that was mitigated by utilising the system.

    - LOAD_ENERGY:
        The electric load that was placed on the system.

    - MAXIMUM:
        Used in the yearly load statistics.

    - POWER_CONSUMED_BY_DESALINATION:
        The power that was consumed carrying out desalination, either using electricity
        as the primary driving force, or using it in a supplementary way.

    - POWER_CONSUMED_BY_ELECTRIC_DEVICES:
        Power consumed by electric devices present within the system.

    - POWER_CONSUMED_BY_HOT_WATER:
        Power consumed by providing hot water, either through pumps etc. or by
        auxiliary heating.

    - POWER_CONSUMED_BY_THERMAL_DESALINATION:
        Power consumed by thermal desalination.

    - PV_ELECTRICITY_SUPPLIED:
        The electricity supplied by the PV installed.

    - RENEWABLE_ELECTRICITY_SUPPLIED:
        The electricity that was supplied renewably.

    - RENEWABLE_ELECTRICITY_USED_DIRECTLY:
        The renewables produced that were used directly to meet loads.

    - STORAGE_PROFILE:
        The profile for the electric storage system.

    - TOTAL_CW_CONSUMED:
        The total clean water that was consumed.

    - TOTAL_CW_LOAD:
        The total clean-water load placed on the system.

    - TOTAL_CW_SUPPLIED:
        The total clean water that was supplied by the system.

    - TOTAL_ELECTRICITY_CONSUMED:
        The total electricity that was consumed in the system.

    - TOTAL_GHGS:
        The total GHGs information.

    - TOTAL_HW_LOAD:
        The total hot-water load that was placed on the system.

    - TOTAL_PVT_ELECTRICITY_SUPPLIED:
        The total electricity that was supplied by PV-T installed.

    - UNMET_CLEAN_WATER:
        The clean-water demand that was unmet by the system.

    - UNMET_ELECTRICITY:
        The electricity demand that went unmet by the system.

    - WATER_SURPLUS:
        The water surplus that was generated by the system.

    """

    BATTERY_HEALTH = "Battery health"
    BLACKOUTS = "Blackouts"
    BRINE = "Brine produced (l)"
    BUFFER_TANK_OUTPUT = "Buffer tank output volume (l)"
    BUFFER_TANK_TEMPERATURE = "Buffer tank temperature (degC)"
    CLEAN_WATER_BLACKOUTS = "Clean water blackouts"
    CLEAN_WATER_FROM_CONVENTIONAL_SOURCES = (
        "Drinking water supplied via conventional sources (l)"
    )
    CLEAN_WATER_FROM_EXCESS_ELECTRICITY = (
        "Clean water supplied using excess minigrid energy (l)"
    )
    CLEAN_WATER_FROM_PRIORITISATION = "Clean water supplied via backup desalination (l)"
    CLEAN_WATER_FROM_STORAGE = "Clean water supplied via tank storage (l)"
    CLEAN_WATER_FROM_THERMAL_RENEWABLES = (
        "Renewable clean water produced directly and thermally (l)"
    )
    CW_PVT_ELECTRICITY_SUPPLIED = "Clean-water PV-T electric energy supplied (kWh)"
    CW_PVT_ELECTRICITY_SUPPLIED_PER_KWP = (
        "Clean-water PV-T electric energy supplied per kWp"
    )
    CW_PVT_ELECTRICITY_SUPPLIED_PER_UNIT = (
        "Clean-water PV-T electric energy supplied per unit"
    )
    CW_PVT_INPUT_TEMPERATURE = "Clean-water PV-T input temperature (degC)"
    CW_PVT_OUTPUT_TEMPERATURE = "Clean-water PV-T output temperature (degC)"
    CW_ST_INPUT_TEMPERATURE = "Clean-water solar-thermal input temperature (degC)"
    CW_ST_OUTPUT_TEMPERATURE = "Clean-water solar-thermal output temperature (degC)"
    CW_TANK_STORAGE_PROFILE = "Water held in clean-water storage tanks (l)"
    DESALINATION_PLANT_RENEWABLE_FRACTION = (
        "Thermal desalination plant(s) renewable fraction"
    )
    DIESEL_ENERGY_SUPPLIED = "Diesel energy (kWh)"
    DIESEL_FUEL_USAGE = "Diesel fuel usage (l)"
    DIESEL_GENERATOR_TIMES = "Diesel times"
    DISCOUNTED_EXPENDITURE = "Discounted expenditure ($)"
    DISCOUNT_RATE = "Discount rate"
    DUMPED_ELECTRICITY = "Dumped energy (kWh)"
    ELECTRICITY_FROM_STORAGE = "Storage energy supplied (kWh)"
    ELECTRICITY_DEFICIT = "Electricity deficit (kWh)"
    EXCESS_POWER_CONSUMED_BY_DESALINATION = (
        "Excess power consumed desalinating clean water (kWh)"
    )
    GRID_ENERGY = "Grid energy (kWh)"
    HOURLY_STORAGE_PROFILE = "Hourly storage (kWh)"
    HOUSEHOLDS = "Households"
    HW_PVT_INPUT_TEMPERATURE = "Hot-water PV-T input temperature (degC)"
    HW_PVT_OUTPUT_TEMPERATURE = "Hot-water PV-T output temperature (degC)"
    HW_PVT_ELECTRICITY_SUPPLIED = "Hot-water PV-T electric energy supplied (kWh)"
    HW_PVT_ELECTRICITY_SUPPLIED_PER_KWP = (
        "Hot-water PV-T electric energy supplied per kWp"
    )
    HW_PVT_ELECTRICITY_SUPPLIED_PER_UNIT = (
        "Hot-water PV-T electric energy supplied per unit panel"
    )
    HW_SOLAR_THERMAL_FRACTION = "Renewable hot-water fraction"
    HW_ST_INPUT_TEMPERATURE = "Hot-water solar-thermal input temperature (degC)"
    HW_ST_OUTPUT_TEMPERATURE = "Hot-water solar-thermal output temperature (degC)"
    HW_TANK_OUTPUT = "Hot-water tank volume supplied (l)"
    HW_TANK_TEMPERATURE = "Hot-water tank temperature (degC)"
    HW_TEMPERATURE_GAIN = "Hot water temperature gain (degC)"
    HW_VOL_DEMAND_COVERED = "Hot-water demand covered fraction"
    INSTALLATION_YEAR = "Installation year"
    INVERTER_COST = "Inverter cost ($/kW)"
    INVERTER_SIZE = "Inverter size (kW)"
    KEROSENE_LAMPS = "Kerosene lamps"
    KEROSENE_MITIGATION = "Kerosene mitigation"
    LOAD_ENERGY = "Load energy (kWh)"
    MAXIMUM = "Maximum"
    POWER_CONSUMED_BY_DESALINATION = "Power consumed providing clean water (kWh)"
    POWER_CONSUMED_BY_ELECTRIC_DEVICES = "Power consumed providing electricity (kWh)"
    POWER_CONSUMED_BY_HOT_WATER = "Power consumed providing hot water (kWh)"
    POWER_CONSUMED_BY_THERMAL_DESALINATION = (
        "Power consumed running thermal desalination (kWh)"
    )
    PV_ELECTRICITY_SUPPLIED = "PV energy supplied (kWh)"
    RENEWABLE_CW_USED_DIRECTLY = "Renewable clean water used directly (l)"
    RENEWABLE_ELECTRICITY_SUPPLIED = "Renewables energy supplied (kWh)"
    RENEWABLE_ELECTRICITY_USED_DIRECTLY = "Renewables energy used (kWh)"
    STORAGE_PROFILE = "Storage profile (kWh)"
    TOTAL_CW_CONSUMED = "Total clean water consumed (l)"
    TOTAL_CW_LOAD = "Total clean water demand (l)"
    TOTAL_CW_SUPPLIED = "Total clean water supplied (l)"
    TOTAL_ELECTRICITY_CONSUMED = "Total energy used (kWh)"
    TOTAL_GHGS = "Total ghgs (kgCO2)"
    TOTAL_HW_LOAD = "Total hot-water demand (l)"
    TOTAL_PVT_ELECTRICITY_SUPPLIED = "Total PV-T electric energy supplied (kWh)"
    UNMET_CLEAN_WATER = "Unmet clean water demand (l)"
    UNMET_ELECTRICITY = "Unmet energy (kWh)"
    WATER_SURPLUS = "Water surplus (l)"


def daily_sum_to_monthly_sum(daily_profile: pd.DataFrame) -> pd.DataFrame:
    """
    Converts an day-by-day profile to a sum for each month.

    Inputs:
        - daily_profile:
            Day-by-day profile.

    Outputs:
        - Month-by-month profile of sum of daily values.

    """

    # Determine the end and start days for each month
    years = math.ceil(daily_profile.shape[0] / 365)
    month_start = pd.DataFrame(MONTH_START_DAY)
    month_days = pd.DataFrame(MONTH_START_DAY)
    for year in range(0, years - 1):
        month_days = pd.concat([month_days, month_start + year * 365])  # type: ignore [operator]

    month_days = pd.concat([month_days, pd.DataFrame([365 * years])])

    monthly_sum = []
    for month in range(0, month_days.shape[0] - 1):
        start_day = month_days.iloc[month, 0]
        end_day = month_days.iloc[month + 1, 0]
        monthly_sum.append(float(np.sum(daily_profile.iloc[start_day:end_day])))

    return monthly_sum


@dataclasses.dataclass
class Demands:
    """
    The demands being modelled.

    .. attribute:: commercial
        Whether commercial demand is being modelled.

    .. attribute:: domestic
        Whether domestic demand is being modelled.

    .. attribute:: public
        Whether public demand is being modelled.

    """

    commercial: bool
    domestic: bool
    public: bool


class DemandType(enum.Enum):
    """
    The type of demand being considered.

    - COMMERCIAL:
        Denotes demand from commercial enterprises.

    - DOMESTIC:
        Denotes domestic demand generated by individuals within the community.

    - PUBLIC:
        Denotes demand from public institutions, e.g., streetlights.

    """

    COMMERCIAL = "commercial"
    DOMESTIC = "domestic"
    PUBLIC = "public"


def dict_to_dataframe(
    input_dict: dict[int, float | int], logger: logging.Logger
) -> pd.DataFrame:
    """
    Converts a `dict` to a :class:`pandas.DataFrame`.

    Inputs:
        - input_dict:
            The input `dict` do convert.
        - logger:
            The :class:`logging.Logger` to use for the run.

    Outputs:
        The converted :class:`pandas.DataFrame`.

    """

    if not isinstance(input_dict, dict):
        logger.error(
            "%sThe `dict_to_dataframe` function can only be called with a `dict`.%s",
            BColours.fail,
            BColours.endc,
        )
        raise InternalError(
            f"Misuse of internal helper functions. See {LOGGER_DIRECTORY} for details."
        )

    frame = pd.DataFrame(list(input_dict.values()), index=list(input_dict)).sort_index()

    if not isinstance(frame, pd.DataFrame):
        logger.error(
            "%sThe `dict_to_dataframe` function was called but did not successfully "
            "generate a :class:`pandas.DataFrame`.%s",
            BColours.fail,
            BColours.endc,
        )
        raise InternalError(
            f"Failure of internal helper functions. See {LOGGER_DIRECTORY} for details."
        )

    return frame


class DieselMode(enum.Enum):
    """
    The diesel mode being used.

    - BACKUP:
        The diesel generator is used as a 'load-following' backup generator.

    - BACKUP_UNMET:
        The diesel generator is used as a 'load-following' backup generator,
        with unmet energy as the threshold criterion.

    - CYCLE_CHARGING:
        The diesel generator is operated as a dynamic 'cycle-charging' generator.

    - DISABLED:
        No diesel generator is present.

    """

    BACKUP = "backup"
    BACKUP_UNMET = "backup_unmet"
    CYCLE_CHARGING = "cycle_charging"
    DISABLED = "disabled"


@dataclasses.dataclass
class DieselScenario:
    """
    Contains information about the diesel scenario being modelled.

    .. attribute:: backup_threshold
        The backup threshold.

    .. attribute:: mode
        The mode being used for the diesel operation.

    """

    backup_threshold: float | None
    mode: DieselMode

    def to_dict(self) -> dict[str, Any]:
        """
        Returns a `dict` summarising the :class:`DieselScenario` instance.

        Outputs:
            - A `dict` summarising the information contained within the
              :class:`DieselScenario` instance.

        """

        return {
            "backup_threshold": (
                float(self.backup_threshold)
                if self.backup_threshold is not None
                else str(None)
            ),
            "mode": str(self.mode.value),
        }


class DistributionNetwork(enum.Enum):
    """
    The distribution network being used.

    - AC:
        Corresponds to an AC distribution network.

    - DC:
        Corresponds to a DC distribution network.

    """

    AC = "ac"
    DC = "dc"


<<<<<<< HEAD
class FlowRateError(Exception):
    """Raised when there is a mismatch in flow-rate requirements."""

    def __init__(self, mismatched_object: str, msg: str) -> None:
        """
        Instantiate a :class:`FlowRateError` instance.

        Inputs:
            - mismatched_object:
                The name of the object for which the flow rates are mismatched.
            - msg:
                The error message to append.

        """

        super().__init__(f"Error in flow rate of '{mismatched_object}': {msg}")
=======
def get_locations_foldername() -> str:
    """
    Determine the path to the locations folder.

    Outputs:
        - The path to the locations folder.

    """

    if os.path.isdir(
        os.path.join(
            (_old_clover_locations_dir := os.path.expanduser("~")),
            LOCATIONS_FOLDER_NAME.split("_")[1],
        )
    ):
        return _old_clover_locations_dir

    return os.path.join(os.path.expanduser("~"), LOCATIONS_FOLDER_NAME)
>>>>>>> ba349d8d


def get_logger(logger_name: str, verbose: bool = False) -> logging.Logger:
    """
    set-up and return a logger.

    Inputs:
        - logger_name:
            The name for the logger, which is also used to denote the filename with a
            "<logger_name>.log" format.
        - verbose:
            Whether the log level should be verbose (True) or standard (False).

    Outputs:
        - The logger for the component.

    """

    # Create a logger and logging directory.
    logger = logging.getLogger(logger_name)
    logger.setLevel(logging.DEBUG if verbose else logging.INFO)
    os.makedirs(LOGGER_DIRECTORY, exist_ok=True)

    # Create a formatter.
    formatter = logging.Formatter(
        "%(asctime)s: %(name)s: %(levelname)s: %(message)s",
        datefmt="%d/%m/%Y %I:%M:%S %p",
    )

    # Create a console handler.
    console_handler = logging.StreamHandler()
    console_handler.setLevel(logging.WARNING)
    console_handler.setFormatter(formatter)

    # Delete the existing log if there is one already.
    if os.path.isfile(os.path.join(LOGGER_DIRECTORY, f"{logger_name}.log")):
        os.remove(os.path.join(LOGGER_DIRECTORY, f"{logger_name}.log"))

    # Create a file handler.
    file_handler = logging.FileHandler(
        os.path.join(LOGGER_DIRECTORY, f"{logger_name}.log")
    )
    file_handler.setLevel(logging.DEBUG if verbose else logging.INFO)
    file_handler.setFormatter(formatter)

    # Add the file handler to the logger.
    logger.addHandler(console_handler)
    logger.addHandler(file_handler)

    return logger


def hourly_profile_to_daily_sum(hourly_profile: pd.DataFrame | pd.Series) -> pd.Series:
    """
    Converts an hour-by-hour profile to a sum for each day.

    Inputs:
        - hourly_profile:
            Hour-by-hour profile.

    Outputs:
        - Day-by-day profile of sum of hourly values.

    """

    days = int(hourly_profile.shape[0] / (24))
    daily_profile = pd.DataFrame(hourly_profile.values.reshape((days, 24)))  # type: ignore
    # return pd.DataFrame(np.sum(daily_profile, 1))
    return daily_profile.sum(axis=1)  # type: ignore


class InputFileError(Exception):
    """Raised when there is an error in an input file."""

    def __init__(self, input_file: str, msg: str) -> None:
        """
        Instantiate a :class:`InputFileError` instance.

        Inputs:
            - input_file:
                The name of the input file which contained the invalid data.
            - msg:
                The error message to append.

        """

        super().__init__(
            f"Error parsing input file '{input_file}', invalid data in file: {msg}"
        )


class InternalError(Exception):
    """Raised when an internal error occurs in CLOVER."""

    def __init__(self, msg: str) -> None:
        """
        Instantiate a :class:`InternalError` instance.

        Inputs:
            - msg:
                The message to append to the internal error.

        """

        super().__init__(f"An error occured internally within CLOVER: {msg}")


@dataclasses.dataclass
class Inverter:
    """
    Represents an inverter within the system.

    .. attribute:: lifetime
        The lifetime, in years, of the inverter.

    .. attribute:: size_increment
        The size increment of the inverter in kW.

    """

    lifetime: int
    size_increment: float


@dataclasses.dataclass
class KeyResults:
    """
    Contains the key results from a simulation.

    .. attribute:: average_renewable_generation
        The average energy generated by the renewable set up per day, measured in
        kWh/day.
    .. attribute:: average_pv_generation
        The average energy generated by the PV set up per day, measured in kWh/day, for
        each of the PV panel types installed.

    .. attribute:: blackouts
        The fraction of time for which blackouts occurred.

    .. attribute:: clean_water_blackouts
        The fraction of time for which the clean-water system experienced a blackout.

    .. attribute:: cumulative_brine
        The total brine that was produced by the system, measured in litres.

    .. attribute:: cumulative_pv_generation
        The total electric power that was generated by the PV installation over its
        lifetime, measured in kWh.

    .. attribute:: diesel_times
        The fraction of the time for which the diesel generator was running.

    .. attribute:: grid_daily_hours
        The average number of hours per day for which the grid is available.

    """

    average_daily_cw_demand_covered: float | None = None
    average_daily_cw_pvt_generation: float | None = None
    average_daily_cw_supplied: float | None = None
    average_daily_diesel_energy_supplied: float | None = None
    average_daily_dumped_energy: float | None = None
    average_daily_electricity_consumption: float | None = None
    average_daily_grid_energy_supplied: float | None = None
    average_daily_hw_demand_covered: float | None = None
    average_daily_hw_pvt_generation: float | None = None
    average_daily_hw_renewable_fraction: float | None = None
    average_daily_hw_supplied: float | None = None
    average_daily_pv_energy_supplied: float | None = None
    average_daily_renewables_energy_supplied: float | None = None
    average_daily_renewables_energy_used: float | None = None
    average_daily_stored_energy_supplied: float | None = None
    average_daily_unmet_energy: float | None = None
    average_pv_generation: dict[str, float] | None = None
    average_pvt_electric_generation: float | None = None
    average_renewable_generation: float | None = None
    blackouts: float | None = None
    clean_water_blackouts: float | None = None
    cumulative_brine: float | None = None
    cumulative_cw_load: float | None = None
    cumulative_cw_pvt_generation: float | None = None
    cumulative_cw_supplied: float | None = None
    cumulative_hw_load: float | None = None
    cumulative_hw_pvt_generation: float | None = None
    cumulative_hw_supplied: float | None = None
    cumulative_pv_generation: dict[str, float] | None = None
    diesel_times: float | None = None
    grid_daily_hours: float | None = None
    max_buffer_tank_temperature: float | None = None
    max_cw_pvt_output_temperature: float | None = None
    mean_buffer_tank_temperature: float | None = None
    mean_cw_pvt_output_temperature: float | None = None
    min_buffer_tank_temperature: float | None = None
    min_cw_pvt_output_temperature: float | None = None

    def to_dict(  # pylint: disable=too-many-branches, too-many-statements
        self,
    ) -> dict[str, float | dict[str, float]]:
        """
        Returns the :class:`KeyResults` information as a `dict` ready for saving.

        Outputs:
            - A `dict` containing the information stored in the :class:`KeyResult`
              instance.

        """

        data_dict: dict[str, float | dict[str, float]] = {}

        if self.average_daily_cw_demand_covered is not None:
            data_dict["Average daily clean-water demand covered"] = round(
                self.average_daily_cw_demand_covered, 3
            )
        if self.average_daily_cw_supplied is not None:
            data_dict["Average daily clean water supplied / litres"] = round(
                self.average_daily_cw_supplied, 3
            )
        if self.average_daily_cw_pvt_generation is not None:
            data_dict["Average daily clean-water PV-T electricity supplied / kWh"] = (
                round(self.average_daily_cw_pvt_generation, 3)
            )
        if self.average_daily_diesel_energy_supplied is not None:
            data_dict["Average daily diesel energy supplied / kWh"] = round(
                self.average_daily_diesel_energy_supplied, 3
            )
        if self.average_daily_dumped_energy is not None:
            data_dict["Average daily dumped energy / kWh"] = round(
                self.average_daily_dumped_energy, 3
            )
        if self.average_daily_electricity_consumption is not None:
            data_dict["Average daily energy consumption / kWh"] = round(
                self.average_daily_electricity_consumption, 3
            )
        if self.average_daily_grid_energy_supplied is not None:
            data_dict["Average daily grid energy supplied / kWh"] = round(
                self.average_daily_grid_energy_supplied, 3
            )
        if self.average_daily_hw_demand_covered is not None:
            data_dict["Average daily hot-water demand covered"] = round(
                self.average_daily_hw_demand_covered, 3
            )
        if self.average_daily_hw_pvt_generation is not None:
            data_dict["Average daily hot-water PV-T electricity supplied / kWh"] = (
                round(self.average_daily_hw_pvt_generation, 3)
            )
        if self.average_daily_hw_renewable_fraction is not None:
            data_dict["Average daily hot-water renewable fraction"] = round(
                self.average_daily_hw_renewable_fraction, 3
            )
        if self.average_daily_hw_supplied is not None:
            data_dict["Average daily hot water supplied / litres"] = round(
                self.average_daily_hw_supplied, 3
            )
        if self.average_daily_renewables_energy_supplied is not None:
            data_dict["Average daily renewables energy suppied / kWh"] = round(
                self.average_daily_renewables_energy_supplied, 3
            )
        if self.average_daily_renewables_energy_used is not None:
            data_dict["Average daily renewables energy used / kWh"] = round(
                self.average_daily_renewables_energy_used, 3
            )
        if self.average_daily_stored_energy_supplied is not None:
            data_dict["Average daily stored energy supplied / kWh"] = round(
                self.average_daily_stored_energy_supplied, 3
            )
        if self.average_daily_unmet_energy is not None:
            data_dict["Average daily unmet energy / kWh"] = round(
                self.average_daily_unmet_energy, 3
            )
        if self.average_renewable_generation is not None:
            data_dict["Average pv generation / kWh/day"] = round(
                self.average_renewable_generation, 3
            )
        if self.average_pv_generation is not None:
            # If only one panel, simply display this, otherwise, key by the panel name.
            if len(self.average_pv_generation) == 1:
                data_dict["Average pv generation / kWh/day"] = round(
                    list(self.average_pv_generation.values())[0], 3
                )
            else:
                data_dict["Average pv generation / kWh/day"] = {
                    panel_name.capitalize().replace("_", " "): round(
                        average_generation, 3
                    )
                    for panel_name, average_generation in self.average_pv_generation.items()
                }
        if self.average_pvt_electric_generation is not None:
            data_dict["Average pv-t electric generation / kWh/day"] = round(
                self.average_pvt_electric_generation, 3
            )
        if self.blackouts is not None:
            data_dict["Blackouts"] = round(self.blackouts, 3)
        if self.clean_water_blackouts is not None:
            data_dict[ColumnHeader.CLEAN_WATER_BLACKOUTS.value] = round(
                self.clean_water_blackouts, 3
            )
        if self.cumulative_brine is not None:
            data_dict["Cumulative brine produced / litres"] = round(
                self.cumulative_brine, 3
            )
        if self.cumulative_cw_load is not None:
            data_dict["Cumulative clean-water load / litres"] = round(
                self.cumulative_cw_load, 3
            )
        if self.cumulative_cw_pvt_generation is not None:
            data_dict["Cumulative clean-water PV-T generation / kWh"] = round(
                self.cumulative_cw_pvt_generation, 3
            )
        if self.cumulative_cw_supplied is not None:
            data_dict["Cumulative clean-water supplied / litres"] = round(
                self.cumulative_cw_supplied, 3
            )
        if self.cumulative_hw_pvt_generation is not None:
            data_dict["Cumulative hot-water PV-T generation / kWh"] = round(
                self.cumulative_hw_pvt_generation, 3
            )
        if self.cumulative_pv_generation is not None:
            # If only one panel, simply display this, otherwise, key by the panel name.
            if len(self.cumulative_pv_generation) == 1:
                data_dict["Cumulative pv generation / kWh/kWp"] = round(
                    list(self.cumulative_pv_generation.values())[0], 3
                )
            else:
                data_dict["Cumulative pv generation / kWh/kWp"] = {
                    panel_name.capitalize().replace("_", " "): round(
                        cumulative_generation, 3
                    )
                    for panel_name, cumulative_generation in self.cumulative_pv_generation.items()
                }

        if self.diesel_times is not None:
            data_dict[ColumnHeader.DIESEL_GENERATOR_TIMES.value] = round(
                self.diesel_times, 3
            )
        if self.grid_daily_hours is not None:
            data_dict["Average grid availability / hours/day"] = round(
                self.grid_daily_hours, 3
            )
        if self.max_buffer_tank_temperature is not None:
            data_dict["Maximum buffer-tank temperature / degC"] = round(
                self.max_buffer_tank_temperature, 3
            )
        if self.max_cw_pvt_output_temperature is not None:
            data_dict["Maximum clean-water PV-T output temperature / degC"] = round(
                self.max_cw_pvt_output_temperature, 3
            )
        if self.mean_buffer_tank_temperature is not None:
            data_dict["Mean buffer-tank temperature / degC"] = round(
                self.mean_buffer_tank_temperature, 3
            )
        if self.mean_cw_pvt_output_temperature is not None:
            data_dict["Mean clean-water PV-T output temperature / degC"] = round(
                self.mean_cw_pvt_output_temperature, 3
            )
        if self.min_buffer_tank_temperature is not None:
            data_dict["Minimum buffer-tank temperature / degC"] = round(
                self.min_buffer_tank_temperature, 3
            )
        if self.min_cw_pvt_output_temperature is not None:
            data_dict["Minimum clean-water PV-T output temperature / degC"] = round(
                self.min_cw_pvt_output_temperature, 3
            )

        data_dict = {
            str(key): (
                float(value)
                if not isinstance(value, dict)
                else {
                    str(sub_key): float(sub_value)
                    for sub_key, sub_value in value.items()
                }
            )
            for key, value in data_dict.items()
        }

        return data_dict


class ProgrammerJudgementFault(Exception):
    """
    Raised when a programmer judgement faul occurs.

    """

    def __init__(self, location: str, message: str) -> None:
        """
        Instantiates a :class:`ProgrammerJudgementFault instance.

        Inputs:
            - location:
                The location within CLOVER where the error has occured.
            - message:
                The more verbose message to display to the end user.

        """

        super().__init__(
            f"Internal programmer judgement fault concerning {location}: {message}"
        )


class RenewableEnergySource(enum.Enum):
    """
    Specfiies the renewable energy sources that can be included in the system.

    - CLEAN_WATER_PVT:
        Denotes PV-T collectors associated with clean-water production.

    - CLEAN_WATER_SOLAR_THERMAL:
        Denotes solar-thermal collectors associated with clean-water production.

    - HOT_WATER_PVT:
        Denotes PV-T collectors associated with hot-water production.

    - HOT_WATER_SOLAR_THERMAL:
        Denotes solar-thermal collectors associated with hot-water production.

    - PV:
        Denotes purely electric PV-T panels.

    """

    CLEAN_WATER_PVT = "clean_water_pv_t"
    CLEAN_WATER_SOLAR_THERMAL = "clean_water_solar_thermal"
    HOT_WATER_PVT = "hot_water_pv_t"
    HOT_WATER_SOLAR_THERMAL = "hot_water_solar_thermal"
    PV = "pv"


class ResourceType(enum.Enum):
    """
    Specifies the type of load being investigated.

    - CLEAN_WATER:
        Represents a clean-water load.

    - COOLING:
        Represents a cooling load.

    - DIESEL:
        Represents the resource of diesel.

    - ELECTRIC:
        Represents an electric load.

    - GENERIC_WATER:
        Represents water where the exact specifiction of the water is not needed. E.G.,
        in defining parts of the energy system that work with a fluid as opposed to an
        electrical flow, but which can be used for different types of fluid within the
        system.

    - HEAT:
        Represents raw heat.

    - HOT_CLEAN_WATER:
        Represents water which has either been cleaned within the minigrid or supplied
        as clean to the system and which has been heated.

    - HOT_UNCLEAN_WATER:
        Represents feedwater which has been heated by the minigrid but which has not yet
        been treated.

    - MISC:
        Used internaly to fulfil Pythonic class definitions.

    - UNCLEAN_WATER:
        Represents feedwater which has not yet been warmed or heated by the minigrid.

    """

    CLEAN_WATER = "clean_water"
    COOLING = "cooling"
    DIESEL = "diesel"
    ELECTRIC = "electricity"
    GENERIC_WATER = "generic_water"
    HEAT = "heat"
    HOT_CLEAN_WATER = "hot_water"
    HOT_UNCLEAN_WATER = "hot_feedwater"
    MISC = "misc"
    UNCLEAN_WATER = "feedwater"


# Resource name to resource type mapping:
#   Maps the load name to the load type, used for parsing scenario files.
RESOURCE_NAME_TO_RESOURCE_TYPE_MAPPING = {
    "clean_water": ResourceType.CLEAN_WATER,
    "cold_water": ResourceType.CLEAN_WATER,
    "cooling": ResourceType.COOLING,
    "diesel_consumption": ResourceType.DIESEL,
    ELECTRIC_POWER: ResourceType.ELECTRIC,
    "feedwater": ResourceType.UNCLEAN_WATER,
    "heat": ResourceType.HEAT,
    "hot_water": ResourceType.HOT_CLEAN_WATER,
    "hot_untreated_water": ResourceType.HOT_UNCLEAN_WATER,
    "water": ResourceType.GENERIC_WATER,
}


class SolarPanelType(enum.Enum):
    """
    Specifies the type of solar panel being considered.

    - PV:
        Denotes that a PV panel is being considered.
    - PV_T:
        Denotes that a PV-T panel is being considered.
    - SOLAR_THERMAL:
        Denotes that a solar-thermal panel is being considered.

    """

    PV = "pv"
    PV_T = "pv_t"
    SOLAR_THERMAL = "solar_thermal"


class HTFMode(enum.Enum):
    """
    Specifies the type of material being used as the PV-T HTF.

    - CLOSED_HTF:
        Denotes that a closed (i.e., self-contained) HTF is being used.

    - COLD_WATER_HEATING:
        Denotes that clean water is heated by the PV-T panels directly.

    - FEEDWATER_HEATING:
        Denotes that feedwater is being heated directly.

    """

    CLOSED_HTF = "htf"
    COLD_WATER_HEATING = COLD_WATER
    FEEDWATER_HEATING = ResourceType.UNCLEAN_WATER.value


# HTF name to HTF type mapping:
#   Maps the HTF name to the HTF type, used for parsing desalination scenario files.
HTF_NAME_TO_HTF_TYPE_MAPPING = {
    "cold_water": HTFMode.COLD_WATER_HEATING,
    "feedwater": HTFMode.FEEDWATER_HEATING,
    "htf": HTFMode.CLOSED_HTF,
}


@dataclasses.dataclass
class Location:
    """
    Represents the location being modelled.

    .. attribute:: community_growth_rate
        Fractional growth rate per year.

    .. attribute:: community_size
        Initial number of households in community.

    .. attribute:: country
        The location country.

    .. attribute:: latitude
        Degrees of latitude (North +ve).

    .. attribute:: longitude
        Degrees of longitude (East +ve).

    .. attribute:: max_years
        The maximum number of years of simulation.

    .. attribute:: name
        The name of the location.

    .. attribute:: time_difference
        The time difference, in hours, at the location vs. UTC.

    """

    community_growth_rate: float
    community_size: int
    country: str
    latitude: float
    longitude: float
    max_years: int
    name: str
    time_difference: float

    @classmethod
    def from_dict(cls, location_inputs: dict[str, Any]) -> Any:
        """
        Creates a :class:`Location` instance based on the inputs provided.

        Inputs:
            - location_inputs:
                The location input information, extracted from the location inputs file.

        Outputs:
            - A :class:`Location` instance based on the input information provided.

        """

        return cls(
            location_inputs["community_growth_rate"],
            location_inputs["community_size"],
            location_inputs["country"],
            location_inputs["latitude"],
            location_inputs["longitude"],
            location_inputs["max_years"],
            location_inputs["location"],
            location_inputs["time_difference"],
        )

    @property
    def as_dict(self) -> dict:
        """
        Return a `dict` containing the location information.

        :returns:
            A `dict` containing the :class:`Location` information.

        """

        return {
            "community_growth_rate": self.community_growth_rate,
            "community_size": self.community_size,
            "country": self.country,
            "latitude": self.latitude,
            "longitude": self.longitude,
            "max_years": self.max_years,
            "location": self.name,
            "time_difference": self.time_difference,
        }


def monthly_profile_to_daily_profile(monthly_profile: pd.DataFrame) -> pd.DataFrame:
    """
    Convert hourly profiles to daily sums.

    Function:
        Converts a DataFrame of representative monthly values to a DataFrame of
        representative daily values.

    Inputs:
        - monthly_profile:
            A 24x12 DataFrame of hourly values for each month of the year.

    Outputs:
        - A 24x365 DataFrame of hourly values for each day of the year.

    """

    day_one_profile: pd.DataFrame = pd.DataFrame(np.zeros((24, 1)))
    for hour in range(24):
        day_one_profile.iloc[hour, 0] = 0.5 * float(
            float(monthly_profile.iloc[hour, 0]) + float(monthly_profile.iloc[hour, 11])  # type: ignore [arg-type]
        )

    extended_year_profile: pd.DataFrame = pd.DataFrame(np.zeros((24, 14)))
    extended_year_profile.iloc[:, 0] = day_one_profile.iloc[:, 0]

    for month in range(12):
        extended_year_profile.iloc[:, month + 1] = monthly_profile.iloc[:, month]
        extended_year_profile.iloc[:, 13] = day_one_profile.iloc[:, 0]

    # Interpolate the value that falls in the middle of the month.
    daily_profile = {
        hour: np.interp(range(365), MONTH_MID_DAY, extended_year_profile.iloc[hour])
        for hour in range(24)
    }

    return pd.DataFrame(list(daily_profile.values()))
    # NOTE:
    #   The following line should be uncommented if older python versions are used in
    #   which dictionaries are unsorted.
    # return pd.DataFrame([entry[1] for entry in sorted(daily_profile.items())])


def monthly_times_to_daily_times(
    monthly_profile: pd.DataFrame, years: int
) -> pd.DataFrame:
    """
    Converts the monthly profiles to daily profiles.

    When dealing with various CLOVER inputs, utilsations or availabilities for a whole
    month need to be converted to daily profiles with similar information. This function
    calculates this.

    Inputs:
        - monthly_profile:
            The monthly profile for the device.
        - years:
            The number of years for the simulation.

    Outputs:
        - The daily profile as a :class:`pandas.DataFrame`.

    Notes:
        Gives a daily utilisation for all devices, even those which are not permitted by
        `devices.yaml`, when called by the load module.
        When called from the water-source module, similarly, a daily grid availability
        profile is generated.

    """

    # Convert the monthly profile to a daily profile.
    yearly_profile = pd.DataFrame.transpose(
        monthly_profile_to_daily_profile(monthly_profile)
    )

    # Concatenate the profile by the number of years such that it repeats.
    concatenated_yearly_profile = pd.concat([yearly_profile] * years)

    return concatenated_yearly_profile


def open_simulation(filename: str) -> pd.DataFrame:
    """
    Opens a previously saved simulation from a .csv file

    Inputs:
        - filename
            Name of the .csv file to be opened including the file extension.

    Outputs:
        - DataFrame of previously performed simulation

    """

    output: pd.DataFrame = pd.read_csv(os.path.join(filename), index_col=0)

    return output


class OperatingMode(enum.Enum):
    """
    Represents the mode of operation.

    - OPTIMISATION:
        Denotes that an optimisation is being run.

    - PROFILE_GENERATION:
        Denotes that only profile-generation is being run.

    - SIMULATION:
        Denotes that a simulation is being run

    """

    OPTIMISATION = "optimisation"
    PROFILE_GENERATION = "profile_generation"
    SIMULATION = "simulation"


class Criterion(enum.Enum):
    """
    The optimisation criteria values that are allowed.

    - BLACKOUTS:
        Denotes the portion of time for which the system experienced a blackout.

    - CLEAN_WATER_BLACKOUTS:
        Denotes the portion of time for which the clean-water system experienced a
        blackout.

    - CUMULATIVE_BRINE:
        Denotes the cumulative brine produced by the system.

    - CUMULATIVE_COST:
        Denotes the cumulative cost incurred.

    - CUMULATIVE_GHGS:
        Denotes the cumulative GHGs emitted.

    - CUMULATIVE_SYSTEM_COST:
        Denotes the cumulative cost of the system.

    - CUMULATIVE_SYSTEM_GHGS:
        Denotes the cumulative GHGs emitted by the system.

    - CW_DEMAND_COVERED:
        The fraction of the clean-water demand that was covered by the system.

    - CW_RENEWABLES_FRACTION:
        The fraction of the clean-water demand that was met through renewables.

    - CW_SOLAR_THERMAL_FRACTION:
        The fraction of the solar-thermal demand that was met through
        solar-thermal technologies.

    - EMISSIONS_INTENSITY:
        Denotes the intensity of GHG emissions emitted.

    - HW_RENEWABLES_FRACTION:
        The fraction of HW demand that was met through renewables, whether it's
        solar-thermal energy being used directly to heat the water, or auxiliary
        electricity from the minigrid.

    - HW_SOLAR_THERMAL_FRACTION:
        The fraction of HW demand that was met through solar-thermal renewables.

    - KEROSENE_COST_MITIGATED:
        The cost of kerosene which was not incurred through use of the system.

    - KEROSENE_DISPLACEMENT:
        The amount of kerosene usage that was displaced.

    - KEROSENE_GHGS_MITIGATED:
        The mitigated GHGs by not consuming kerosene.

    - LCU_ENERGY:
        Denotes the levilised cost of energy where both heating (for clean-water
        production and hot-water heating) and electricity have been combined.

    - LCUE:
        Denotes the levilised cost of electricity.

    - LCUH:
        Denotes the levilised cost of heating.

    - LCUW:
        Denotes the levilised cost of clean water produced.

    - RENEWABLES_CLEAN_WATER_FRACTION:
        The fraction of the clean water produced by the system which was generated using
        renewables.

    - RENEWABLES_ELECTRICITY_FRACTION:
        The fraction of energy which was emitted renewably.

    - RENEWABLES_HOT_WATER_FRACTION:
        The fraction of hot-water heating that was carried out using renewables.

    - SOLAR_THERMAL_CLEAN_WATER_FRACTION:
        The fraction of the clean-water demand which was met using solar-thermal heat,
        both PV-T and solar-thermal collectors if present.

    - SOLAR_THERMAL_HOT_WATER_FRACTION:
        The fraction of the hot-water demand which was met using solar-thermal heat,
        both PV-T and solar-thermal collectors if present.

    - TOTAL_BRINE:
        The total brine produced.

    - TOTAL_COST:
        The total cost incurred.

    - TOTAL_GHGS:
        The total GHGs emitted.

    - TOTAL_SYSTEM_COST:
        The total cost of the system.

    - TOTAL_SYSTEM_GHGS:
        The total GHGs emitted by the system.

    - UNMET_CLEAN_WATER_FRACTION:
        The fraction of clean-water demand which went unmet.

    - UNMET_ELECTRICITY_FRACTION:
        The fraction of energy which went unmet.

    - UNMET_HOT_WATER_FRACTION:
        The fraction of hot-water demand which went unmet.
    - UPTIME:
        The fraction of time for which power was available, defined between 0 (no power
        was available at any time) and 1 (power was always available).

    """

    BLACKOUTS = "blackouts"
    CLEAN_WATER_BLACKOUTS = "clean_water_blackouts"
    CUMULATIVE_BRINE = "cumulative_brine"
    CUMULATIVE_COST = "cumulative_cost"
    CUMULATIVE_GHGS = "cumulative_ghgs"
    CUMULATIVE_SYSTEM_COST = "cumulative_system_cost"
    CUMULATIVE_SYSTEM_GHGS = "cumulative_system_ghgs"
    CW_DEMAND_COVERED = "cw_demand_covered"
    CW_RENEWABLES_FRACTION = "cw_renewables_fraction"
    CW_SOLAR_THERMAL_FRACTION = "solar_thermal_cw_fraction"
    EMISSIONS_INTENSITY = "emissions_intensity"
    HW_DEMAND_COVERED = "hw_demand_covered"
    HW_RENEWABLES_FRACTION = "hw_renewables_fraction"
    HW_SOLAR_THERMAL_FRACTION = "solar_thermal_hw_fraction"
    KEROSENE_COST_MITIGATED = "kerosene_cost_mitigated"
    KEROSENE_DISPLACEMENT = "kerosene_displacement"
    KEROSENE_GHGS_MITIGATED = "kerosene_ghgs_mitigated"
    LCU_ENERGY = "lcu_energy"
    LCUE = "lcue"
    LCUH = "lcuh"
    LCUW = "lcuw"
    RENEWABLES_ELECTRICITY_FRACTION = "renewables_fraction"
    TOTAL_BRINE = "total_brine"
    TOTAL_COST = "total_cost"
    TOTAL_GHGS = "total_ghgs"
    TOTAL_SYSTEM_COST = "total_system_cost"
    TOTAL_SYSTEM_GHGS = "total_system_ghgs"
    UNMET_CLEAN_WATER_FRACTION = "unmet_cw_fraction"
    UNMET_ELECTRICITY_FRACTION = "unmet_electricity_fraction"
    UNMET_HOT_WATER_FRACTION = "unmet_hw_fraction"
    UNMET_ENERGY_FRACTION = "unmet_energy_fraction"
    UPTIME = "uptime"

    def __str__(self) -> str:
        """
        Returns a nice-looking `str` representing the :class:`Criterion`.

        Outputs:
            - A nice-looking `str` representing the :class:`Criterion`
              instance.

        """

        return f"Criterion({self.value})"


class PVTMode(enum.Enum):
    """
    The PV-T mode being used.

    - MULTI_PASS:
        HTF passes multiple times through the PV-T collector array before being fed into
        the hot-water tanks.

    """

    MULTI_PASS = "multi-pass"


@dataclasses.dataclass
class ThermalCollectorScenario:
    """
    Specifies the solar-thermal-collector scenario being carried out.

    This scenario can describe solar-thermal of PV-T collectors.

    .. attribute:: collector_type
        The type of collector that this scenario corresponds to.

    .. attribute:: heats
        The resource which is heated by the PV-T system.

    .. attribute:: htf_heat_capacity
        The capacity of the HTF being used.

    .. attribute:: mass_flow_rate
        The mass-flow rate through the collectors, measured in kg/hour.

    """

    collector_type: SolarPanelType
    heats: HTFMode
    htf_heat_capacity: float
    mass_flow_rate: float

    def __repr__(self) -> str:
        """
        The default representation of the :class:`ThermalCollectorScenario`.

        Outputs:
            - A nice-looking `str` giving a representation of the class.

        """

        return (
            "ThermalCollectorScenario("
            + f"collector_type: {self.collector_type.value}"
            + f", heats: {self.heats.value}"
            + f", htf_heat_capacity: {self.htf_heat_capacity}"
            + f", mass_flow_rate: {self.mass_flow_rate}"
            + ")"
        )


def read_yaml(
    filepath: str, logger: logging.Logger
) -> dict[str, Any] | list[dict[str, Any]]:
    """
    Reads a YAML file and returns the contents.


    """

    # Process the new-location data.
    try:
        with open(filepath, "r") as filedata:
            file_contents: dict[str, Any] | list[dict[str, Any]] = yaml.safe_load(
                filedata
            )
    except FileNotFoundError:
        logger.error(
            "The file specified, %s, could not be found. "
            "Ensure that you run the new-locations script from the workspace root.",
            filepath,
        )
        raise
    return file_contents


class RegressorType(enum.Enum):
    """
    Denotes types of regressor model.

    - LOW_IRRADIANCE_LOW_TEMPERATURE:
        Denotes a model trained on low-irradiance data where cooling is expected.

    - LOW_IRRADIANCE_HIGH_TEMPERATURE:
        Denotes a model trained on low-irradiance data where heating is expected.

    - STANDARD_IRRADIANCE_LOW_TEMPERATURE:
        Denotes a model trained on standard-irradiance data where cooling is expected.

    - STANDARD_IRRADIANCE_HIGH_TEMPERATURE:
        Denotes a model trained on standard-irradiance data where heating is expected.

    """

    LOW_IRRADIANCE_LOW_TEMPERATURE: str = "low_irradiance_low_temp"
    LOW_IRRADIANCE_HIGH_TEMPERATURE: str = "low_irradiance_high_temp"
    STANDARD_IRRADIANCE_LOW_TEMPERATURE: str = "standard_irradiance_low_temp"
    STANDARD_IRRADIANCE_HIGH_TEMPERATURE: str = "standard_irradiance_high_temp"


class RenewablesNinjaError(Exception):
    """Raised when there is an error in an input file."""

    def __init__(self) -> None:
        """
        Instantiate a :class:`InputFileError` instance.

        Inputs:
            - input_file:
                The name of the input file which contained the invalid data.
            - msg:
                The error message to append.

        """

        super().__init__(
            "Failed to parse renewables.ninja data. Check that you correctly specified "
            "your API key and that you have not exceeded the hourly quota of 50 "
            "profiles."
        )


@dataclasses.dataclass
class DesalinationScenario:
    """
    Represents the deslination-related scenario being run.

    .. attribute:: clean_water_scenario
        The clean-water scenario.

    .. attribute:: feedwater_supply_temperature
        The supply temperature of the feedwater input to the system.

    .. attribute:: name
        The name of the scenario.

    .. attribute:: pvt_scenario
        The PV-T scenario.

    .. attribute:: solar_thermal_scenario
        The solar-thermal scenario

    .. attribute:: throughput_mass_flow_rate
        The mass-flow rate through all of the collectors.

    .. attribute:: unclean_water_sources
        A `set` of `str` giving the unclean water sources.

    """

    clean_water_scenario: CleanWaterScenario
    feedwater_supply_temperature: float
    name: str
<<<<<<< HEAD
    pvt_scenario: Optional[ThermalCollectorScenario]
    solar_thermal_scenario: Optional[ThermalCollectorScenario]
    throughput_mass_flow_rate: Optional[float]
    unclean_water_sources: List[str]
=======
    pvt_scenario: PVTScenario
    unclean_water_sources: list[str]
>>>>>>> ba349d8d

    @classmethod
    def from_dict(
        cls, desalination_inputs: dict[str, Any], logger: logging.Logger
    ) -> Any:
        """
        Returns a :class:`DesalinationScenario` instance based on the input data.

        Inputs:
            - desalination_inputs:
                The input data extracted from the scenario file.
            - logger:
                The :class:`logging.Logger` to use for the run.

        Outputs:
            - A :class:`DesalinationScenario` instance based on the input data provided.

        """

        try:
            clean_water_mode = CleanWaterMode(
                desalination_inputs[ResourceType.CLEAN_WATER.value][MODE]
            )
        except ValueError:
            logger.error(
                "%sInvalid clean-water mode specified: %s%s",
                BColours.fail,
                desalination_inputs[ResourceType.CLEAN_WATER.value][MODE],
                BColours.endc,
            )
            raise InputFileError(
                "desalination scenario",
                "Invalid clean-water mode specified in clean-water scenario.",
            ) from None
        except KeyError:
            logger.error(
                "%sMissing clean-water information in deslination scenario file.%s",
                BColours.fail,
                BColours.endc,
            )
            raise InputFileError(
                "desalination scenario", "Missing clean-water mode information."
            ) from None

        clean_water_scenario: CleanWaterScenario = CleanWaterScenario(
            (
                desalination_inputs[ResourceType.CLEAN_WATER.value][
                    CONVENTIONAL_SOURCES
                ]
                if CONVENTIONAL_SOURCES
                in desalination_inputs[ResourceType.CLEAN_WATER.value]
                else []
            ),
            clean_water_mode,
            list(desalination_inputs[ResourceType.CLEAN_WATER.value]["sources"]),
        )

        try:
<<<<<<< HEAD
            thermal_collector_scenarios: List[ThermalCollectorScenario] = (
                [
                    ThermalCollectorScenario(
                        SolarPanelType(collector_scenario_inputs["type"]),
                        HTFMode(collector_scenario_inputs["heats"]),
                        collector_scenario_inputs["htf_heat_capacity"]
                        if "htf_heat_capacity" in collector_scenario_inputs
                        else HEAT_CAPACITY_OF_WATER,
                        collector_scenario_inputs["mass_flow_rate"],
                    )
                    for collector_scenario_inputs in desalination_inputs[
                        SOLAR_THERMAL_COLLECTOR_SCENARIOS
                    ]
                ]
                if SOLAR_THERMAL_COLLECTOR_SCENARIOS in desalination_inputs
                else []
            )
        except ValueError as e:
=======
            pvt_scenario: PVTScenario = PVTScenario(
                HTFMode(desalination_inputs[PVT_SCENARIO]["heats"]),
                (
                    desalination_inputs[PVT_SCENARIO]["htf_heat_capacity"]
                    if "htf_heat_capacity" in desalination_inputs[PVT_SCENARIO]
                    else HEAT_CAPACITY_OF_WATER
                ),
                desalination_inputs[PVT_SCENARIO]["mass_flow_rate"],
            )
        except ValueError:
>>>>>>> ba349d8d
            logger.error(
                "%sInvalid thermal-collector scenario information: %s\tCheck HTF "
                "modes; valid HTF modes: %s%s",
                BColours.fail,
                str(e),
                {e.value for e in HTFMode},
                BColours.endc,
            )
            raise InputFileError(
                "desalination scenario",
                "Invalid thermal-collector scenario information.",
            ) from None
        except KeyError as e:
            logger.error(
                "%sMissing thermal-collector information in deslination scenario file: "
                "%s%s",
                BColours.fail,
                str(e),
                BColours.endc,
            )
            raise InputFileError(
                "desalination scenario",
                "Missing thermal-collector scenario information.",
            ) from None

        try:
            pvt_scenario: Optional[ThermalCollectorScenario] = [
                scenario
                for scenario in thermal_collector_scenarios
                if scenario.collector_type == SolarPanelType.PV_T
            ][0]
        except IndexError:
            logger.info(
                "%sNo PV-T scenario information in desalination file.%s",
                BColours.fail,
                BColours.endc,
            )
            pvt_scenario = None

        try:
            solar_thermal_scenario = [
                scenario
                for scenario in thermal_collector_scenarios
                if scenario.collector_type == SolarPanelType.SOLAR_THERMAL
            ][0]
        except IndexError:
            logger.info(
                "%sNo PV-T scenario information in desalination file.%s",
                BColours.fail,
                BColours.endc,
            )
            solar_thermal_scenario = None

        try:
            feedwater_supply_temperature = desalination_inputs[
                ResourceType.UNCLEAN_WATER.value
            ][SUPPLY_TEMPERATURE]
        except KeyError:
            logger.error(
                "%sMissing feedwater supply temperature information in desalination "
                "inputs.%s",
                BColours.fail,
                BColours.endc,
            )
            raise InputFileError(
                "desalination scenario",
                "Missing feedwater supply temperature in desalination scenario.",
            ) from None

        throughput_mass_flow_rate = desalination_inputs.get(
            THROUGHPUT_MASS_FLOW_RATE, None
        )

        try:
            unclean_water_sources = list(
                desalination_inputs[ResourceType.UNCLEAN_WATER.value]["sources"]
            )
        except KeyError:
            logger.error(
                "%sFeedwater sources not specified in desalinaiton inputs file.%s",
                BColours.fail,
                BColours.endc,
            )
            raise InputFileError(
                "desalination scenario", "Feedwater sources not specified correctly."
            ) from None

        return cls(
            clean_water_scenario,
            feedwater_supply_temperature,
            desalination_inputs[NAME],
            pvt_scenario,
            solar_thermal_scenario,
            throughput_mass_flow_rate,
            unclean_water_sources,
        )

    @property
    def htf_supply_temperature(self) -> float:
        """The supply temperature of HTF for the scenario in degrees Celsius."""

        return self.feedwater_supply_temperature


@dataclasses.dataclass
class HotWaterScenario:
    """
    Represents the hot-water-related scenario being run.

    .. attribute:: auxiliary_heater
        The type of auxiliary heater assigned to the system, or `None` if there is no
        auxiliary heater present, stored as a :class:`AuxiliaryHeaterType` instance.

    .. attribute:: cold_water_supply
        How input cold water is sourced for the hot-water system.

    .. attribute:: cold_water_supply_temperature
        The supply temperature of the cold-water input to the system.

    .. attribute:: conventional_sources
        A `list` of conventional sources.

    .. attribute:: demand_temperature
        The temperature, in degrees Celsius, at which hot water should be supplied to the end user.

    .. attribute:: name
        The name of the hot-water scenario.

    .. attribute:: pvt_scenario
        The PV-T scenario.

    .. attribute:: solar_thermal_scenario
        The PV-T scenario.

    .. attribute:: throughput_mass_flow_rate
        The mass-flow rate through all of the collectors.

    """

    auxiliary_heater: AuxiliaryHeaterType | None
    cold_water_supply: ColdWaterSupply
    cold_water_supply_temperature: float
    conventional_sources: list[str]
    demand_temperature: float
    name: str
    pvt_scenario: Optional[ThermalCollectorScenario]
    solar_thermal_scenario: Optional[ThermalCollectorScenario]
    throughput_mass_flow_rate: Optional[float]

    @classmethod
<<<<<<< HEAD
    def from_dict(  # pylint: disable=too-many-statements
        cls, hot_water_inputs: Dict[str, Any], logger: logging.Logger
    ) -> Any:
=======
    def from_dict(cls, hot_water_inputs: dict[str, Any], logger: logging.Logger) -> Any:
>>>>>>> ba349d8d
        """
        Returns a :class:`DesalinationScenario` instance based on the input data.

        Inputs:
            - hot_water_inputs:
                The input data extracted from the hot-water scenario file.
            - logger:
                The :class:`logging.Logger` to use for the run.

        Outputs:
            - A :class:`HotWaterScenario` instance based on the input data provided.

        """

        try:
            auxiliary_heater = AUXILIARY_HEATER_NAME_TO_TYPE_MAPPING[
                hot_water_inputs[ResourceType.HOT_CLEAN_WATER.value]["auxiliary_heater"]
            ]
        except KeyError:
            try:
                logger.error(
                    "%sInvalid auxiliary heater mode specified: %s. Valid options are %s."
                    "%s",
                    BColours.fail,
                    hot_water_inputs[ResourceType.HOT_CLEAN_WATER.value][
                        "auxiliary_heater"
                    ],
                    ", ".join(f"'{e.value}'" for e in AuxiliaryHeaterType),
                    BColours.endc,
                )
                raise InputFileError(
                    "hot-water scenario",
                    "Invalid auxiliary heater mode specified in hot-water scenario.",
                ) from None
            except KeyError:
                logger.error(
                    "%sMissing auxiliary-heater mode in hot-water scenario file.%s",
                    BColours.fail,
                    BColours.endc,
                )
                raise InputFileError(
                    "hot-water scenario", "Missing auxiliary-heater mode information."
                ) from None

        try:
            cold_water_supply = ColdWaterSupply(hot_water_inputs[COLD_WATER]["supply"])
        except ValueError:
            logger.error(
                "%sInvalid cold-water supply specified: %s%s",
                BColours.fail,
                hot_water_inputs[COLD_WATER]["supply"],
                BColours.endc,
            )
            raise InputFileError(
                "hot-water scenario",
                "Invalid clean-water mode specified in hot-water scenario.",
            ) from None
        except KeyError:
            logger.error(
                "%sMissing cold-water supply information in hot-water scenario file.%s",
                BColours.fail,
                BColours.endc,
            )
            raise InputFileError(
                "hot-water scenario", "Missing cold-water source information."
            ) from None

        try:
            cold_water_supply_temperature: float = hot_water_inputs[COLD_WATER][
                SUPPLY_TEMPERATURE
            ]
        except KeyError:
            logger.error(
                "%sMissing cold-water supply temperature information in hot-water "
                "inputs.%s",
                BColours.fail,
                BColours.endc,
            )
            raise InputFileError(
                "hot water scenario",
                "No cold-water supply temperature data was supplied. This is required "
                "until location-specific profiles can be utilised.",
            ) from None

        try:
            conventional_sources: list[str] = hot_water_inputs[
                ResourceType.HOT_CLEAN_WATER.value
            ][CONVENTIONAL_SOURCES]
        except KeyError:
            logger.info("Missing hot-water conventional sources in hot-water inputs.")
            logger.debug(
                "Hot-water input information: %s", json.dumps(hot_water_inputs)
            )
            logger.info("Continuing with no conventional hot-water sources.")
            conventional_sources = []

        try:
            demand_temperature = hot_water_inputs[ResourceType.HOT_CLEAN_WATER.value][
                "demand_temperature"
            ]
        except KeyError:
            logger.error(
                "%sMissing hot-water demand temperature in hot-water scenario file.%s",
                BColours.fail,
                BColours.endc,
            )
            raise InputFileError(
                "hot-water scenario", "Missing demand temperature."
            ) from None

        try:
<<<<<<< HEAD
            thermal_collector_scenarios = (
                [
                    ThermalCollectorScenario(
                        SolarPanelType(collector_scenario_inputs["type"]),
                        HTFMode(collector_scenario_inputs["heats"]),
                        collector_scenario_inputs["htf_heat_capacity"]
                        if "htf_heat_capacity" in collector_scenario_inputs
                        else HEAT_CAPACITY_OF_WATER,
                        collector_scenario_inputs["mass_flow_rate"],
                    )
                    for collector_scenario_inputs in hot_water_inputs[
                        SOLAR_THERMAL_COLLECTOR_SCENARIOS
                    ]
                ]
                if SOLAR_THERMAL_COLLECTOR_SCENARIOS in hot_water_inputs
                else []
            )
        except IndexError as e:
=======
            pvt_scenario: PVTScenario = PVTScenario(
                HTFMode(hot_water_inputs[PVT_SCENARIO]["heats"]),
                (
                    hot_water_inputs[PVT_SCENARIO]["htf_heat_capacity"]
                    if "htf_heat_capacity" in hot_water_inputs[PVT_SCENARIO]
                    else HEAT_CAPACITY_OF_WATER
                ),
                hot_water_inputs[PVT_SCENARIO]["mass_flow_rate"],
            )
        except ValueError:
>>>>>>> ba349d8d
            logger.error(
                "%sInvalid thermal-collector scenario information: %s\tCheck HTF "
                "modes; valid HTF modes: %s%s",
                BColours.fail,
                str(e),
                {e.value for e in HTFMode},
                BColours.endc,
            )
            raise InputFileError(
                "hot-water scenario", "Invalid thermal-collector scenario information."
            ) from None
        except KeyError as e:
            logger.error(
                "%sMissing thermal-collector information in hot-water scenario file: "
                "%s%s",
                BColours.fail,
                str(e),
                BColours.endc,
            )
            raise InputFileError(
                "hot-water scenario", "Invalid HTF mode in solar-thermal scenarios."
            ) from None

        try:
            pvt_scenario: Optional[ThermalCollectorScenario] = [
                scenario
                for scenario in thermal_collector_scenarios
                if scenario.collector_type == SolarPanelType.PV_T
            ][0]
        except IndexError:
            logger.info(
                "%sNo PV-T scenario information in desalination file.%s",
                BColours.fail,
                BColours.endc,
            )
            pvt_scenario = None

        try:
            solar_thermal_scenario: Optional[ThermalCollectorScenario] = [
                scenario
                for scenario in thermal_collector_scenarios
                if scenario.collector_type == SolarPanelType.SOLAR_THERMAL
            ][0]
        except IndexError:
            logger.info(
                "%sNo solar-thermal scenario information in desalination file.%s",
                BColours.fail,
                BColours.endc,
            )
            solar_thermal_scenario = None

        throughput_mass_flow_rate = hot_water_inputs.get(
            THROUGHPUT_MASS_FLOW_RATE, None
        )

        return cls(
            auxiliary_heater,
            cold_water_supply,
            cold_water_supply_temperature,
            conventional_sources,
            demand_temperature,
            hot_water_inputs[NAME],
            pvt_scenario,
            solar_thermal_scenario,
            throughput_mass_flow_rate,
        )

    @property
    def htf_supply_temperature(self) -> float:
        """The supply temperature of HTF for the scenario in degrees Celsius."""

        return self.cold_water_supply_temperature


@dataclasses.dataclass
class Scenario:
    """
    Represents a scenario being run.

    .. attribute:: battery
        Whether battery storage is being included in the scenario.

    .. attribute:: demands
        The demands being modelled.

    .. attribute:: desalination_scenario
        The :class:`DesalinationScenario` for the run.

    .. attribute:: diesel_scenario
        The diesel scenario being modelled.

    .. attribute:: distribution_network
        The distribution-network type being modelled.

    .. attribute:: grid
        Whether the grid is being included in the scenario.

    .. attribute:: grid_type
        The type of grid being modelled, i.e., whether the grid is full, etc. These
        options are written in the grid inputs file as headers.

    .. attribute:: hot_water_scneario
        The :class:`HotWaterScenario` for the run.

    .. attribute:: name
        The name of the scenario.

    .. attribute:: resource_types
        The load types being modelled.

    .. attribute:: prioritise_self_generation
        Whether self generation should be prioritised.

    .. attribute:: pv
        Whether PV is being included in the scenario.

    .. attribute:: pv_d
        Whether PV-D is being included in the scenario.

    .. attribute:: pv_t
        Whether PV-T is being included in the scenario.

    .. attribute:: solar_thermal
        Whether solar-thermal collectors are being included in the scenario.

    .. attribute:: reference_thermal_efficiency
        If defined, gives the reference efficiency of a thermal power plant.

    """

    battery: bool
    demands: Demands
    desalination_scenario: DesalinationScenario | None
    diesel_scenario: DieselScenario
    distribution_network: DistributionNetwork
    fixed_inverter_size: bool | float
    grid: bool
    grid_type: str
    hot_water_scenario: HotWaterScenario | None
    name: str
    resource_types: set[ResourceType]
    prioritise_self_generation: bool
    pv: bool
    pv_d: bool
    pv_t: bool
    solar_thermal: bool
    reference_thermal_efficiency: float = 0

    @classmethod
    def from_dict(
        cls,
        desalination_scenarios: list[DesalinationScenario] | None,
        hot_water_scenarios: list[HotWaterScenario] | None,
        logger: logging.Logger,
        scenario_inputs: dict[str, Any],
    ) -> Any:
        """
        Returns a :class:`Scenario` instance based on the input data.

        Inputs:
            - desalination_scenarios:
                The list of :class:`DesalinationScenario` to use for the run.
            - hot_water_scenarios:
                The list of :class:`HotWaterScenario` to use for the run.
            - logger:
                The :class:`logging.Logger` to use for the run.
            - scenario_inputs:
                The input data extracted from the scenario file.

        Outputs:
            - A :class:`Scenario` instance based on the input data provided.

        """

        demands = Demands(
            scenario_inputs["demands"][DemandType.COMMERCIAL.value],
            scenario_inputs["demands"][DemandType.DOMESTIC.value],
            scenario_inputs["demands"][DemandType.PUBLIC.value],
        )

        diesel_scenario = DieselScenario(
            (
                scenario_inputs["diesel"]["backup"]["threshold"]
                if scenario_inputs["diesel"][MODE]
                in (DieselMode.BACKUP.value, DieselMode.BACKUP_UNMET.value)
                else None
            ),
            DieselMode(scenario_inputs["diesel"][MODE]),
        )

        distribution_network = DistributionNetwork(
            scenario_inputs["distribution_network"]
        )

        resource_types = {
            ResourceType(RESOURCE_NAME_TO_RESOURCE_TYPE_MAPPING[resource_name])
            for resource_name in scenario_inputs["resource_types"]
        }

        # Determine the desalination and hot-water scenarios to use for the run.
        if desalination_scenarios is not None:
            if DESALINATION_SCENARIO in scenario_inputs:
                try:
                    desalination_scenario: DesalinationScenario | None = [
                        entry
                        for entry in desalination_scenarios
                        if entry.name == scenario_inputs[DESALINATION_SCENARIO]
                    ][0]
                except IndexError:
                    logger.error(
                        "%sError creating scenario from inputs. Deslination scenario '%s' "
                        "could not be found in scenario '%s'.%s",
                        BColours.fail,
                        scenario_inputs[DESALINATION_SCENARIO],
                        scenario_inputs[NAME],
                        BColours.endc,
                    )
            else:
                try:
                    desalination_scenario = [
                        entry
                        for entry in desalination_scenarios
                        if entry.name == DEFAULT_SCENARIO
                    ][0]
                except IndexError:
                    logger.error(
                        "%sError creating scenario from inputs. Deslination scenario '%s' "
                        "could not be found in scenario '%s'.%s",
                        BColours.fail,
                        scenario_inputs[DESALINATION_SCENARIO],
                        scenario_inputs[NAME],
                        BColours.endc,
                    )
        else:
            desalination_scenario = None

        if hot_water_scenarios is not None:
            if HOT_WATER_SCENARIO in scenario_inputs:
                try:
                    hot_water_scenario: HotWaterScenario | None = [
                        entry
                        for entry in hot_water_scenarios
                        if entry.name == scenario_inputs[HOT_WATER_SCENARIO]
                    ][0]
                except IndexError:
                    logger.error(
                        "%sError creating scenario from inputs. Hot-water scenario '%s' "
                        "could not be found in scenario '%s'.%s",
                        BColours.fail,
                        scenario_inputs[HOT_WATER_SCENARIO],
                        scenario_inputs[NAME],
                        BColours.endc,
                    )
                    raise
            else:
                try:
                    hot_water_scenario = [
                        entry
                        for entry in hot_water_scenarios
                        if entry.name == DEFAULT_SCENARIO
                    ][0]
                except IndexError:
                    logger.error(
                        "%sError creating scenario from inputs. Hot-water scenario '%s' "
                        "could not be found in scenario '%s'.%s",
                        BColours.fail,
                        scenario_inputs[HOT_WATER_SCENARIO],
                        scenario_inputs[NAME],
                        BColours.endc,
                    )
                    raise
        else:
            hot_water_scenario = None

        return cls(
            scenario_inputs["battery"],
            demands,
            desalination_scenario,
            diesel_scenario,
            distribution_network,
            scenario_inputs.get("fixed_inverter_size", False),
            scenario_inputs["grid"],
            scenario_inputs["grid_type"],
            hot_water_scenario,
            scenario_inputs[NAME],
            resource_types,
            scenario_inputs["prioritise_self_generation"],
            scenario_inputs["pv"],
            scenario_inputs["pv_d"] if "pv_d" in scenario_inputs else False,
            scenario_inputs["pv_t"] if "pv_t" in scenario_inputs else False,
<<<<<<< HEAD
            scenario_inputs["solar_thermal"]
            if "solar_thermal" in scenario_inputs
            else False,
            scenario_inputs["reference_thermal_efficiency"]
            if "reference_thermal_efficiency" in scenario_inputs
            else 0,
=======
            (
                scenario_inputs["reference_thermal_efficiency"]
                if "reference_thermal_efficiency" in scenario_inputs
                else 0
            ),
>>>>>>> ba349d8d
        )

    def to_dict(self) -> dict[str, Any]:
        """
        Returns a `dict` summarising the :class:`Scenario` instance.

        Outputs:
            - A `dict` summarising the information contained within the
              :class:`Scenario` instance.

        """

        scenario_dict = {
            "battery": self.battery,
            "demands": {
                DemandType.COMMERCIAL.value: self.demands.commercial,
                DemandType.DOMESTIC.value: self.demands.domestic,
                DemandType.PUBLIC.value: self.demands.public,
            },
            "diesel_scenario": self.diesel_scenario.to_dict(),
            "distribution_network": str(self.distribution_network.value),
            "grid": self.grid,
            "grid_type": self.grid_type,
            "name": self.name,
            "resource_types": [str(e.value) for e in self.resource_types],
            "prioritise_self_generation": self.prioritise_self_generation,
            "pv": self.pv,
        }

        return scenario_dict


@dataclasses.dataclass
class Simulation:
    """
    Represents a simulation being run.

    .. attribute:: end_year
        The end year for the simulation.

    .. attribute:: start_year
        The start year for the simulation.

    """

    end_year: int
    start_year: int

    def __hash__(self) -> int:
        """
        Return a unique hash of the :class:`Simulation` instance.

        Outputs:
            - A unique hash identifying the :class:`Simulation` instance.

        """

        return hash(
            (
                (self.start_year + self.end_year)
                * (self.start_year + self.end_year + 1)
                / 2
            )
            + self.end_year
        )

    @classmethod
    def from_dict(cls, simulation_inputs: dict[str, Any]) -> Any:
        """
        Returns a :class:`Simulation` instance based on the input data.

        Inputs:
            - simulation_inputs:
                The input data extracted from the simulation file.

        Outputs:
            - A :class:`Simulation` instance based on the input data provided.

        """

        return cls(simulation_inputs["end_year"], simulation_inputs["start_year"])


@dataclasses.dataclass
class SystemDetails:
    """
    Contains system-detail information.

    .. attribute:: diesel_capacity
        The diesel capacity of the system.

    .. attribute:: end_year
        The end year of the simulation.

    .. attribute:: final_converter_sizes:
        A mapping between the various converters associated with the system and the
        final size of each that remained at the end of the simiulation.

    .. attribute:: final_cw_pvt_size
        The final clean-water pv-t size of the system.

    .. attribute:: final_cw_st_size
        The final clean-water solar-thermal size of the system.

    .. attribute:: final_hw_pvt_size
        The final hot-water pv-t size of the system.

    .. attribute:: final_hw_st_size
        The final hot-water solar-thermal size of the system.

    .. attribute:: final_num_buffer_tanks
        The final number of buffer tanks installed in the system.

    .. attribute:: final_num_clean_water_tanks
        The final number of clean-water tanks installed in the system.

    .. attribute:: final_num_hot_water_tanks
        The final number of hot-water tanks installed in the system.

    .. attribute:: final_pv_sizes
        The final pv size of the system.

    .. attribute:: final_storage_size
        The final storage size of the system.

    .. attribute:: initial_converter_sizes:
        A mapping between the various converters associated with the system and the
        initial size of each that was installed.

    .. attribute:: initial_cw_pvt_size
        The initial clean-water pv-t size of the system.

    .. attribute:: initial_cw_st_size
        The initial clean-water solar-thermal size of the system.

    .. attribute:: initial_hw_pvt_size
        The initial hot-water pv-t size of the system.

    .. attribute:: initial_hw_st_size
        The initial hot-water solar-thermal size of the system.

    .. attribute:: initial_num_buffer_tanks
        The initial number of buffer tanks installed in the system.

    .. attribute:: initial_num_clean_water_tanks
        The initial number of clean-water tanks installed in the system.

    .. attribute:: initial_num_hot_water_tanks
        The initial number of hot-water tanks installed in the system.

    .. attribute:: initial_pv_sizes
        The initial pv size of the system.

    .. attribute:: initial_storage_size
        The initial storage size of the system.

    .. attribute:: required_feedwater_sources
        The `list` of feedwater sources which were required to supply the desalination
        plant(s) associated with the system.

    .. attribute:: start_year
        The start year of the system.

    .. attribute:: file_information
        Information on the input files used for the run.

    """

    diesel_capacity: float = 0
    end_year: int = 0
<<<<<<< HEAD
    final_converter_sizes: Optional[Dict[Any, int]] = None
    final_cw_pvt_size: Optional[float] = 0
    final_cw_st_size: Optional[float] = 0
    final_hw_pvt_size: Optional[float] = 0
    final_hw_st_size: Optional[float] = 0
    final_num_buffer_tanks: Optional[int] = 0
    final_num_clean_water_tanks: Optional[int] = 0
    final_num_hot_water_tanks: Optional[int] = 0
    final_pv_size: float = 0
    final_storage_size: float = 0
    initial_converter_sizes: Optional[Dict[Any, int]] = None
    initial_cw_pvt_size: Optional[float] = 0
    initial_cw_st_size: Optional[float] = 0
    initial_hw_pvt_size: Optional[float] = 0
    initial_hw_st_size: Optional[float] = 0
    initial_num_buffer_tanks: Optional[int] = 0
    initial_num_clean_water_tanks: Optional[int] = 0
    initial_num_hot_water_tanks: Optional[int] = 0
    initial_pv_size: float = 0
=======
    final_converter_sizes: dict[Any, int] | None = None
    final_cw_pvt_size: float | None = 0
    final_hw_pvt_size: float | None = 0
    final_num_buffer_tanks: int | None = 0
    final_num_clean_water_tanks: int | None = 0
    final_num_hot_water_tanks: int | None = 0
    final_pv_sizes: dict[str, float] | DefaultDict[str, float] = (
        dataclasses.field(  # type: ignore [assignment]
            default_factory=lambda: collections.defaultdict(float)
        )
    )
    final_storage_size: float = 0
    initial_converter_sizes: dict[Any, int] | None = None
    initial_cw_pvt_size: float | None = 0
    initial_hw_pvt_size: float | None = 0
    initial_num_buffer_tanks: int | None = 0
    initial_num_clean_water_tanks: int | None = 0
    initial_num_hot_water_tanks: int | None = 0
    initial_pv_sizes: dict[str, float] | DefaultDict[str, float] = (
        dataclasses.field(  # type: ignore [assignment]
            default_factory=lambda: collections.defaultdict(float)
        )
    )
>>>>>>> ba349d8d
    initial_storage_size: float = 0
    required_feedwater_sources: list[str] | None = None
    start_year: int = 0
    file_information: dict[str, str] | None = None

    def to_dict(
        self,
    ) -> dict[
        str, float | int | str | dict[str, str | float] | None
    ]:  # pylint: disable=too-many-branches
        """
        Returns a `dict` containing information the :class:`SystemDetails`' information.

        Outputs:
            A `dict` containing the information stored within the :class:`SystemDetails`
            instance.

        """

        system_details_as_dict: dict[
            str, float | int | str | dict[str, str | float] | None
        ] = {
            "diesel_capacity": round(self.diesel_capacity, 3),
            "end_year": round(self.end_year, 3),
            "final_storage_size": round(self.final_storage_size, 3),
            "initial_storage_size": round(self.initial_storage_size, 3),
            "input_files": self.file_information,  # type: ignore [dict-item]
            "start_year": round(self.start_year, 3),
        }

        # Add the PV sizes
        if len(self.final_pv_sizes) > 1:
            system_details_as_dict["final_pv_sizes"] = {
                key: round(value, 3) for key, value in self.final_pv_sizes.items()
            }
        else:
            system_details_as_dict["final_pv_size"] = round(
                list(self.final_pv_sizes.values())[0], 3
            )
        if len(self.initial_pv_sizes) > 1:
            system_details_as_dict["initial_pv_sizes"] = {
                key: round(value, 3) for key, value in self.initial_pv_sizes.items()
            }
        else:
            system_details_as_dict["initial_pv_size"] = round(
                list(self.initial_pv_sizes.values())[0], 3
            )

        if self.initial_converter_sizes is not None:
            system_details_as_dict.update(
                {
                    f"intial_num_{key.name}": value
                    for key, value in self.initial_converter_sizes.items()
                }
            )
        if self.final_converter_sizes is not None:
            system_details_as_dict.update(
                {
                    f"final_num_{key.name}": value
                    for key, value in self.final_converter_sizes.items()
                }
            )
        if self.initial_num_buffer_tanks is not None:
            system_details_as_dict["initial_num_buffer_tanks"] = round(
                self.initial_num_buffer_tanks, 3
            )
        if self.final_num_buffer_tanks is not None:
            system_details_as_dict["final_num_buffer_tanks"] = round(
                self.final_num_buffer_tanks, 3
            )
        if self.initial_num_clean_water_tanks is not None:
            system_details_as_dict["initial_num_clean_water_tanks"] = round(
                self.initial_num_clean_water_tanks, 3
            )
        if self.final_num_clean_water_tanks is not None:
            system_details_as_dict["final_num_clean_water_tanks"] = round(
                self.final_num_clean_water_tanks, 3
            )
        if self.initial_num_hot_water_tanks is not None:
            system_details_as_dict["initial_num_hot_water_tanks"] = round(
                self.initial_num_hot_water_tanks, 3
            )
        if self.final_num_hot_water_tanks is not None:
            system_details_as_dict["final_num_hot_water_tanks"] = round(
                self.final_num_hot_water_tanks, 3
            )
        if self.initial_cw_pvt_size is not None:
            system_details_as_dict["initial_cw_pvt_size"] = round(
                self.initial_cw_pvt_size, 3
            )
        if self.final_cw_pvt_size is not None:
            system_details_as_dict["final_cw_pvt_size"] = round(
                self.final_cw_pvt_size, 3
            )
        if self.initial_cw_st_size is not None:
            system_details_as_dict["initial_cw_st_size"] = round(
                self.initial_cw_st_size, 3
            )
        if self.final_cw_st_size is not None:
            system_details_as_dict["final_cw_st_size"] = round(self.final_cw_st_size, 3)
        if self.initial_hw_pvt_size is not None:
            system_details_as_dict["initial_hw_pvt_size"] = round(
                self.initial_hw_pvt_size, 3
            )
        if self.final_hw_pvt_size is not None:
            system_details_as_dict["final_hw_pvt_size"] = round(
                self.final_hw_pvt_size, 3
            )
        if self.initial_hw_st_size is not None:
            system_details_as_dict["initial_hw_st_size"] = round(
                self.initial_hw_st_size, 3
            )
        if self.final_hw_st_size is not None:
            system_details_as_dict["final_hw_st_size"] = round(self.final_hw_st_size, 3)
        if self.required_feedwater_sources is not None:
            system_details_as_dict["required_feedwater_sources"] = ", ".join(
                self.required_feedwater_sources
            )

        return system_details_as_dict

    @property
    def initial_pv_size(self) -> float:
        """
        Returns the initial PV size if only one panel is present, otherwise an error.

        Outputs:
            The size of initial PV panels installed, if only one panel is present.

        Raises:
            - :class:`ProgrammerJudementFault`
                Raised when multiple panels are present.

        """

        if len(self.initial_pv_sizes) > 1:
            raise ProgrammerJudgementFault(
                "__utils__.SystemDetails::initial_pv_size",
                "Cannot fetch initial PV size if multiple panels. Use "
                "`initial_pv_sizes` to access all.",
            )

        return list(self.initial_pv_sizes.values())[0]

    @property
    def initial_pvt_size(self) -> float:
        """
        Returns the total size of the PV-T system initially installed.

        Outputs:
            - The total size of the PV-T system initially installed.

        """

        return (
            self.initial_cw_pvt_size if self.initial_cw_pvt_size is not None else 0
        ) + (self.initial_hw_pvt_size if self.initial_hw_pvt_size is not None else 0)

    @property
    def final_pv_size(self) -> float:
        """
        Returns the final PV size if only one panel is present, otherwise an error.

        Outputs:
            The size of final PV panels installed, if only one panel is present.

        Raises:
            - :class:`ProgrammerJudementFault`
                Raised when multiple panels are present.

        """

        if len(self.final_pv_sizes) > 1:
            raise ProgrammerJudgementFault(
                "__utils__.SystemDetails::initial_pv_size",
                "Cannot fetch final PV size if multiple panels. Use `initial_pv_sizes` "
                "to access all.",
            )

        return list(self.final_pv_sizes.values())[0]

    @property
    def final_pvt_size(self) -> float:
        """
        Returns the total size of the PV-T system installed at the end of the iteration.

        Outputs:
            - The total size of the PV-T system installed at the end of the simulation.

        """

        return (self.final_cw_pvt_size if self.final_cw_pvt_size is not None else 0) + (
            self.final_hw_pvt_size if self.final_hw_pvt_size is not None else 0
        )


class WasteProduct(enum.Enum):
    """
    Used to keep track of waste products generated by the system.

    - BRINE:
        Denotes the brine that is produced as a by-product of desalination.

    """

    BRINE = "brine"


@dataclasses.dataclass
class CumulativeResults:
    """
    Contains cumulative results about the system.

    .. attribute:: brine
        The cumulative brine produced, measured in litres.

    .. attribute:: clean_water
        The cumulative clean water produced, measured in litres.

    .. attribute:: cost
        The cumulative cost, measured in USD.

    .. attribute:: discounted_clean_water
        The discounted clean water produced, measured in litres.

    .. attribute:: discounted_electricity
        The discounted electricity produced, measured in kWh.

    .. attribute:: discounted_energy
        The discounted energy produced, measured in kWh.

    .. attribute:: discounted_heating
        The discounted heating produced, measured in kWh.

    .. attribute:: discounted_hot_water
        The discounted hot water produced, measured in litres.

    .. attribute:: electricity
        The electricity produced, measured in kWh.

    .. attribute:: energy
        The energy produced, measured in kWh.

    .. attribute:: ghgs
        The total green-house gasses emitted by the system, mesaured in kgCO2eq.

    .. attribute:: heating
        The total heating produced, measured in kWh_th.

    .. attribute:: hot_water
        The cumulative hot water produced, measured in litres.

    .. attribute:: subsystem_costs
        The cumulative costs of each individual subsystem.

    .. attribute:: subsystem_ghgs
        The cumulative emissions caused by each individual subsystem.

    .. attribute:: system_cost
        The cumulative cost of the system, measured in USD.

    .. attribute:: system_ghgs
        The total system-related GHGs, mesaured in kgCO2eq.

    .. attribute:: waste_produced
        The cumulative waste produced by the system.

    """

    clean_water: float = 0
    cost: float = 0
    discounted_clean_water: float = 0
    discounted_electricity: float = 0
    discounted_energy: float = 0
    discounted_heating: float = 0
    discounted_hot_water: float = 0
    electricity: float = 0
    energy: float = 0
    ghgs: float = 0
    heating: float = 0
    hot_water: float = 0
    subsystem_costs: dict[ResourceType, float] = None  # type: ignore
    subsystem_ghgs: dict[ResourceType, float] = None  # type: ignore
    system_cost: float = 0
    system_ghgs: float = 0
    waste_produced: dict[WasteProduct, float] = None  # type: ignore

    def to_dict(self) -> dict[str, Any]:
        """
        Returns a dictionary representation of the :class:`CumulativeResults` instance.

        Outputs:
            A `dict` representing the :class:`CumulativeResults` for storage purposes.

        """

        cumulative_results = {
            "cumulative_cost": self.cost,
            "cumulative_discounted_electricity": self.discounted_electricity,
            "cumulative_electricity": self.electricity,
            "cumulative_discounted_energy": self.discounted_energy,
            "cumulative_energy": self.energy,
            "cumulative_ghgs": self.ghgs,
            "cumulative_system_cost": self.system_cost,
            "cumulative_system_ghgs": self.system_ghgs,
        }

        if self.clean_water is not None:
            cumulative_results["clean_water"] = self.clean_water

        if self.discounted_clean_water is not None:
            cumulative_results["discounted_clean_water"] = self.discounted_clean_water

        if self.discounted_heating is not None:
            cumulative_results["discounted_heating"] = self.discounted_heating

        if self.discounted_hot_water is not None:
            cumulative_results["discounted_hot_water"] = self.discounted_hot_water

        if self.heating is not None:
            cumulative_results["heating"] = self.heating

        if self.hot_water is not None:
            cumulative_results["hot_water"] = self.hot_water

        if self.subsystem_costs is not None:
            for key, value in self.subsystem_costs.items():
                cumulative_results[f"cumulative_{key.value}_subsystem_cost"] = value

        if self.subsystem_ghgs is not None:
            for key, value in self.subsystem_ghgs.items():
                cumulative_results[f"cumulative_{key.value}_subsystem_ghgs"] = value

        if self.waste_produced is not None:
            for product, value in self.waste_produced.items():
                cumulative_results[f"cumulative_{product.value}_waste"] = value

        return cumulative_results


@dataclasses.dataclass
class EnvironmentalAppraisal:
    """
    Contains environmental-appraisal information.

    .. attribute:: diesel_ghgs
        The diesel-fuel GHGs emitted.

    .. attribute:: grid_ghgs
        The grid GHGs emitted.

    .. attribute:: kerosene_ghgs
        The GHGs emitted by burning kerosene.

    .. attribute:: kerosene_ghgs_mitigated
        The GHGs mitigated by not burning kerosene lamps.

    .. attribute:: new_connection_ghgs
        The GHGs emitted by installing new connections.

    .. attribute:: new_equipment_ghgs
        The GHGs emitted by the new equipment installed.

    .. attribute:: om_ghgs
        The O&M GHGs emitted by the system.

    .. attribute:: subsystem_ghgs
        The total GHGs associated with each subsystem emitted.

    .. attribute:: total_brine
        The total brine produced.

    .. attribute:: total_ghgs
        The total GHGs emitted.

    .. attribute:: total_system_ghgs
        The total system-related GHGs.

    """

    diesel_ghgs: float = 0
    grid_ghgs: float = 0
    kerosene_ghgs: float = 0
    kerosene_ghgs_mitigated: float = 0
    new_connection_ghgs: float = 0
    new_equipment_ghgs: float = 0
    om_ghgs: float = 0
    subsystem_ghgs: dict[ResourceType, float] = None  # type: ignore
    total_brine: float = 0
    total_ghgs: float = 0
    total_system_ghgs: float = 0

    def to_dict(self) -> dict[str, Any]:
        """
        Returns a dictionary representation of the :class:`EnvironmentalAppraisal` instance.

        Outputs:
            A `dict` representing the :class:`EnvironmentalAppraisal` for storage purposes.

        """

        environmental_appraisal_dict: dict[str, float] = {
            "diesel_ghgs": self.diesel_ghgs,
            "grid_ghgs": self.grid_ghgs,
            "kerosene_ghgs": self.kerosene_ghgs,
            "kerosene_ghgs_mitigated": self.kerosene_ghgs_mitigated,
            "new_connection_ghgs": self.new_connection_ghgs,
            "new_equipment_ghgs": self.new_equipment_ghgs,
            "om_ghgs": self.om_ghgs,
            "total_brine": self.total_brine,
            "total_ghgs": self.total_ghgs,
            "total_system_ghgs": self.total_system_ghgs,
        }

        if self.subsystem_ghgs is not None:
            environmental_appraisal_dict.update(
                {
                    f"{resource_type.value}_subsystem_ghgs": ghgs
                    for resource_type, ghgs in self.subsystem_ghgs.items()
                }
            )

        environmental_appraisal_dict = {
            key: value
            for key, value in environmental_appraisal_dict.items()
            if value is not None
        }

        return environmental_appraisal_dict


@dataclasses.dataclass
class FinancialAppraisal:
    """
    Contains financial-appraisal information.

    .. attribute:: diesel_fuel_cost
        The cost of diesel fuel used, measured in USD.

    .. attribute:: grid_cost
        The cost of grid energy used, measured in USD.

    .. attribute:: kerosene_cost
        The cost of kerosene used, measured in USD.

    .. attribute:: kerosene_cost_mitigated
        The value of the kerosene which was not used, measured in USD.

    .. attribute:: new_connection_cost
        The cost of connecting a new household to the grid, measured in USD

    .. attribute:: new_equipment_cost
        The cost of the new equipment purchased in this optimisation cycle, measured in
        USD

    .. attribute:: subsystem_costs
        The total cost of the subsystems present in the energy system.

    .. attribute:: om_cost
        The O&M cost, measured in USD.

    .. attribute:: total_cost
        The total cost of the energy system and fuel etc. used, measured in USD

    .. attribute:: total_system_cost
        The total cost of the energy system, measured in USD

    """

    diesel_fuel_cost: float = 0
    grid_cost: float = 0
    kerosene_cost: float = 0
    kerosene_cost_mitigated: float = 0
    new_connection_cost: float = 0
    new_equipment_cost: float = 0
    om_cost: float = 0
    subsystem_costs: dict[ResourceType, float] = None  # type: ignore
    total_cost: float = 0
    total_system_cost: float = 0

    def to_dict(self) -> dict[str, Any]:
        """
        Returns a dictionary representation of the :class:`FinancialAppraisal` instance.

        Outputs:
            A `dict` representing the :class:`FinancialAppraisal` for storage purposes.

        """

        financial_appraisal_dict: dict[str, float] = {
            "diesel_fuel_cost": self.diesel_fuel_cost,
            "grid_cost": self.grid_cost,
            "kerosene_cost": self.kerosene_cost,
            "kerosene_cost_mitigated": self.kerosene_cost_mitigated,
            "new_connection_cost": self.new_connection_cost,
            "new_equipment_cost": self.new_equipment_cost,
            "om_cost": self.om_cost,
            "total_cost": self.total_cost,
            "total_system_cost": self.total_system_cost,
        }

        if self.subsystem_costs is not None:
            financial_appraisal_dict.update(
                {
                    f"{resource_type.value}_subsystem_cost": cost
                    for resource_type, cost in self.subsystem_costs.items()
                }
            )

        financial_appraisal_dict = {
            key: value
            for key, value in financial_appraisal_dict.items()
            if value is not None
        }

        return financial_appraisal_dict


@dataclasses.dataclass
class TechnicalAppraisal:
    """
    Contains financial-appraisal information.

    .. attribute:: blackouts
        The proportion of time for which the system suffered a blackout, defined between
        0 (none of the time) and 1 (all of the time).

    .. attribute:: clean_water_blackouts
        The portion of time for which the clean-water system experienced a blackout.

    .. attribute:: cw_demand_covered
        The fraction of the clean-water demand that was covered by the system.

    .. attribute:: diesel_energy
        The total amount of energy which was provided by the diesel generators, measured
        in kWh.

    .. attribute:: diesel_fuel_usage
        The amount of diesel fuel usage, measured in litres.

    .. attribute:: discounted_clean_water
        The total discounted clean water consumed, measured in litres.

    .. attribute:: discounted_electricity
        The total discounted electricity consumed, measured in kWh.

    .. attribute:: discounted_energy
        The total discounted energy consumed, measured in kWh.

    .. attribute:: discounted_heating
        The total discounted heating consumed, measured in kWh.

    .. attribute:: discounted_hot_water
        The total discounted hot water consumed, measured in litres.

    .. attribute:: grid_energy
        The total energy which was supplied by the grid, measured in kWh.

    .. attribute:: hw_demand_covered
        The fraction of hot-water demand that was met by the system.

    .. attribute:: kerosene_displacement
        The proportion of kerosene which was displacement by the minigrid, defined
        between 0 (all of the kerosene that would have been used was used) and 1 (none
        of the kerosene that would have been used was used and all was mitigated by the
        minigrid).

    .. attribute:: new_connection_cost
        The cost of connecting a new household to the grid, measured in USD.

    .. attribute:: power_consumed_fraction
        Mapping between :class:`ResourceType` and the fraction of power that was
        consumed providing the resource of the given type from the electricity system.

    .. attribute:: pv_energy
        The total amount of energy that was supplied by the PV system, measured in kWh.

    .. attribute:: pvt_energy
        The total amount of energy that was supplied by the PV-T system, measured in
        kWh.

    .. attribute:: renewable_clean_water_fraction
        The fraction of clean water that was supplied through renewables, defined
        between 0 (none of the clean water supplied was supplied by renewables) and 1
        (all of the clean water was produced using renwables).

    .. attribute:: renewable_electricity_fraction
        The fraction of energy that was supplied through renewables, defined between 0
        (no renewable energy supplied) and 1 (all energy supplied through renewables).

    .. attribute:: renewable_electricity
        The total amount of renewable energy that was supplied by all the renewable
        sources, measured in kWh.

    .. attribute:: renewable_hot_water_fraction
        The fraction of hot-water demand that was met renewably.

    .. attribute:: solar_thermal_cw_fraction
        The fraction of the clean-water demand that was met through solar-thermal
        energy.

    .. attribute:: solar_thermal_hw_fraction
        The fraction of the hot-water demand that was met through solar-thermal energy.

    .. attribute:: storage_energy
        The total energy which was supplied by the storage system, measured in kWh.

    .. attribute:: total_clean_water
        The total clean water which was produced by the system, measured in litres.

    .. attribute:: total_hot_water
        The total volume of hot water which was produced by the system, measured in
        litres.

    .. attribute:: total_electricity_consumed
        The total electricity which was used in the system, measured in kWh.

    .. attribute:: total_energy_consumed
        The total energy which was used in the system, measured in kWh.

    .. attribute:: total_heating_consumed
        The total heating which was used inthe system.

    .. attribute:: unmet_energy
        The total energy which went unmet, measured in kWh.

    .. attribute:: unmet_energy_fraction
        The fraction of energy demand which went unmet, defined between 0 (no unmet
        energy) and 1 (all energy went unmet).

    """

    blackouts: float = 0
    clean_water_blackouts: float | None = 0
    cw_demand_covered: float | None = 0
    diesel_energy: float = 0
    diesel_fuel_usage: float = 0
    discounted_clean_water: float | None = 0
    discounted_electricity: float = 0
    discounted_energy: float = 0
    discounted_heating: float | None = 0
    discounted_hot_water: float | None = 0
    grid_energy: float = 0
    hw_demand_covered: float | None = 0
    kerosene_displacement: float = 0
    power_consumed_fraction: dict[ResourceType, float] = None  # type: ignore
    pv_energy: float = 0
    pvt_energy: float | None = 0
    renewable_clean_water_fraction: float | None = 0
    renewable_electricity_fraction: float = 0
    renewable_electricity: float = 0
    renewable_hot_water_fraction: float | None = 0
    solar_thermal_cw_fraction: float | None = 0
    solar_thermal_hw_fraction: float | None = 0
    storage_energy: float = 0
    total_clean_water: float | None = 0
    total_hot_water: float | None = 0
    total_electricity_consumed: float = 0
    total_energy_consumed: float = 0
    total_heating_consumed: float | None = 0
    unmet_energy: float = 0
    unmet_energy_fraction: float = 0

    @property
    def uptime(self) -> float:
        """
        Return the uptime based on the blackouts.

        Outputs:
            - The uptime for the system.

        """

        return 1 - self.blackouts

    def to_dict(self) -> dict[str, Any]:
        """
        Returns a dictionary representation of the :class:`TechnicalAppraisal` instance.

        Outputs:
            A `dict` representing the :class:`TechnicalAppraisal` for storage purposes.

        """

        technical_appraisal_dict: dict[str, float | None] = {
            "blackouts": self.blackouts,
            "clean_water_blackouts": self.clean_water_blackouts,
            "cw_demand_covered": self.cw_demand_covered,
            "diesel_energy": self.diesel_energy,
            "diesel_fuel_usage": self.diesel_fuel_usage,
            "discounted_clean_water": self.discounted_clean_water,
            "discounted_electricity": self.discounted_energy,
            "discounted_energy": self.discounted_energy,
            "discounted_heating": self.discounted_energy,
            "discounted_hot_water": self.discounted_hot_water,
            "grid_energy": float(self.grid_energy),
            "hot_water_demand_covered": self.hw_demand_covered,
            "kerosene_displacement": self.kerosene_displacement,
            "renewable_clean_water_fraction": self.renewable_clean_water_fraction,
            "renewable_electricity_fraction": self.renewable_electricity_fraction,
            "renewable_electricity": self.renewable_electricity,
            "renewable_hot_water_fraction": self.renewable_hot_water_fraction,
            "solar_thermal_cw_fraction": self.solar_thermal_cw_fraction,
            "solar_thermal_hw_fraction": self.solar_thermal_hw_fraction,
            "storage_energy": self.storage_energy,
            "total_clean_water": self.total_clean_water,
            "total_hot_water": self.total_hot_water,
            "total_electricity_consumed": self.total_electricity_consumed,
            "total_energy_consumed": self.total_energy_consumed,
            "total_heating_consumed": self.total_heating_consumed,
            "unmet_energy": self.unmet_energy,
            "unmet_energy_fraction": self.unmet_energy_fraction,
        }

        # Add the fractions of power that were consumed providing each resource.
        if self.power_consumed_fraction is not None:
            if ResourceType.CLEAN_WATER in self.power_consumed_fraction:
                technical_appraisal_dict["clean_water_power_consumption_fraction"] = (
                    self.power_consumed_fraction[ResourceType.CLEAN_WATER]
                )
            if ResourceType.ELECTRIC in self.power_consumed_fraction:
                technical_appraisal_dict["electricity_power_consumption_fraction"] = (
                    self.power_consumed_fraction[ResourceType.ELECTRIC]
                )
            if ResourceType.HOT_CLEAN_WATER in self.power_consumed_fraction:
                technical_appraisal_dict["hot_water_power_consumption_fraction"] = (
                    self.power_consumed_fraction[ResourceType.HOT_CLEAN_WATER]
                )

        # Remove any "Nan" entries.
        technical_appraisal_dict = {
            str(key): float(value)
            for key, value in technical_appraisal_dict.items()
            if value is not None
        }

        return technical_appraisal_dict


@dataclasses.dataclass
class SystemAppraisal:
    """
    Contains information appraising the system.

    .. attribute:: cumulative_results
        The cumulative results of the systems that are being appraised.

    .. attribute:: environmental_appraisal
        A :class:`EnvironmentalAppraisal` of the system.

    .. attribute:: financial_appraisal
        A :class:`FinancialAppraisal` of the system.

    .. attribute:: system_details
        The details of the system.

    .. attribute:: technical_appraisal
        A :class:`TechnicalAppraisal` of the system.

    .. attribute:: criteria
        A mapping between the :class:`Criterion` instances that could be
        relevant and their associated values for the system being appraised.

    """

    cumulative_results: CumulativeResults
    environmental_appraisal: EnvironmentalAppraisal
    financial_appraisal: FinancialAppraisal
    system_details: SystemDetails
    technical_appraisal: TechnicalAppraisal
    criteria: dict[Criterion, float | None] | None = None

    def to_dict(self) -> dict[str, Any]:
        """
        Returns a dictionary representation of the :class:`SystemAppraisal` instance.

        Outputs:
            A `dict` representing the :class:`SystemAppraisal` for storage purposes.

        """

        return {
            "cumulative_results": self.cumulative_results.to_dict(),
            "environmental_appraisal": self.environmental_appraisal.to_dict(),
            "financial_appraisal": self.financial_appraisal.to_dict(),
            "system_details": self.system_details.to_dict(),
            "technical_appraisal": self.technical_appraisal.to_dict(),
            "criteria": (
                {str(key.value): value for key, value in self.criteria.items()}
                if self.criteria is not None
                else "None"
            ),
        }


def save_simulation(
    disable_tqdm: bool,
    key_results: KeyResults,
    logger: logging.Logger,
    output: str,
    output_directory: str,
    simulation: pd.DataFrame,
    simulation_number: int,
    system_appraisal: SystemAppraisal | None,
    system_details: SystemDetails,
) -> None:
    """
    Saves simulation outputs to a .csv file

    Inputs:
        - disable_tqdm:
            Whether to disable the tqdm progress bars (True) or display them (False).
        - key_results:
            The key results from the run.
        - logger:
            The logger to use for the run.
        - output:
            The output name to use when labelling the simulation: this is the name given
            to the output folder in which the system files are saved.
        - output_directory:
            The directory into which the files should be saved.
        - simulation:
            DataFrame output from Energy_System().simulation(...).
        - simulation_number:
            The number of the simulation being run.
        - system_appraisal:
            An optional appraisal of the system.
        - system_details:
            Information about the run to save.

    """

    # Remove the file extension if appropriate.
    if output.endswith(".csv"):
        output = output.rsplit(".csv", 1)[0]

    # Create the output directory.
    simulation_output_folder = os.path.join(output_directory, output)
    os.makedirs(simulation_output_folder, exist_ok=True)

    # Add the key results to the system data.
    simulation_details_dict: dict[str, Any] = system_details.to_dict()
    simulation_details_dict["analysis_results"] = key_results.to_dict()

    # Add the appraisal results to the system data if relevant.
    if system_appraisal is not None:
        simulation_details_dict["system_appraisal"] = system_appraisal.to_dict()

    # Save the system data.
    simulation_details_filepath = os.path.join(
        simulation_output_folder, "info_file.json"
    )
    if os.path.isfile(simulation_details_filepath):
        with open(simulation_details_filepath, "r") as f:
            existing_simulation_details = json.load(f)
    else:
        existing_simulation_details = {}

    # Update the system info with the new simulation information.
    existing_simulation_details[f"simulation_{simulation_number}"] = (
        simulation_details_dict
    )

    with tqdm(
        total=2,
        desc="saving output files",
        disable=disable_tqdm,
        leave=False,
        unit="file",
    ) as pbar:
        # Save the simulation data in a CSV file.
        logger.info("Saving simulation output.")

        # Save the system data.
        logger.info("Saving simulation details.")
        with open(simulation_details_filepath, "w") as f:
            json.dump(existing_simulation_details, f, indent=4)
        logger.info(
            "Simulation details successfully saved to %s.", simulation_details_filepath
        )
        pbar.update(1)

        with open(
            os.path.join(
                simulation_output_folder, f"simulation_output_{simulation_number}.csv"
            ),
            "w",
        ) as f:
            simulation.to_csv(
                f,  # type: ignore
                lineterminator="\n",
            )
        logger.info("Simulation successfully saved to %s.", simulation_output_folder)
        pbar.update(1)<|MERGE_RESOLUTION|>--- conflicted
+++ resolved
@@ -242,15 +242,12 @@
 #   Used to parse supply-temperature information.
 SUPPLY_TEMPERATURE: str = "supply_temperature"
 
-<<<<<<< HEAD
 # Throughput mass flow rate:
 #   Used to parse the gloabl (throughput) mass flow rate.
 THROUGHPUT_MASS_FLOW_RATE: str = "throughput_mass_flow_rate"
-=======
 # Token:
 #   Keyword used when parsing the generation token.
 TOKEN: str = "renewables_ninja_token"
->>>>>>> ba349d8d
 
 # Zero celcius offset:
 #   Used for offsetting zero degrees celcius in Kelvin.
@@ -867,7 +864,6 @@
     DC = "dc"
 
 
-<<<<<<< HEAD
 class FlowRateError(Exception):
     """Raised when there is a mismatch in flow-rate requirements."""
 
@@ -884,7 +880,7 @@
         """
 
         super().__init__(f"Error in flow rate of '{mismatched_object}': {msg}")
-=======
+
 def get_locations_foldername() -> str:
     """
     Determine the path to the locations folder.
@@ -903,7 +899,6 @@
         return _old_clover_locations_dir
 
     return os.path.join(os.path.expanduser("~"), LOCATIONS_FOLDER_NAME)
->>>>>>> ba349d8d
 
 
 def get_logger(logger_name: str, verbose: bool = False) -> logging.Logger:
@@ -1977,15 +1972,10 @@
     clean_water_scenario: CleanWaterScenario
     feedwater_supply_temperature: float
     name: str
-<<<<<<< HEAD
-    pvt_scenario: Optional[ThermalCollectorScenario]
-    solar_thermal_scenario: Optional[ThermalCollectorScenario]
-    throughput_mass_flow_rate: Optional[float]
-    unclean_water_sources: List[str]
-=======
-    pvt_scenario: PVTScenario
-    unclean_water_sources: list[str]
->>>>>>> ba349d8d
+    pvt_scenario: ThermalCollectorScenario | None
+    solar_thermal_scenario: ThermalCollectorScenario  | None
+    throughput_mass_flow_rate: float | None
+    unclean_water_sources: str | None
 
     @classmethod
     def from_dict(
@@ -2044,8 +2034,7 @@
         )
 
         try:
-<<<<<<< HEAD
-            thermal_collector_scenarios: List[ThermalCollectorScenario] = (
+            thermal_collector_scenarios: list[ThermalCollectorScenario] = (
                 [
                     ThermalCollectorScenario(
                         SolarPanelType(collector_scenario_inputs["type"]),
@@ -2063,18 +2052,6 @@
                 else []
             )
         except ValueError as e:
-=======
-            pvt_scenario: PVTScenario = PVTScenario(
-                HTFMode(desalination_inputs[PVT_SCENARIO]["heats"]),
-                (
-                    desalination_inputs[PVT_SCENARIO]["htf_heat_capacity"]
-                    if "htf_heat_capacity" in desalination_inputs[PVT_SCENARIO]
-                    else HEAT_CAPACITY_OF_WATER
-                ),
-                desalination_inputs[PVT_SCENARIO]["mass_flow_rate"],
-            )
-        except ValueError:
->>>>>>> ba349d8d
             logger.error(
                 "%sInvalid thermal-collector scenario information: %s\tCheck HTF "
                 "modes; valid HTF modes: %s%s",
@@ -2225,13 +2202,7 @@
     throughput_mass_flow_rate: Optional[float]
 
     @classmethod
-<<<<<<< HEAD
-    def from_dict(  # pylint: disable=too-many-statements
-        cls, hot_water_inputs: Dict[str, Any], logger: logging.Logger
-    ) -> Any:
-=======
     def from_dict(cls, hot_water_inputs: dict[str, Any], logger: logging.Logger) -> Any:
->>>>>>> ba349d8d
         """
         Returns a :class:`DesalinationScenario` instance based on the input data.
 
@@ -2343,7 +2314,6 @@
             ) from None
 
         try:
-<<<<<<< HEAD
             thermal_collector_scenarios = (
                 [
                     ThermalCollectorScenario(
@@ -2362,18 +2332,6 @@
                 else []
             )
         except IndexError as e:
-=======
-            pvt_scenario: PVTScenario = PVTScenario(
-                HTFMode(hot_water_inputs[PVT_SCENARIO]["heats"]),
-                (
-                    hot_water_inputs[PVT_SCENARIO]["htf_heat_capacity"]
-                    if "htf_heat_capacity" in hot_water_inputs[PVT_SCENARIO]
-                    else HEAT_CAPACITY_OF_WATER
-                ),
-                hot_water_inputs[PVT_SCENARIO]["mass_flow_rate"],
-            )
-        except ValueError:
->>>>>>> ba349d8d
             logger.error(
                 "%sInvalid thermal-collector scenario information: %s\tCheck HTF "
                 "modes; valid HTF modes: %s%s",
@@ -2664,20 +2622,12 @@
             scenario_inputs["pv"],
             scenario_inputs["pv_d"] if "pv_d" in scenario_inputs else False,
             scenario_inputs["pv_t"] if "pv_t" in scenario_inputs else False,
-<<<<<<< HEAD
             scenario_inputs["solar_thermal"]
             if "solar_thermal" in scenario_inputs
             else False,
             scenario_inputs["reference_thermal_efficiency"]
             if "reference_thermal_efficiency" in scenario_inputs
             else 0,
-=======
-            (
-                scenario_inputs["reference_thermal_efficiency"]
-                if "reference_thermal_efficiency" in scenario_inputs
-                else 0
-            ),
->>>>>>> ba349d8d
         )
 
     def to_dict(self) -> dict[str, Any]:
@@ -2848,30 +2798,11 @@
 
     diesel_capacity: float = 0
     end_year: int = 0
-<<<<<<< HEAD
-    final_converter_sizes: Optional[Dict[Any, int]] = None
-    final_cw_pvt_size: Optional[float] = 0
-    final_cw_st_size: Optional[float] = 0
-    final_hw_pvt_size: Optional[float] = 0
-    final_hw_st_size: Optional[float] = 0
-    final_num_buffer_tanks: Optional[int] = 0
-    final_num_clean_water_tanks: Optional[int] = 0
-    final_num_hot_water_tanks: Optional[int] = 0
-    final_pv_size: float = 0
-    final_storage_size: float = 0
-    initial_converter_sizes: Optional[Dict[Any, int]] = None
-    initial_cw_pvt_size: Optional[float] = 0
-    initial_cw_st_size: Optional[float] = 0
-    initial_hw_pvt_size: Optional[float] = 0
-    initial_hw_st_size: Optional[float] = 0
-    initial_num_buffer_tanks: Optional[int] = 0
-    initial_num_clean_water_tanks: Optional[int] = 0
-    initial_num_hot_water_tanks: Optional[int] = 0
-    initial_pv_size: float = 0
-=======
     final_converter_sizes: dict[Any, int] | None = None
     final_cw_pvt_size: float | None = 0
+    final_cw_st_size: float | None = 0
     final_hw_pvt_size: float | None = 0
+    final_hw_st_size: float | None= 0
     final_num_buffer_tanks: int | None = 0
     final_num_clean_water_tanks: int | None = 0
     final_num_hot_water_tanks: int | None = 0
@@ -2883,7 +2814,9 @@
     final_storage_size: float = 0
     initial_converter_sizes: dict[Any, int] | None = None
     initial_cw_pvt_size: float | None = 0
+    initial_cw_st_size: float | None = 0
     initial_hw_pvt_size: float | None = 0
+    initial_hw_st_size: float | None = 0
     initial_num_buffer_tanks: int | None = 0
     initial_num_clean_water_tanks: int | None = 0
     initial_num_hot_water_tanks: int | None = 0
@@ -2892,7 +2825,6 @@
             default_factory=lambda: collections.defaultdict(float)
         )
     )
->>>>>>> ba349d8d
     initial_storage_size: float = 0
     required_feedwater_sources: list[str] | None = None
     start_year: int = 0
