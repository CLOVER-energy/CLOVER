--- conflicted
+++ resolved
@@ -1957,23 +1957,6 @@
     tiers: List[GridTier]
     # emissions: Dict[str, float]
 
-<<<<<<< HEAD
-=======
-
-@dataclasses.dataclass
-class Grids:
-    """
-    Specifies the grid class being run.
-
-    - name:
-        Denotes the name of the grid used.
-
-    """
-
-    grids: List[Grid]
-
-
->>>>>>> 986e914c
 @dataclasses.dataclass
 class Scenario:
     """
