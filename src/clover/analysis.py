--- conflicted
+++ resolved
@@ -352,14 +352,11 @@
     hw_pvt: bool = ColumnHeader.HW_PVT_ELECTRICITY_SUPPLIED.value in simulation_output
 
     with tqdm(
-<<<<<<< HEAD
-        total=16
+        total=15
+        + (1 if grid_profile is not None else 0)
         + (17 if initial_cw_hourly_loads is not None else 0)
         + (4 if cw_pvt else 0)
         + (15 if initial_hw_hourly_loads is not None else 0),
-=======
-        total=(9 + (1 if grid_profile is not None else 0)),
->>>>>>> c9c7ed11
         desc="plots",
         leave=False,
         unit="plot",
@@ -411,30 +408,6 @@
         pbar.update(1)
 
         # Plot the grid availablity profile.
-<<<<<<< HEAD
-        reshaped_data = np.reshape(
-            grid_profile.iloc[0:HOURS_PER_YEAR].values, (365, 24)
-        )
-        heatmap = sns.heatmap(reshaped_data, vmin=0, vmax=1, cmap="Greys_r", cbar=False)
-        heatmap.set(
-            xticks=range(0, 24, 2),
-            xticklabels=range(0, 24, 2),
-            yticks=range(0, 365, 30),
-            yticklabels=range(0, 365, 30),
-            xlabel="Hour of day",
-            ylabel="Day of year",
-            title="Grid availability of the selected profile.",
-        )
-        plt.xticks(rotation=0)
-        plt.tight_layout()
-        plt.savefig(
-            os.path.join(figures_directory, "grid_availability_heatmap.png"),
-            bbox_inches="tight",
-            transparent=True,
-        )
-        plt.close()
-        pbar.update(1)
-=======
         if grid_profile is not None:
             reshaped_data = np.reshape(
                 grid_profile.iloc[0:HOURS_PER_YEAR].values, (365, 24)
@@ -459,7 +432,6 @@
             )
             plt.close()
             pbar.update(1)
->>>>>>> c9c7ed11
 
         # Plot the input vs. randomised grid avialability profiles.
         plt.plot(range(24), grid_input_profile, color="k", label="Input")
