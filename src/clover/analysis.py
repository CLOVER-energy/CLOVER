--- conflicted
+++ resolved
@@ -133,13 +133,6 @@
     key_results = KeyResults()
 
     # Compute the solar-generation results.
-<<<<<<< HEAD
-    total_solar_generation: float = np.round(np.sum(total_solar_output))
-    key_results.cumulative_pv_generation = float(total_solar_generation)
-    key_results.average_renewable_generation = float(
-        round(total_solar_generation / (20 * 365))
-    )
-=======
     total_solar_generation: Dict[str, float] = {
         panel_name: np.round(np.sum(solar_output))
         for panel_name, solar_output in total_solar_output.items()
@@ -152,7 +145,6 @@
         panel_name: float(round(solar_generation / (20 * 365)))
         for panel_name, solar_generation in total_solar_generation.items()
     }
->>>>>>> d5d1e865
 
     # Compute the grid results.
     if grid_input_profile is not None:
