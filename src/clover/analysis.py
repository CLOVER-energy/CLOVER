#!/usr/bin/python3
# type: ignore
########################################################################################
# analysis.py - In-built analysis module for CLOVER.                                   #
#                                                                                      #
# Authors: Phil Sandwell, Ben Winchester                                               #
# Copyright: Phil Sandwell, 2021                                                       #
# Date created: 13/07/2021                                                             #
# License: Open source                                                                 #
########################################################################################
"""
analysis.py - The analysis module for CLOVER.

In order to best check and validate the results produced by CLOVER simulations and
optimisations, an in-built analysis module is provied which generates plots and figures
corresponding to the sugetsed analysis within the user guide.

"""

import os

from typing import Dict, Optional

import numpy as np  # pylint: disable=import-error
import pandas as pd  # pylint: disable=import-error
import seaborn as sns  # pylint: disable=import-error

import matplotlib.pyplot as plt  # pylint: disable=import-error
from tqdm import tqdm  # pylint: disable=import-error

from .__utils__ import (
    ColumnHeader,
    CUT_OFF_TIME,
    DemandType,
    HOURS_PER_YEAR,
    KeyResults,
    ResourceType,
)

__all__ = (
    "get_key_results",
    "plot_outputs",
)


# Colour map:
#   The preferred sns colourmap to use.
COLOUR_MAP: str = "Blues"

# Hours until month:
#   Mapping between month number and the hours until the start of the month.
HOURS_UNTIL: Dict[int, int] = {
    1: 0,
    2: 744,
    3: 1416,
    4: 2160,
    5: 2880,
    6: 3624,
    7: 4344,
    8: 5088,
    9: 5832,
    10: 6552,
    11: 7296,
    12: 8016,
}

# Plot resolution:
#   The resolution, in dpi, to use for plotting figures.
PLOT_RESOLUTION: int = 600

# Simulation plots directory:
#   The directory in which simulation plots should be saved.
SIMULATION_PLOTS_DIRECTORY: str = "simulation_{simulation_number}_plots"

# Style sheet:
#   The preferred matplotlib stylesheet to use.
STYLE_SHEET: str = "tableau-colorblind10"
# Options available:
#   _classic_test_patch
#   bmh
#   classic
#   dark_background
#   fast
#   fivethirtyeight
#   ggplot
#   grayscale
#   seaborn
#   seaborn-bright
#   seaborn-colorblind
#   seaborn-dark
#   seaborn-dark-palette
#   seaborn-darkgrid
#   seaborn-deep
#   seaborn-muted
#   seaborn-notebook
#   seaborn-paper
#   seaborn-pastel
#   seaborn-poster
#   seaborn-talk
#   seaborn-ticks
#   seaborn-white
#   seaborn-whitegrid
#   tableau-colorblind10


def get_key_results(
    grid_input_profile: pd.DataFrame,
    num_years: int,
    simulation_results: pd.DataFrame,
    total_solar_output: Dict[str, pd.DataFrame],
) -> KeyResults:
    """
    Computes the key results of the simulation.

        Inputs:
        - grid_input_profile:
            The relevant grid input profile for the simulation that was run.
        - num_years:
            The number of years for which the simulation was run.
        - simulation_results:
            The results of the simulation.
        - total_solar_output:
            The total solar power produced by the PV installation for each of the solar
            PV panels installed.

    Outputs:
        - key_results:
            The key results of the simulation, wrapped in a :class:`KeyResults`
            instance.

    """

    key_results = KeyResults()

    # Compute the solar-generation results.
    total_solar_generation: Dict[str, float] = {
        panel_name: np.round(np.sum(solar_output))
        for panel_name, solar_output in total_solar_output.items()
    }
    key_results.cumulative_pv_generation: Dict[str, float] = {
        panel_name: float(solar_generation)
        for panel_name, solar_generation in total_solar_generation.items()
    }
    key_results.average_pv_generation: Dict[str, float] = {
        panel_name: float(round(solar_generation / (20 * 365)))
        for panel_name, solar_generation in total_solar_generation.items()
    }

    # Compute the grid results.
    if grid_input_profile is not None:
        key_results.grid_daily_hours = np.sum(
            grid_input_profile[: num_years * HOURS_PER_YEAR], axis=0
        ) / (365 * num_years)

    # Compute the simulation related averages and sums.
    key_results.average_daily_diesel_energy_supplied = simulation_results[
        ColumnHeader.DIESEL_ENERGY_SUPPLIED.value
    ].sum() / (365 * num_years)

    key_results.average_daily_dumped_energy = simulation_results[
        ColumnHeader.DUMPED_ELECTRICITY.value
    ].sum() / (365 * num_years)

    key_results.average_daily_electricity_consumption = simulation_results[
        ColumnHeader.TOTAL_ELECTRICITY_CONSUMED.value
    ].sum() / (365 * num_years)

    key_results.average_daily_grid_energy_supplied = simulation_results[
        ColumnHeader.GRID_ENERGY.value
    ].sum() / (365 * num_years)

    key_results.average_daily_renewables_energy_supplied = simulation_results[
        ColumnHeader.RENEWABLE_ELECTRICITY_SUPPLIED.value
    ].sum() / (365 * num_years)

    key_results.average_daily_renewables_energy_used = simulation_results[
        ColumnHeader.RENEWABLE_ELECTRICITY_USED_DIRECTLY.value
    ].sum() / (365 * num_years)

    key_results.average_daily_stored_energy_supplied = simulation_results[
        ColumnHeader.ELECTRICITY_FROM_STORAGE.value
    ].sum() / (365 * num_years)

    key_results.average_daily_unmet_energy = simulation_results[
        ColumnHeader.UNMET_ELECTRICITY.value
    ].sum() / (365 * num_years)

    key_results.diesel_times = round(
        np.nanmean(simulation_results[ColumnHeader.DIESEL_GENERATOR_TIMES.value]), 3
    )
    key_results.blackouts = round(
        np.nanmean(simulation_results[ColumnHeader.BLACKOUTS.value]), 3
    )

    # Compute the clean-water key results.
    if ColumnHeader.TOTAL_CW_LOAD.value in simulation_results:
        key_results.average_daily_cw_demand_covered = round(
            simulation_results[ColumnHeader.TOTAL_CW_SUPPLIED.value].sum()
            / simulation_results[ColumnHeader.TOTAL_CW_LOAD.value].sum(),
            3,
        )
        key_results.average_daily_cw_supplied = round(
            simulation_results[ColumnHeader.TOTAL_CW_SUPPLIED.value].sum()
            / (365 * num_years),
            3,
        )
        key_results.clean_water_blackouts = round(
            np.nanmean(simulation_results[ColumnHeader.CLEAN_WATER_BLACKOUTS.value]), 3
        )
        key_results.cumulative_cw_load = round(
            simulation_results[ColumnHeader.TOTAL_CW_LOAD.value].sum(), 3
        )
        key_results.cumulative_cw_supplied = round(
            simulation_results[ColumnHeader.TOTAL_CW_SUPPLIED.value].sum(), 3
        )

    # Compute the clean-water PV-T key results.
    if ColumnHeader.CW_PVT_ELECTRICITY_SUPPLIED_PER_KWP.value in simulation_results:
        key_results.average_daily_cw_pvt_generation = round(
            simulation_results[
                ColumnHeader.CW_PVT_ELECTRICITY_SUPPLIED_PER_KWP.value
            ].sum()
            / (365 * num_years),
            3,
        )
        key_results.cumulative_cw_pvt_generation = round(
            simulation_results[
                ColumnHeader.CW_PVT_ELECTRICITY_SUPPLIED_PER_KWP.value
            ].sum(),
            3,
        )
        key_results.max_buffer_tank_temperature = round(
            max(simulation_results[ColumnHeader.BUFFER_TANK_TEMPERATURE.value]), 3
        )
        key_results.max_cw_pvt_output_temperature = round(
            max(simulation_results[ColumnHeader.CW_PVT_OUTPUT_TEMPERATURE.value]), 3
        )
        key_results.mean_buffer_tank_temperature = round(
            np.nanmean(simulation_results[ColumnHeader.BUFFER_TANK_TEMPERATURE.value]),
            3,
        )
        key_results.mean_cw_pvt_output_temperature = round(
            np.nanmean(
                simulation_results[ColumnHeader.CW_PVT_OUTPUT_TEMPERATURE.value]
            ),
            3,
        )
        key_results.min_buffer_tank_temperature = round(
            min(simulation_results[ColumnHeader.BUFFER_TANK_TEMPERATURE.value]), 3
        )
        key_results.min_cw_pvt_output_temperature = round(
            min(simulation_results[ColumnHeader.CW_PVT_OUTPUT_TEMPERATURE.value]), 3
        )

    # Compute the hot-water key results.
    if ColumnHeader.TOTAL_HW_LOAD.value in simulation_results:
        key_results.average_daily_hw_renewable_fraction = round(
            np.nanmean(
                simulation_results[ColumnHeader.HW_SOLAR_THERMAL_FRACTION.value]
            ),
            3,
        )
        key_results.average_daily_hw_pvt_generation = round(
            np.nanmean(
                simulation_results[
                    ColumnHeader.HW_PVT_ELECTRICITY_SUPPLIED_PER_KWP.value
                ]
            ),
            3,
        )
        key_results.average_daily_hw_supplied = round(
            simulation_results[ColumnHeader.HW_TANK_OUTPUT.value].sum()
            / (365 * num_years),
            3,
        )
        key_results.average_daily_hw_demand_covered = round(
            np.nanmean(simulation_results[ColumnHeader.HW_VOL_DEMAND_COVERED.value]),
            3,
        )

    # Compute the waste-product key results.
    if ColumnHeader.BRINE.value in simulation_results:
        key_results.cumulative_brine = round(
            simulation_results[ColumnHeader.BRINE.value].sum(), 3
        )

    return key_results


def plot_outputs(  # pylint: disable=too-many-locals, too-many-statements
    grid_input_profile: pd.DataFrame,
    grid_profile: Optional[pd.DataFrame],
    initial_cw_hourly_loads: Optional[  # pylint: disable=unused-argument
        Dict[str, pd.DataFrame]
    ],
    initial_electric_hourly_loads: Dict[str, pd.DataFrame],
    initial_hw_hourly_loads: Dict[str, pd.DataFrame],  # pylint: disable=unused-argument
    num_years: int,
    output_directory: str,
    simulation_name: str,
    simulation_number: int,
    simulation_output: pd.DataFrame,
    total_loads: Dict[ResourceType, pd.DataFrame],
    total_solar_output: pd.DataFrame,
) -> None:
    """
    Plots all the outputs given below.

    NOTE: To add an output to be plotted, simply add to this function.

    Inputs:
        - disable_tqdm:
            Whether to disable the tqdm progress bars (True) or display them (False).
        - grid_input_profile:
            The relevant grid input profile for the simulation that was run.
        - grid_profile:
            The relevant grid profile for the simulation that was run.
        - initial_cw_hourly_loads:
            The initial clean water hourly load for each device for the initial period
            of the simulation run.
        - initial_electric_hourly_loads:
            The hourly load profiles of each device for the initial period of the
            simulation run.
        - num_years:
            The number of years for which the simulation was run.
        - output_directory:
            The directory into which to save the output information.
        - simulation_name:
            The filename used when saving the simulation.
        - simulation_number:
            The number of the simulation being run.
        - simulation_output:
            The output of the simulation carried out.
        - total_loads:
            The total loads, keyed by :class:`.__utils__.ResourceType`, placed on the
            system.
        - total_solar_output:
            The total solar power produced by the PV installation.

    """

<<<<<<< HEAD
    # Set plotting parameters.
    plt.rcParams["axes.labelsize"] = "11"
    # plt.rcParams["figure.figsize"] = (6.8, 5.8)
    plt.rcParams["font.family"] = "sans-serif"
    plt.rcParams["font.sans-serif"] = ["Arial"]
    plt.rcParams["font.size"] = "11"
    plt.rcParams["xtick.labelsize"] = "11"
    plt.rcParams["ytick.labelsize"] = "11"
    plt.style.use(STYLE_SHEET)
=======
    # Set up the CLOVER plotting structure
    sns.set_context("notebook")
    sns.set_style("whitegrid")

    # Setup the colour palette
    colorblind_palette = sns.color_palette(
        [
            "#E04606",  # Orange
            "#F09F52",  # Pale orange
            "#52C0AD",  # Pale green
            "#006264",  # Green
            "#D8247C",  # Pink
            "#EDEDED",  # Pale pink
            "#E7DFBE",  # Pale yellow
            "#FBBB2C",  # Yellow
            "#0A77AA",  # Medium blue
            "#0EA755",  # CLOVER green
        ]
    )
    sns.set_palette(colorblind_palette)

    # Setup blended colour maps
    orange_blended = sns.blend_palette(["#FFFFFF", "#E04606"], as_cmap=True)
    light_orange_blended = sns.blend_palette(["#FFFFFF", "#F09F52"], as_cmap=True)
    light_green_blended = sns.blend_palette(["#FFFFFF", "#52C0AD"], as_cmap=True)
    green_blended = sns.blend_palette(["#FFFFFF", "#006264"], as_cmap=True)
>>>>>>> a5b126e5

    # Create an output directory for the various plots to be saved in.
    figures_directory = os.path.join(
        output_directory,
        simulation_name,
        SIMULATION_PLOTS_DIRECTORY.format(simulation_number=simulation_number),
    )
    os.makedirs(os.path.join(output_directory, simulation_name), exist_ok=True)
    os.makedirs(figures_directory, exist_ok=True)

    total_cw_load = total_loads[ResourceType.CLEAN_WATER]
    total_electric_load = total_loads[ResourceType.ELECTRIC]
    total_hw_load = total_loads[ResourceType.HOT_CLEAN_WATER]

    # Determine which aspects of the system need plotting.
    cw_pvt: bool = ColumnHeader.CW_PVT_ELECTRICITY_SUPPLIED.value in simulation_output
    hw_pvt: bool = ColumnHeader.HW_PVT_ELECTRICITY_SUPPLIED.value in simulation_output

    with tqdm(
<<<<<<< HEAD
        total=15
        + (1 if grid_profile is not None else 0)
        + (17 if initial_cw_hourly_loads is not None else 0)
        + (4 if cw_pvt else 0)
        + (15 if initial_hw_hourly_loads is not None else 0),
=======
        total=(10 + (2 if grid_profile is not None else 0)),
>>>>>>> a5b126e5
        desc="plots",
        leave=False,
        unit="plot",
    ) as pbar:
        # Plot the first year of solar generation as a heatmap.
        reshaped_data = np.reshape(
            total_solar_output.iloc[0:HOURS_PER_YEAR].values, (365, 24)
        )
        heatmap = sns.heatmap(
            reshaped_data,
            vmin=0,
            vmax=1,
            cmap=green_blended,
            cbar_kws={"label": "Power output / kW"},
        )
        heatmap.set(
            xticks=range(0, 24, 2),
            xticklabels=range(0, 24, 2),
            yticks=range(0, 365, 30),
            yticklabels=range(0, 365, 30),
            xlabel="Hour of day",
            ylabel="Day of year",
            title="Output per kWp of solar capacity",
        )
        plt.xticks(rotation=0)
        plt.tight_layout()
        plt.savefig(
            os.path.join(figures_directory, "solar_output_hetamap.png"),
            bbox_inches="tight",
            transparent=True,
        )
        plt.close()
        pbar.update(1)

        # Plot the yearly power generated by the solar system.
        solar_daily_sums = pd.DataFrame(np.sum(reshaped_data, axis=1))
        plt.plot(range(365), solar_daily_sums[0], color="C3")
        plt.xticks(range(0, 365, 30))
        plt.yticks(range(0, 9, 2))
        plt.xlabel("Day of year")
        plt.ylabel("Energy generation / kWh per day")
        # plt.title("Daily energy generation of 1 kWp of solar capacity")
        plt.savefig(
            os.path.join(figures_directory, "solar_output_yearly.png"),
            bbox_inches="tight",
            transparent=True,
        )
        plt.close()
        pbar.update(1)

        # Plot the grid availablity profile.
        if grid_profile is not None:
            reshaped_data = np.reshape(
                grid_profile.iloc[0:HOURS_PER_YEAR].values, (365, 24)
            )
            heatmap = sns.heatmap(
                reshaped_data, vmin=0, vmax=1, cmap="Oranges", cbar=False
            )
            heatmap.set(
                xticks=range(0, 24, 2),
                xticklabels=range(0, 24, 2),
                yticks=range(0, 365, 30),
                yticklabels=range(0, 365, 30),
                xlabel="Hour of day",
                ylabel="Day of year",
                title="Grid availability of the selected profile.",
            )
            plt.xticks(rotation=0)
            plt.tight_layout()
            plt.savefig(
                os.path.join(figures_directory, "grid_availability_heatmap.png"),
                transparent=True,
            )
            plt.close()
            pbar.update(1)

<<<<<<< HEAD
        # Plot the input vs. randomised grid avialability profiles.
        plt.plot(range(24), grid_input_profile, color="k", label="Input")
        plt.plot(
            range(24), np.nanmean(reshaped_data, axis=0), color="r", label="Output"
        )
        plt.legend()
        plt.xticks(range(0, 24, 2))
        plt.yticks(np.arange(0, 1.1, 0.2))
        plt.xlabel("Hour of day")
        plt.ylabel("Probability")
        # plt.title("Probability of grid electricity being available")
        plt.savefig(
            os.path.join(
                figures_directory, "grid_availability_randomisation_comparison.png"
            ),
            bbox_inches="tight",
            transparent=True,
        )
        plt.close()
        pbar.update(1)
=======
            # Plot the input vs. randomised grid avialability profiles.
            plt.plot(range(24), grid_input_profile, color="k", label="Input")
            plt.plot(
                range(24), np.mean(reshaped_data, axis=0), color="C0", label="Output"
            )
            plt.legend()
            plt.xticks(range(0, 24, 2))
            plt.yticks(np.arange(0, 1.1, 0.2))
            plt.xlabel("Hour of day")
            plt.ylabel("Probability")
            plt.title("Probability of grid electricity being available")
            plt.savefig(
                os.path.join(
                    figures_directory, "grid_availability_randomisation_comparison.png"
                ),
                transparent=True,
            )
            plt.close()
            pbar.update(1)

        else:
            pbar.update(2)
>>>>>>> a5b126e5

        # Plot the initial electric load of each device.
        fig, ax = plt.subplots()
        cumulative_load = 0
        for device, load in sorted(initial_electric_hourly_loads.items()):
            ax.bar(range(len(load)), load[0], label=device, bottom=cumulative_load)
            if isinstance(cumulative_load, int) and cumulative_load == 0:
                cumulative_load = load[0]
                continue
            cumulative_load += load[0]

        ax.set_xlabel("Hour of simulation")
        ax.set_ylabel("Device load / W")
        # ax.set_title("Electric load of each device")
        ax.legend()
        plt.savefig(
            os.path.join(figures_directory, "electric_device_loads.png"),
            bbox_inches="tight",
            transparent=True,
        )
        plt.close(fig)
        pbar.update(1)

        # Plot the average electric load of each device for the first year.
        cumulative_load = 0
        fig, ax = plt.subplots()
        for device, load in sorted(initial_electric_hourly_loads.items()):
            average_load = np.nanmean(
                np.asarray(load[0:CUT_OFF_TIME]).reshape(
                    (CUT_OFF_TIME // 24, 24),
                ),
                axis=0,
            )

            if np.sum(average_load) > 0:
                ax.bar(range(24), average_load, label=device, bottom=cumulative_load)
            if isinstance(cumulative_load, int) and cumulative_load == 0:
                cumulative_load = average_load.copy()
                continue
            cumulative_load += average_load

        ax.set_xlabel("Hour of simulation")
        ax.set_ylabel("Device load / W")
        # ax.set_title(
        #     "Average electric load demand of each device over the first {} days.".format(
        #         CUT_OFF_TIME // 24
        #     )
        # )
        ax.legend()
        plt.savefig(
            os.path.join(figures_directory, "electric_device_loads_average.png"),
            bbox_inches="tight",
            transparent=True,
        )
        plt.close(fig)
        pbar.update(1)

        # Plot the electric load breakdown by load type.
        plt.plot(
            range(CUT_OFF_TIME),
            total_electric_load[0:CUT_OFF_TIME][DemandType.DOMESTIC.value],
            label=DemandType.DOMESTIC.value.capitalize(),
        )
        plt.plot(
            range(CUT_OFF_TIME),
            total_electric_load[0:CUT_OFF_TIME][DemandType.COMMERCIAL.value],
            label=DemandType.COMMERCIAL.value.capitalize(),
        )
        plt.plot(
            range(CUT_OFF_TIME),
            total_electric_load[0:CUT_OFF_TIME][DemandType.PUBLIC.value],
            label=DemandType.PUBLIC.value.capitalize(),
        )
        plt.plot(
            range(CUT_OFF_TIME),
            np.sum(total_electric_load[0:CUT_OFF_TIME], axis=1),
            "--",
            label="total",
        )
        plt.legend(loc="upper right")
        plt.xticks(list(range(0, CUT_OFF_TIME - 1, min(4, CUT_OFF_TIME - 1))))
        plt.xlabel("Hour of simulation")
        plt.ylabel("Electric power demand / kW")
        # plt.title(f"Load profile of the community for the first {CUT_OFF_TIME} hours")
        plt.savefig(
            os.path.join(figures_directory, "electric_demands.png"),
            bbox_inches="tight",
            transparent=True,
        )
        plt.close()
        pbar.update(1)

        # Plot the average electric load breakdown by load type.
        domestic_demand = np.nanmean(
            np.asarray(
                total_electric_load[0:HOURS_PER_YEAR][DemandType.DOMESTIC.value]
            ).reshape(
                (365, 24),
            ),
            axis=0,
        )
        commercial_demand = np.nanmean(
            np.asarray(
                total_electric_load[0:HOURS_PER_YEAR][DemandType.COMMERCIAL.value]
            ).reshape(
                (365, 24),
            ),
            axis=0,
        )
        public_demand = np.nanmean(
            np.asarray(
                total_electric_load[0:HOURS_PER_YEAR][DemandType.PUBLIC.value]
            ).reshape(
                (365, 24),
            ),
            axis=0,
        )
        total_demand = np.nanmean(
            np.asarray(np.sum(total_electric_load[0:HOURS_PER_YEAR], axis=1)).reshape(
                (365, 24),
            ),
            axis=0,
        )

        # Plot as a line plot
        plt.plot(
            domestic_demand,
            label=DemandType.DOMESTIC.value,
        )
        plt.plot(
            commercial_demand,
            label=DemandType.COMMERCIAL.value,
        )
        plt.plot(
            public_demand,
            label=DemandType.PUBLIC.value,
        )
        plt.plot(
            total_demand,
            "--",
            label="total",
        )
        plt.legend(loc="upper right")
        plt.xticks(list(range(0, 23, 4)))
        plt.xlabel("Hour of simulation")
        plt.ylabel("Electric power demand / kW")
        # plt.title(
        #     "Average load profile of the community during the first simulation year"
        # )
        plt.savefig(
            os.path.join(figures_directory, "electric_demands_yearly.png"),
            bbox_inches="tight",
            transparent=True,
        )
        plt.close()
        pbar.update(1)

        # Plot as a bar plot
        fig, ax = plt.subplots()
        ax.bar(range(len(domestic_demand)), domestic_demand, label="Domestic")
        ax.bar(
            range(len(commercial_demand)),
            commercial_demand,
            label="Commercial",
            bottom=domestic_demand,
        )
        ax.bar(
            range(len(public_demand)),
            public_demand,
            label="Public",
            bottom=domestic_demand + commercial_demand,
        )
        ax.set_xlabel("Hour of simulation")
        ax.set_ylabel("Electric power demand / kW")
        # ax.set_title(
        #     "Average load profile of the community during the first simulation year"
        # )
        ax.legend()
        plt.savefig(
            os.path.join(figures_directory, "electric_device_loads_average_bar.png"),
            bbox_inches="tight",
            transparent=True,
        )
        plt.close(fig)
        pbar.update(1)

        # Plot the annual variation of the electricity demand.
        fig, axis = plt.subplots(1, 2, figsize=(8, 4))
        domestic_demand = np.sum(
            np.reshape(
                total_electric_load[0:HOURS_PER_YEAR][DemandType.DOMESTIC.value].values,
                (365, 24),
            ),
            axis=1,
        )
        commercial_demand = np.sum(
            np.reshape(
                total_electric_load[0:HOURS_PER_YEAR][
                    DemandType.COMMERCIAL.value
                ].values,
                (365, 24),
            ),
            axis=1,
        )
        public_demand = np.sum(
            np.reshape(
                total_electric_load[0:HOURS_PER_YEAR][DemandType.PUBLIC.value].values,
                (365, 24),
            ),
            axis=1,
        )
        total_demand = np.sum(
            np.reshape(
                np.sum(total_electric_load[0:HOURS_PER_YEAR].values, axis=1),
                (365, 24),
            ),
            axis=1,
        )
        axis[0].plot(
            range(365),
            pd.DataFrame(domestic_demand).rolling(5).mean(),
            label="Domestic",
        )
        axis[0].plot(
            range(365),
            pd.DataFrame(commercial_demand).rolling(5).mean(),
            label="Commercial",
        )
        axis[0].plot(
            range(365),
            pd.DataFrame(public_demand).rolling(5).mean(),
            label="Public",
        )
        axis[0].plot(range(365), domestic_demand, alpha=0.5, color="C0")
        axis[0].plot(range(365), commercial_demand, alpha=0.5, color="C1")
        axis[0].plot(range(365), public_demand, alpha=0.5, color="C2")
        axis[0].legend(loc="best")
        axis[0].set(
            # xticks=(range(0, 366, 60)),
            # yticks=range(0, 26, 5),
            xlabel="Day of simulation period",
            ylabel="Load / kWh/day",
            title="Energy demand of each load type",
        )
        axis[1].plot(
            range(365),
            pd.DataFrame(total_demand).rolling(5).mean(),
            "--",
            label="Total",
            color="C3",
        )
        axis[1].plot(range(365), total_demand, "--", alpha=0.5, color="C3")
        axis[1].legend(loc="best")
        axis[1].set(
            # xticks=(range(0, 366, 60)),
            # yticks=range(15, 41, 5),
            xlabel="Day of simulation period",
            ylabel="Load / kWh/day",
            title="Total community energy demand",
        )
        plt.tight_layout()
        plt.savefig(
            os.path.join(figures_directory, "electric_demand_annual_variation.png"),
            bbox_inches="tight",
            transparent=True,
        )
        plt.close(fig)
        pbar.update(1)

        # Plot the total seasonal variation as a stand-alone figure.
        plt.plot(
            range(365),
            pd.DataFrame(total_demand).rolling(5).mean(),
            "--",
            label="Total",
            color="red",
        )
        plt.plot(range(365), total_demand, "--", alpha=0.5, color="red")
        plt.legend(loc="best")
        plt.xticks(range(0, 366, 60))
        plt.xlabel("Day of simulation period")
        plt.ylabel("Load / kWh/day")
        # plt.title("Total community energy demand")
        plt.tight_layout()
        plt.savefig(
            os.path.join(
                figures_directory, "electric_demand_total_annual_variation.png"
            ),
            bbox_inches="tight",
            transparent=True,
        )
        plt.close()
        pbar.update(1)

        # Plot the demand growth over the simulation period.
        domestic_demand = np.sum(
            np.reshape(
                0.001
                * total_electric_load[0 : num_years * HOURS_PER_YEAR][
                    DemandType.DOMESTIC.value
                ].values,
                (num_years, HOURS_PER_YEAR),
            ),
            axis=1,
        )
        commercial_demand = np.sum(
            np.reshape(
                0.001
                * total_electric_load[0 : num_years * HOURS_PER_YEAR][
                    DemandType.COMMERCIAL.value
                ].values,
                (num_years, HOURS_PER_YEAR),
            ),
            axis=1,
        )
        public_demand = np.sum(
            np.reshape(
                0.001
                * total_electric_load[0 : num_years * HOURS_PER_YEAR][
                    DemandType.PUBLIC.value
                ].values,
                (num_years, HOURS_PER_YEAR),
            ),
            axis=1,
        )
        total_demand = np.sum(
            0.001
            * np.reshape(
                np.sum(
                    total_electric_load[0 : num_years * HOURS_PER_YEAR].values, axis=1
                ),
                (num_years, HOURS_PER_YEAR),
            ),
            axis=1,
        )
        plt.plot(
            range(num_years),
            domestic_demand,
            label=DemandType.DOMESTIC.value.capitalize(),
        )
        plt.plot(
            range(num_years),
            commercial_demand,
            label=DemandType.COMMERCIAL.value.capitalize(),
        )
        plt.plot(
            range(num_years),
            public_demand,
            label=DemandType.PUBLIC.value.capitalize(),
        )
        plt.plot(range(num_years), total_demand, "--", label="total")
        plt.legend(loc="upper left")
        plt.xticks(range(0, num_years, 2 if num_years > 2 else 1))
        plt.xlabel("Year of investigation period")
        plt.ylabel("Energy demand / MWh/year")
        # plt.title("Load growth of the community")
        plt.savefig(
            os.path.join(figures_directory, "electric_load_growth.png"),
            bbox_inches="tight",
            transparent=True,
        )
        plt.close()
        pbar.update(1)

        total_used = np.nanmean(
            np.reshape(
                simulation_output[0:HOURS_PER_YEAR][
                    ColumnHeader.TOTAL_ELECTRICITY_CONSUMED.value
                ].values,
                (365, 24),
            ),
            axis=0,
        )
        diesel_energy = np.nanmean(
            np.reshape(
                simulation_output[0:HOURS_PER_YEAR][
                    ColumnHeader.DIESEL_ENERGY_SUPPLIED.value
                ].values,
                (365, 24),
            ),
            axis=0,
        )
        dumped = np.nanmean(
            np.reshape(
                simulation_output[0:HOURS_PER_YEAR][
                    ColumnHeader.DUMPED_ELECTRICITY.value
                ].values,
                (365, 24),
            ),
            axis=0,
        )
        grid_energy = np.nanmean(
            np.reshape(
                simulation_output[0:HOURS_PER_YEAR][
                    ColumnHeader.GRID_ENERGY.value
                ].values,
                (365, 24),
            ),
            axis=0,
        )
        renewable_energy = np.nanmean(
            np.reshape(
                simulation_output[0:HOURS_PER_YEAR][
                    ColumnHeader.RENEWABLE_ELECTRICITY_USED_DIRECTLY.value
                ].values,
                (365, 24),
            ),
            axis=0,
        )
        pv_supplied = np.nanmean(
            np.reshape(
                simulation_output[0:HOURS_PER_YEAR][
                    ColumnHeader.RENEWABLE_ELECTRICITY_SUPPLIED.value
                ].values,
                (365, 24),
            ),
            axis=0,
        )
        clean_water_pvt_supplied = (
            np.nanmean(
                np.reshape(
                    simulation_output[0:HOURS_PER_YEAR][
                        ColumnHeader.CW_PVT_ELECTRICITY_SUPPLIED.value
                    ].values,
                    (365, 24),
                ),
                axis=0,
            )
            if ColumnHeader.CW_PVT_ELECTRICITY_SUPPLIED.value in simulation_output
            else None
        )
        hot_water_pvt_supplied = (
            np.nanmean(
                np.reshape(
                    simulation_output[0:HOURS_PER_YEAR][
                        ColumnHeader.HW_PVT_ELECTRICITY_SUPPLIED.value
                    ].values,
                    (365, 24),
                ),
                axis=0,
            )
            if ColumnHeader.HW_PVT_ELECTRICITY_SUPPLIED.value in simulation_output
            else None
        )
        storage_energy = np.nanmean(
            np.reshape(
                simulation_output[0:HOURS_PER_YEAR][
                    ColumnHeader.ELECTRICITY_FROM_STORAGE.value
                ].values,
                (365, 24),
            ),
            axis=0,
        )
        unmet_energy = np.nanmean(
            np.reshape(
                simulation_output[0:HOURS_PER_YEAR][
                    ColumnHeader.UNMET_ELECTRICITY.value
                ].values,
                (365, 24),
            ),
            axis=0,
        )

        plt.plot(total_used, "--", label="Total used", zorder=1, color="C0")
        plt.plot(unmet_energy, "--", label="Unmet", zorder=2, color="C7")
        plt.plot(diesel_energy, label="Diesel", zorder=3, color="C0")
        plt.plot(dumped, label="Dumped", zorder=4, color="C4")
        plt.plot(grid_energy, label="Grid", zorder=5, color="C1")
        plt.plot(storage_energy, label="Storage", zorder=6, color="C2")
        plt.plot(
            renewable_energy,
            "--",
            label="Renewables used directly",
            zorder=7,
            color="C3",
        )
        plt.plot(pv_supplied, label="PV electricity generated", zorder=8, color="C3")
        if cw_pvt:
            clean_water_energy_via_excess = (
                np.nanmean(
                    np.reshape(
                        simulation_output[0:HOURS_PER_YEAR][
                            ColumnHeader.EXCESS_POWER_CONSUMED_BY_DESALINATION.value
                        ].values,
                        (365, 24),
                    ),
                    axis=0,
                )
                if ColumnHeader.EXCESS_POWER_CONSUMED_BY_DESALINATION.value
                in simulation_output
                else None
            )
            clean_water_energy_via_backup = (
                np.nanmean(
                    np.reshape(
                        simulation_output[0:HOURS_PER_YEAR][
                            ColumnHeader.POWER_CONSUMED_BY_DESALINATION.value
                        ].values,
                        (365, 24),
                    ),
                    axis=0,
                )
                if ColumnHeader.POWER_CONSUMED_BY_DESALINATION.value
                in simulation_output
                else None
            )
            thermal_desalination_energy = (
                np.nanmean(
                    np.reshape(
                        simulation_output[0:HOURS_PER_YEAR][
                            ColumnHeader.POWER_CONSUMED_BY_THERMAL_DESALINATION.value
                        ].values,
                        (365, 24),
                    ),
                    axis=0,
                )
                if ColumnHeader.POWER_CONSUMED_BY_THERMAL_DESALINATION.value
                in simulation_output
                else None
            )
            plt.plot(
                clean_water_energy_via_excess,
                label="Excess -> clean water",
                zorder=int(10 + (2 if cw_pvt else 0) + (1 if hw_pvt else 0)),
                color="C6",
            )
            plt.plot(
                clean_water_energy_via_backup,
                label="Backup -> clean water",
                zorder=11 + (2 if cw_pvt else 0) + (1 if hw_pvt else 0),
                color="57",
            )
            plt.plot(
                clean_water_pvt_supplied,
                label="CW PV-T electricity generated",
                zorder=9,
                color="C8",
            )
            plt.plot(
                thermal_desalination_energy,
                label="Thermal desal electric power",
                zorder=10,
                color="C9",
            )
        if hw_pvt:
            plt.plot(
                hot_water_pvt_supplied,
                label="HW PV-T electricity generated",
                zorder=(10 + (2 if cw_pvt else 0)),
                color="C10",
            )
        plt.legend()
        plt.xlim(0, 23)
        plt.xticks(range(0, 24, 1))
        plt.xlabel("Hour of day")
        plt.ylabel("Average energy / kWh/hour")
        # plt.title("Energy supply and demand on an average day")
        plt.savefig(
            os.path.join(figures_directory, "electricity_use_on_average_day.png"),
            bbox_inches="tight",
            transparent=True,
        )
        plt.close()
        pbar.update(1)

        blackouts = np.nanmean(
            np.reshape(
                simulation_output[0:HOURS_PER_YEAR][
                    ColumnHeader.BLACKOUTS.value
                ].values,
                (365, 24),
            ),
            axis=0,
        )
        storage_energy = np.nanmean(
            np.reshape(
                simulation_output[0:HOURS_PER_YEAR][
                    ColumnHeader.ELECTRICITY_FROM_STORAGE.value
                ].values
                > 0,
                (365, 24),
            ),
            axis=0,
        )
        solar_usage = np.nanmean(
            np.reshape(
                simulation_output[0:HOURS_PER_YEAR][
                    ColumnHeader.RENEWABLE_ELECTRICITY_USED_DIRECTLY.value
                ].values,
                (365, 24),
            ),
            axis=0,
        )
        diesel_times = np.nanmean(
            np.reshape(
                simulation_output[0:HOURS_PER_YEAR][
                    ColumnHeader.DIESEL_GENERATOR_TIMES.value
                ].values,
                (365, 24),
            ),
            axis=0,
        )

        plt.plot(blackouts, label=ColumnHeader.BLACKOUTS.value, color="C4")
        plt.fill_between(
            range(len(blackouts)),
            [0] * len(blackouts),
            blackouts,
            color="C4",
            alpha=0.3,
        )
        plt.plot(solar_usage, label="Renewables", color="C3")
        plt.fill_between(
            range(len(solar_usage)),
            [0] * len(solar_usage),
            solar_usage,
            color="C3",
            alpha=0.3,
        )
        plt.plot(storage_energy, label="Storage", color="C2")
        plt.fill_between(
            range(len(storage_energy)),
            [0] * len(storage_energy),
            storage_energy,
            color="C2",
            alpha=0.3,
        )
        plt.plot(grid_energy, label="Grid", color="C1")
        plt.fill_between(
            range(len(grid_energy)),
            [0] * len(grid_energy),
            grid_energy,
            color="C1",
            alpha=0.3,
        )
        plt.plot(diesel_times, label="Diesel", color="C0")
        plt.fill_between(
            range(len(diesel_times)),
            [0] * len(diesel_times),
            diesel_times,
            color="C0",
            alpha=0.3,
        )
        plt.legend()
        plt.xlim(0, 23)
        plt.xticks(range(0, 24, 1))
        plt.ylim(0, 1)
        plt.yticks(np.arange(0, 1.1, 0.25))
        plt.xlabel("Hour of day")
        plt.ylabel("Probability")
        # plt.title("Energy availability on an average day")
        plt.savefig(
            os.path.join(
                figures_directory, "electricity_availability_on_average_day.png"
            ),
            bbox_inches="tight",
            transparent=True,
        )
        plt.close()
        pbar.update(1)

        # Plot the seasonal variation in electricity supply sources.
        grid_energy = np.reshape(
            simulation_output[0:HOURS_PER_YEAR][ColumnHeader.GRID_ENERGY.value].values,
            (365, 24),
        )
        storage_energy = np.reshape(
            simulation_output[0:HOURS_PER_YEAR][
                ColumnHeader.ELECTRICITY_FROM_STORAGE.value
            ].values,
            (365, 24),
        )
        renewable_energy = np.reshape(
            simulation_output[0:HOURS_PER_YEAR][
                ColumnHeader.RENEWABLE_ELECTRICITY_USED_DIRECTLY.value
            ].values,
            (365, 24),
        )
        diesel_energy = np.reshape(
            simulation_output[0:HOURS_PER_YEAR][
                ColumnHeader.DIESEL_GENERATOR_TIMES.value
            ].values,
            (365, 24),
        )

        # Determine the maximum value to plot
        max_value = max(
            [
                np.max(
                    simulation_output[0:HOURS_PER_YEAR][ColumnHeader.GRID_ENERGY.value]
                ),
                np.max(
                    simulation_output[0:HOURS_PER_YEAR][
                        ColumnHeader.ELECTRICITY_FROM_STORAGE.value
                    ]
                ),
                np.max(
                    simulation_output[0:HOURS_PER_YEAR][
                        ColumnHeader.RENEWABLE_ELECTRICITY_USED_DIRECTLY.value
                    ]
                ),
                np.max(
                    simulation_output[0:HOURS_PER_YEAR][
                        ColumnHeader.DIESEL_GENERATOR_TIMES.value
                    ]
                ),
            ]
        )

        fig, ([ax1, ax2], [ax3, ax4]) = plt.subplots(2, 2)  # ,sharex=True, sharey=True)
        sns.heatmap(
            renewable_energy,
            vmin=0.0,
            vmax=max_value,
            cmap=green_blended,
            cbar=True,
            ax=ax1,
        )
        ax1.set(
            xticks=range(0, 25, 6),
            xticklabels=range(0, 25, 6),
            yticks=range(0, 365, 60),
            yticklabels=range(0, 365, 60),
            xlabel="Hour of day",
            ylabel="Day of year",
            title="Renewables",
        )
        sns.heatmap(
            storage_energy,
            vmin=0.0,
            vmax=max_value,
            cmap=light_green_blended,
            cbar=True,
            ax=ax2,
        )
        ax2.set(
            xticks=range(0, 25, 6),
            xticklabels=range(0, 25, 6),
            yticks=range(0, 365, 60),
            yticklabels=range(0, 365, 60),
            xlabel="Hour of day",
            ylabel="Day of year",
            title="Storage",
        )
        sns.heatmap(
            grid_energy,
            vmin=0.0,
            vmax=max_value,
            cmap=light_orange_blended,
            cbar=True,
            ax=ax3,
        )
        ax3.set(
            xticks=range(0, 25, 6),
            xticklabels=range(0, 25, 6),
            yticks=range(0, 365, 60),
            yticklabels=range(0, 365, 60),
            xlabel="Hour of day",
            ylabel="Day of year",
            title="Grid",
        )
        sns.heatmap(
            diesel_energy,
            vmin=0.0,
            vmax=max_value,
            cmap=orange_blended,
            cbar=True,
            ax=ax4,
        )
        ax4.set(
            xticks=range(0, 25, 6),
            xticklabels=range(0, 25, 6),
            yticks=range(0, 365, 60),
            yticklabels=range(0, 365, 60),
            xlabel="Hour of day",
            ylabel="Day of year",
            title="Diesel",
        )
        plt.tight_layout()
        fig.suptitle("Electricity from different sources (kWh)")
        fig.subplots_adjust(top=0.87)
        plt.xticks(rotation=0)
        plt.savefig(
            os.path.join(
                figures_directory, "seasonal_electricity_supply_variations.png"
            ),
            bbox_inches="tight",
            transparent=True,
        )
        plt.close(fig)
        pbar.update(1)

        total_used = simulation_output.iloc[0:24][
            ColumnHeader.TOTAL_ELECTRICITY_CONSUMED.value
        ]
        renewable_energy = simulation_output.iloc[0:24][
            ColumnHeader.RENEWABLE_ELECTRICITY_USED_DIRECTLY.value
        ]
        storage_energy = simulation_output.iloc[0:24][
            ColumnHeader.ELECTRICITY_FROM_STORAGE.value
        ]
        grid_energy = simulation_output.iloc[0:24][ColumnHeader.GRID_ENERGY.value]
        diesel_energy = simulation_output.iloc[0:24][
            ColumnHeader.DIESEL_ENERGY_SUPPLIED.value
        ]
        dumped_energy = simulation_output.iloc[0:24][
            ColumnHeader.DUMPED_ELECTRICITY.value
        ]
        unmet_energy = simulation_output.iloc[0:24][
            ColumnHeader.UNMET_ELECTRICITY.value
        ]
        pv_supplied = simulation_output.iloc[0:24][
            ColumnHeader.PV_ELECTRICITY_SUPPLIED.value
        ]
        clean_water_pvt_supplied = (
            simulation_output.iloc[0:24][ColumnHeader.CW_PVT_ELECTRICITY_SUPPLIED.value]
            if ColumnHeader.CW_PVT_ELECTRICITY_SUPPLIED.value in simulation_output
            else None
        )
        hot_water_pvt_supplied = (
            simulation_output.iloc[0:24][ColumnHeader.HW_PVT_ELECTRICITY_SUPPLIED.value]
            if ColumnHeader.HW_PVT_ELECTRICITY_SUPPLIED.value in simulation_output
            else None
        )

        plt.plot(total_used, "--", label="Total used", zorder=1, color="C0")
        plt.plot(unmet_energy, "--", label="Unmet", zorder=2, color="C7")
        plt.plot(diesel_energy, label="Diesel", zorder=3, color="C0")
        plt.plot(dumped_energy, label="Dumped", zorder=4, color="C4")
        plt.plot(grid_energy, label="Grid", zorder=5, color="C1")
        plt.plot(storage_energy, label="Storage", zorder=6, color="C2")
        plt.plot(
            renewable_energy,
            "--",
            label="Renewables used directly",
            zorder=7,
            color="C3",
        )
        plt.plot(pv_supplied, label="PV electricity generated", zorder=8, color="C3")
        if cw_pvt:
            plt.plot(
                clean_water_pvt_supplied,
                label="CW PV-T electricity generated",
                zorder=9,
                color="C5",
            )
            thermal_desalination_energy = simulation_output.iloc[0:24][
                ColumnHeader.POWER_CONSUMED_BY_THERMAL_DESALINATION.value
            ]
            plt.plot(
                thermal_desalination_energy,
                label="Thermal desal electric power",
                zorder=10,
                color="C6",
            )
        if hw_pvt:
            plt.plot(
                hot_water_pvt_supplied,
                label="HW PV-T electricity generated",
                zorder=9 + (2 if cw_pvt else 0),
                color="C8",
            )
        # if initial_cw_hourly_loads is not None:
        #     clean_water_energy_via_excess = simulation_output.iloc[0:24][
        #         ColumnHeader.EXCESS_POWER_CONSUMED_BY_DESALINATION.value
        #     ]
        #     clean_water_energy_via_backup = simulation_output.iloc[0:24][
        #         ColumnHeader.POWER_CONSUMED_BY_DESALINATION.value
        #     ]
        #     plt.plot(
        #         clean_water_energy_via_excess,
        #         label="Excess -> clean water",
        #         zorder=10 + (2 if cw_pvt else 0) + (1 if hw_pvt else 0),
        #     )
        #     plt.plot(
        #         clean_water_energy_via_backup,
        #         label="Backup -> clean water",
        #         zorder=11 + (2 if cw_pvt else 0) + (1 if hw_pvt else 0),
        #     )
        plt.legend()
        plt.xlim(0, 23)
        plt.xticks(range(0, 24, 1))
        plt.xlabel("Hour of day")
        plt.ylabel("Average energy / kWh/hour")
        # plt.title("Energy supply and demand on the frist day")
        plt.savefig(
            os.path.join(figures_directory, "electricity_use_on_first_day.png"),
            bbox_inches="tight",
            transparent=True,
        )
        plt.close()
        pbar.update(1)

        if initial_cw_hourly_loads is not None:
            # Plot the initial clean-water load of each device.
            fig, ax = plt.subplots()
            cumulative_load = 0
            for device, load in sorted(initial_cw_hourly_loads.items()):
                ax.bar(range(len(load)), load[0], label=device, bottom=cumulative_load)

                if isinstance(cumulative_load, int) and cumulative_load == 0:
                    cumulative_load = load[0]
                    continue
                cumulative_load += load[0]

            ax.set_xlabel("Hour of simulation")
            ax.set_ylabel("Device load / litres/hour")
            # ax.set_title("Clean water demand of each device")
            ax.legend()
            plt.savefig(
                os.path.join(figures_directory, "clean_water_device_loads.png"),
                bbox_inches="tight",
                transparent=True,
            )
            plt.close(fig)
            pbar.update(1)

            # Plot the average clean-water load of each device for the first year.
            fig, ax = plt.subplots()
            cumulative_load = 0
            for device, load in sorted(initial_cw_hourly_loads.items()):
                average_load = np.nanmean(
                    np.asarray(load[0:CUT_OFF_TIME]).reshape(
                        (CUT_OFF_TIME // 24, 24),
                    ),
                    axis=0,
                )
                ax.bar(range(24), average_load, label=device, bottom=cumulative_load)

                if isinstance(cumulative_load, int) and cumulative_load == 0:
                    cumulative_load = average_load.copy()
                    continue
                cumulative_load += average_load

            ax.set_xlabel("Hour of simulation")
            ax.set_ylabel("Device load / litres/hour")
            ax.legend()
            # ax.set_title(
            #     "Average clean water demand of each device over the first {} days.".format(
            #         CUT_OFF_TIME // 24
            #     )
            # )
            plt.legend()
            plt.savefig(
                os.path.join(figures_directory, "clean_water_device_loads_average.png"),
                bbox_inches="tight",
                transparent=True,
            )
            plt.close(fig)
            pbar.update(1)

            # Plot the clean-water load breakdown by load type.
            plt.plot(
                range(CUT_OFF_TIME),
                total_cw_load[0:CUT_OFF_TIME][DemandType.DOMESTIC.value],
                label=DemandType.DOMESTIC.value,
            )
            plt.plot(
                range(CUT_OFF_TIME),
                total_cw_load[0:CUT_OFF_TIME][DemandType.COMMERCIAL.value],
                label=DemandType.COMMERCIAL.value,
            )
            plt.plot(
                range(CUT_OFF_TIME),
                total_cw_load[0:CUT_OFF_TIME][DemandType.PUBLIC.value],
                label=DemandType.PUBLIC.value,
            )
            plt.plot(
                range(CUT_OFF_TIME),
                np.sum(total_cw_load[0:CUT_OFF_TIME], axis=1),
                "--",
                label="total",
            )
            plt.legend(loc="upper right")
            plt.xticks(list(range(0, CUT_OFF_TIME - 1, min(4, CUT_OFF_TIME - 2))))
            plt.xlabel("Hour of simulation")
            plt.ylabel("Clean water demand / litres/hour")
            # plt.title(
            #     f"Clean-water load profile of the community for the first {CUT_OFF_TIME} hours"
            # )
            plt.savefig(
                os.path.join(figures_directory, "clean_water_demands.png"),
                bbox_inches="tight",
                transparent=True,
            )
            plt.close()
            pbar.update(1)

            # Plot the annual variation of the clean-water demand.
            fig, axis = plt.subplots(1, 2, figsize=(8, 4))
            domestic_demand = 0.001 * np.sum(
                np.reshape(
                    total_cw_load[0:HOURS_PER_YEAR][DemandType.DOMESTIC.value].values,
                    (365, 24),
                ),
                axis=1,
            )
            commercial_demand = 0.001 * np.sum(
                np.reshape(
                    total_cw_load[0:HOURS_PER_YEAR][DemandType.COMMERCIAL.value].values,
                    (365, 24),
                ),
                axis=1,
            )
            public_demand = 0.001 * np.sum(
                np.reshape(
                    total_cw_load[0:HOURS_PER_YEAR][DemandType.PUBLIC.value].values,
                    (365, 24),
                ),
                axis=1,
            )
            total_demand = 0.001 * np.sum(
                np.reshape(
                    np.sum(total_cw_load[0:HOURS_PER_YEAR].values, axis=1),
                    (365, 24),
                ),
                axis=1,
            )
            axis[0].plot(
                range(365),
                pd.DataFrame(domestic_demand).rolling(5).mean(),
                label="Domestic",
                color="blue",
            )
            axis[0].plot(
                range(365),
                pd.DataFrame(commercial_demand).rolling(5).mean(),
                label="Commercial",
                color="orange",
            )
            axis[0].plot(
                range(365),
                pd.DataFrame(public_demand).rolling(5).mean(),
                label="Public",
                color="green",
            )
            axis[0].plot(range(365), domestic_demand, alpha=0.5, color="blue")
            axis[0].plot(range(365), commercial_demand, alpha=0.5, color="orange")
            axis[0].plot(range(365), public_demand, alpha=0.5, color="green")
            axis[0].legend(loc="best")
            axis[0].set(
                xticks=(range(0, 366, 60)),
                xlabel="Day of simulation period",
                ylabel="Load / m^3/day",
                title="Clean-water demand of each load type",
            )
            axis[1].plot(
                range(365),
                pd.DataFrame(total_demand).rolling(5).mean(),
                "--",
                label="Total",
                color="red",
            )
            axis[1].plot(range(365), total_demand, "--", alpha=0.5, color="red")
            axis[1].legend(loc="best")
            axis[1].set(
                xticks=(range(0, 366, 60)),
                xlabel="Day of simulation period",
                ylabel="Load / m^3/day",
                title="Total community clean-water demand",
            )
            plt.tight_layout()
            plt.savefig(
                os.path.join(
                    figures_directory, "clean_water_demand_annual_variation.png"
                ),
                bbox_inches="tight",
                transparent=True,
            )
            plt.close(fig)
            pbar.update(1)

            # Plot the total seasonal variation as a stand-alone figure.
            plt.plot(
                range(365),
                pd.DataFrame(total_demand).rolling(5).mean(),
                "--",
                label="Total",
                color="red",
            )
            plt.plot(range(365), total_demand, "--", alpha=0.5, color="red")
            plt.legend(loc="best")
            plt.xticks(range(0, 366, 60))
            plt.xlabel("Day of simulation period")
            plt.ylabel("Load / m^3/day")
            # plt.title("Total community clean-water demand")
            plt.tight_layout()
            plt.savefig(
                os.path.join(
                    figures_directory, "clean_water_demand_total_annual_variation.png"
                ),
                bbox_inches="tight",
                transparent=True,
            )
            plt.close()
            pbar.update(1)

            # Plot the clean-water demand load growth.
            # Plot the demand growth over the simulation period.
            domestic_demand = np.sum(
                np.reshape(
                    0.001
                    * total_cw_load[0 : num_years * HOURS_PER_YEAR][
                        DemandType.DOMESTIC.value
                    ].values,
                    (num_years, HOURS_PER_YEAR),
                ),
                axis=1,
            )
            commercial_demand = np.sum(
                np.reshape(
                    0.001
                    * total_cw_load[0 : num_years * HOURS_PER_YEAR][
                        DemandType.COMMERCIAL.value
                    ].values,
                    (num_years, HOURS_PER_YEAR),
                ),
                axis=1,
            )
            public_demand = np.sum(
                np.reshape(
                    0.001
                    * total_cw_load[0 : num_years * HOURS_PER_YEAR][
                        DemandType.PUBLIC.value
                    ].values,
                    (num_years, HOURS_PER_YEAR),
                ),
                axis=1,
            )
            total_demand = np.sum(
                np.reshape(
                    np.sum(
                        0.001 * total_cw_load[0 : num_years * HOURS_PER_YEAR].values,
                        axis=1,
                    ),
                    (num_years, HOURS_PER_YEAR),
                ),
                axis=1,
            )
            plt.plot(
                range(num_years),
                domestic_demand,
                label=DemandType.DOMESTIC.value,
                color="blue",
            )
            plt.plot(
                range(num_years),
                commercial_demand,
                label=DemandType.COMMERCIAL.value,
                color="orange",
            )
            plt.plot(
                range(num_years),
                public_demand,
                label=DemandType.PUBLIC.value,
                color="green",
            )
            plt.plot(range(num_years), total_demand, "--", label="total", color="red")
            plt.legend(loc="upper left")
            plt.xticks(range(0, num_years, 2 if num_years > 2 else 1))
            plt.xlabel("Year of investigation period")
            plt.ylabel("Clean-water demand / Cubic meters/year")
            # plt.title("Load growth of the community")
            plt.savefig(
                os.path.join(figures_directory, "clean_water_load_growth.png"),
                bbox_inches="tight",
                transparent=True,
            )
            plt.close()
            pbar.update(1)

            # Plot the average clean-water load breakdown by load type over the first
            # year.
            domestic_demand = np.nanmean(
                np.asarray(
                    total_cw_load[0:HOURS_PER_YEAR][DemandType.DOMESTIC.value]
                ).reshape(
                    (365, 24),
                ),
                axis=0,
            )
            commercial_demand = np.nanmean(
                np.asarray(
                    total_cw_load[0:HOURS_PER_YEAR][DemandType.COMMERCIAL.value]
                ).reshape(
                    (365, 24),
                ),
                axis=0,
            )
            public_demand = np.nanmean(
                np.asarray(
                    total_cw_load[0:HOURS_PER_YEAR][DemandType.PUBLIC.value]
                ).reshape(
                    (365, 24),
                ),
                axis=0,
            )
            total_demand = np.nanmean(
                np.asarray(np.sum(total_cw_load[0:HOURS_PER_YEAR], axis=1)).reshape(
                    (365, 24),
                ),
                axis=0,
            )

            plt.plot(
                domestic_demand,
                label=DemandType.DOMESTIC.value,
            )
            plt.plot(
                commercial_demand,
                label=DemandType.COMMERCIAL.value,
            )
            plt.plot(
                public_demand,
                label=DemandType.PUBLIC.value,
            )
            plt.plot(
                total_demand,
                "--",
                label="total",
            )
            plt.legend(loc="upper right")
            plt.xticks(list(range(0, 23, 4)))
            plt.xlabel("Hour of simulation")
            plt.ylabel("Clean-water demand / litres/hour")
            # plt.title(
            #     f"Average drinking water load profile of the community during the first year"
            # )
            plt.savefig(
                os.path.join(figures_directory, "clean_water_demands_yearly.png"),
                bbox_inches="tight",
                transparent=True,
            )
            plt.close()
            pbar.update(1)

            # Water supply and demand on an average day.
            total_supplied = np.nanmean(
                np.reshape(
                    simulation_output[0:HOURS_PER_YEAR][
                        ColumnHeader.TOTAL_CW_SUPPLIED.value
                    ].values,
                    (365, 24),
                ),
                axis=0,
            )
            total_used = np.nanmean(
                np.reshape(
                    simulation_output[0:HOURS_PER_YEAR][
                        ColumnHeader.TOTAL_CW_CONSUMED.value
                    ].values,
                    (365, 24),
                ),
                axis=0,
            )
            backup_clean_water = np.nanmean(
                np.reshape(
                    simulation_output[0:HOURS_PER_YEAR][
                        ColumnHeader.CLEAN_WATER_FROM_PRIORITISATION.value
                    ].values,
                    (365, 24),
                ),
                axis=0,
            )
            conventional_drinking_water = np.nanmean(
                np.reshape(
                    simulation_output[0:HOURS_PER_YEAR][
                        ColumnHeader.CLEAN_WATER_FROM_CONVENTIONAL_SOURCES.value
                    ].values,
                    (365, 24),
                ),
                axis=0,
            )
            excess_power_clean_water = np.nanmean(
                np.reshape(
                    simulation_output[0:HOURS_PER_YEAR][
                        ColumnHeader.CLEAN_WATER_FROM_EXCESS_ELECTRICITY.value
                    ].values,
                    (365, 24),
                ),
                axis=0,
            )
            renewable_clean_water = np.nanmean(
                np.reshape(
                    simulation_output[0:HOURS_PER_YEAR][
                        ColumnHeader.RENEWABLE_CW_USED_DIRECTLY.value
                    ].values,
                    (365, 24),
                ),
                axis=0,
            )
            renewable_cw_produced = np.nanmean(
                np.reshape(
                    simulation_output[0:HOURS_PER_YEAR][
                        ColumnHeader.CLEAN_WATER_FROM_THERMAL_RENEWABLES.value
                    ].values,
                    (365, 24),
                ),
                axis=0,
            )
            storage_clean_water = np.nanmean(
                np.reshape(
                    simulation_output[0:HOURS_PER_YEAR][
                        ColumnHeader.CLEAN_WATER_FROM_STORAGE.value
                    ].values,
                    (365, 24),
                ),
                axis=0,
            )
            tank_storage = np.nanmean(
                np.reshape(
                    simulation_output[0:HOURS_PER_YEAR][
                        ColumnHeader.CW_TANK_STORAGE_PROFILE.value
                    ].values,
                    (365, 24),
                ),
                axis=0,
            )
            total_cw_load = np.nanmean(
                np.reshape(
                    simulation_output[0:HOURS_PER_YEAR][
                        ColumnHeader.TOTAL_CW_LOAD.value
                    ].values,
                    (365, 24),
                ),
                axis=0,
            )
            unmet_clean_water = np.nanmean(
                np.reshape(
                    simulation_output[0:HOURS_PER_YEAR][
                        ColumnHeader.UNMET_CLEAN_WATER.value
                    ].values,
                    (365, 24),
                ),
                axis=0,
            )

            plt.plot(total_used, "--", label="Total used", zorder=1)
            plt.plot(backup_clean_water, label="Backup desalination", zorder=2)
            plt.plot(
                conventional_drinking_water, label="Conventional sources", zorder=3
            )
            plt.plot(
                excess_power_clean_water, label="Excess power desalination", zorder=4
            )
            plt.plot(renewable_clean_water, label="PV-D direct use", zorder=5)
            plt.plot(renewable_cw_produced, "--", label="PV-D output", zorder=6)
            plt.plot(storage_clean_water, label="Storage", zorder=7)
            plt.plot(tank_storage, "--", label="Water held in tanks", zorder=8)
            plt.plot(unmet_clean_water, label="Unmet", zorder=9)
            plt.plot(total_cw_load, "--", label="Total load", zorder=10)
            plt.plot(total_supplied, "--", label="Total supplied", zorder=11)
            plt.legend()
            plt.xlim(0, 23)
            plt.xticks(range(0, 24, 1))
            plt.xlabel("Hour of day")
            plt.ylabel("Clean-water usage / litres/hour")
            # plt.title("Water supply and demand on an average day")
            plt.savefig(
                os.path.join(figures_directory, "clean_water_use_on_average_day.png"),
                bbox_inches="tight",
                transparent=True,
            )
            plt.close()
            pbar.update(1)

            # Water supply and demand on an average July day.
            total_supplied = np.nanmean(
                np.reshape(
                    simulation_output[HOURS_UNTIL[7] : HOURS_UNTIL[7] + 31 * 24][
                        ColumnHeader.TOTAL_CW_SUPPLIED.value
                    ].values,
                    (31, 24),
                ),
                axis=0,
            )
            total_used = np.nanmean(
                np.reshape(
                    simulation_output[HOURS_UNTIL[7] : HOURS_UNTIL[7] + 31 * 24][
                        ColumnHeader.TOTAL_CW_CONSUMED.value
                    ].values,
                    (31, 24),
                ),
                axis=0,
            )
            backup_clean_water = np.nanmean(
                np.reshape(
                    simulation_output[HOURS_UNTIL[7] : HOURS_UNTIL[7] + 31 * 24][
                        ColumnHeader.CLEAN_WATER_FROM_PRIORITISATION.value
                    ].values,
                    (31, 24),
                ),
                axis=0,
            )
            conventional_drinking_water = np.nanmean(
                np.reshape(
                    simulation_output[HOURS_UNTIL[7] : HOURS_UNTIL[7] + 31 * 24][
                        ColumnHeader.CLEAN_WATER_FROM_CONVENTIONAL_SOURCES.value
                    ].values,
                    (31, 24),
                ),
                axis=0,
            )
            excess_power_clean_water = np.nanmean(
                np.reshape(
                    simulation_output[HOURS_UNTIL[7] : HOURS_UNTIL[7] + 31 * 24][
                        ColumnHeader.CLEAN_WATER_FROM_EXCESS_ELECTRICITY.value
                    ].values,
                    (31, 24),
                ),
                axis=0,
            )
            renewable_clean_water = np.nanmean(
                np.reshape(
                    simulation_output[HOURS_UNTIL[7] : HOURS_UNTIL[7] + 31 * 24][
                        ColumnHeader.RENEWABLE_CW_USED_DIRECTLY.value
                    ].values,
                    (31, 24),
                ),
                axis=0,
            )
            renewable_cw_produced = np.nanmean(
                np.reshape(
                    simulation_output[HOURS_UNTIL[7] : HOURS_UNTIL[7] + 31 * 24][
                        ColumnHeader.CLEAN_WATER_FROM_THERMAL_RENEWABLES.value
                    ].values,
                    (31, 24),
                ),
                axis=0,
            )
            storage_clean_water = np.nanmean(
                np.reshape(
                    simulation_output[HOURS_UNTIL[7] : HOURS_UNTIL[7] + 31 * 24][
                        ColumnHeader.CLEAN_WATER_FROM_STORAGE.value
                    ].values,
                    (31, 24),
                ),
                axis=0,
            )
            tank_storage = np.nanmean(
                np.reshape(
                    simulation_output[HOURS_UNTIL[7] : HOURS_UNTIL[7] + 31 * 24][
                        ColumnHeader.CW_TANK_STORAGE_PROFILE.value
                    ].values,
                    (31, 24),
                ),
                axis=0,
            )
            total_cw_load = np.nanmean(
                np.reshape(
                    simulation_output[HOURS_UNTIL[7] : HOURS_UNTIL[7] + 31 * 24][
                        ColumnHeader.TOTAL_CW_LOAD.value
                    ].values,
                    (31, 24),
                ),
                axis=0,
            )
            unmet_clean_water = np.nanmean(
                np.reshape(
                    simulation_output[HOURS_UNTIL[7] : HOURS_UNTIL[7] + 31 * 24][
                        ColumnHeader.UNMET_CLEAN_WATER.value
                    ].values,
                    (31, 24),
                ),
                axis=0,
            )

            plt.plot(total_used, "--", label="Total used", zorder=1)
            plt.plot(backup_clean_water, label="Backup desalination", zorder=2)
            plt.plot(
                conventional_drinking_water, label="Conventional sources", zorder=3
            )
            plt.plot(
                excess_power_clean_water, label="Excess power desalination", zorder=4
            )
            plt.plot(renewable_clean_water, label="PV-D direct use", zorder=5)
            plt.plot(renewable_cw_produced, "--", label="PV-D output", zorder=6)
            plt.plot(storage_clean_water, label="Storage", zorder=7)
            plt.plot(tank_storage, "--", label="Water held in tanks", zorder=8)
            plt.plot(unmet_clean_water, label="Unmet", zorder=9)
            plt.plot(total_cw_load, "--", label="Total load", zorder=10)
            plt.plot(total_supplied, "--", label="Total supplied", zorder=11)
            plt.legend()
            plt.xlim(0, 23)
            plt.xticks(range(0, 24, 1))
            plt.xlabel("Hour of day")
            plt.ylabel("Clean-water usage / litres/hour")
            # plt.title("Water supply and demand on an average July day")
            plt.savefig(
                os.path.join(
                    figures_directory, "clean_water_use_on_average_july_day.png"
                ),
                bbox_inches="tight",
                transparent=True,
            )
            plt.close()
            pbar.update(1)

            plt.plot(excess_power_clean_water, label="PV-RO using excess PV", zorder=1)
            plt.plot(renewable_clean_water, label="PV-D direct use", zorder=2)
            plt.plot(storage_clean_water, label="Storage", zorder=3)
            plt.plot(tank_storage, "--", label="Water held in tanks", zorder=4)
            plt.plot(unmet_clean_water, label="Unmet", zorder=5)
            plt.plot(total_cw_load, "--", label="Total load", zorder=6)
            plt.legend()
            plt.xlim(0, 23)
            plt.xticks(range(0, 24, 1))
            plt.xlabel("Hour of day")
            plt.ylabel("Clean-water usage / litres/hour")
            # plt.title("Water supply and demand on an average July day")
            plt.savefig(
                os.path.join(
                    figures_directory,
                    "clean_water_use_on_average_july_day_reduced_plot.png",
                ),
                bbox_inches="tight",
                transparent=True,
            )
            plt.close()
            pbar.update(1)

            plt.plot(renewable_clean_water, label="PV-D direct use", zorder=1)
            plt.plot(renewable_cw_produced, "--", label="PV-D output", zorder=2)
            plt.plot(tank_storage, "--", label="Water held in tanks", zorder=3)
            plt.plot(unmet_clean_water, label="Unmet", zorder=9)
            plt.plot(total_cw_load, "--", label="Total load", zorder=4)
            plt.legend()
            plt.xlim(0, 23)
            plt.xticks(range(0, 24, 1))
            plt.xlabel("Hour of day")
            plt.ylabel("Clean-water usage / litres/hour")
            # plt.title(
            #     "Output from the thermal desalination plant on an average July day"
            # )
            plt.savefig(
                os.path.join(
                    figures_directory,
                    "thermal_desal_cw_on_average_july_day.png",
                ),
                bbox_inches="tight",
                transparent=True,
            )
            plt.close()
            pbar.update(1)

            # Water supply and demand on an average January day.
            total_supplied = np.nanmean(
                np.reshape(
                    simulation_output[0 : 24 * 31][
                        ColumnHeader.TOTAL_CW_SUPPLIED.value
                    ].values,
                    (31, 24),
                ),
                axis=0,
            )
            total_used = np.nanmean(
                np.reshape(
                    simulation_output[0 : 24 * 31][
                        ColumnHeader.TOTAL_CW_CONSUMED.value
                    ].values,
                    (31, 24),
                ),
                axis=0,
            )
            backup_clean_water = np.nanmean(
                np.reshape(
                    simulation_output[0 : 24 * 31][
                        ColumnHeader.CLEAN_WATER_FROM_PRIORITISATION.value
                    ].values,
                    (31, 24),
                ),
                axis=0,
            )
            conventional_drinking_water = np.nanmean(
                np.reshape(
                    simulation_output[0 : 24 * 31][
                        ColumnHeader.CLEAN_WATER_FROM_CONVENTIONAL_SOURCES.value
                    ].values,
                    (31, 24),
                ),
                axis=0,
            )
            excess_power_clean_water = np.nanmean(
                np.reshape(
                    simulation_output[0 : 24 * 31][
                        ColumnHeader.CLEAN_WATER_FROM_EXCESS_ELECTRICITY.value
                    ].values,
                    (31, 24),
                ),
                axis=0,
            )
            renewable_clean_water = np.nanmean(
                np.reshape(
                    simulation_output[0 : 24 * 31][
                        ColumnHeader.RENEWABLE_CW_USED_DIRECTLY.value
                    ].values,
                    (31, 24),
                ),
                axis=0,
            )
            renewable_cw_produced = np.nanmean(
                np.reshape(
                    simulation_output[0 : 24 * 31][
                        ColumnHeader.CLEAN_WATER_FROM_THERMAL_RENEWABLES.value
                    ].values,
                    (31, 24),
                ),
                axis=0,
            )
            storage_clean_water = np.nanmean(
                np.reshape(
                    simulation_output[0 : 24 * 31][
                        ColumnHeader.CLEAN_WATER_FROM_STORAGE.value
                    ].values,
                    (31, 24),
                ),
                axis=0,
            )
            tank_storage = np.nanmean(
                np.reshape(
                    simulation_output[0 : 24 * 31][
                        ColumnHeader.CW_TANK_STORAGE_PROFILE.value
                    ].values,
                    (31, 24),
                ),
                axis=0,
            )
            total_cw_load = np.nanmean(
                np.reshape(
                    simulation_output[0 : 24 * 31][
                        ColumnHeader.TOTAL_CW_LOAD.value
                    ].values,
                    (31, 24),
                ),
                axis=0,
            )
            unmet_clean_water = np.nanmean(
                np.reshape(
                    simulation_output[0 : 24 * 31][
                        ColumnHeader.UNMET_CLEAN_WATER.value
                    ].values,
                    (31, 24),
                ),
                axis=0,
            )

            plt.plot(total_used, "--", label="Total used", zorder=1)
            plt.plot(backup_clean_water, label="Backup desalination", zorder=2)
            plt.plot(
                conventional_drinking_water, label="Conventional sources", zorder=2
            )
            plt.plot(
                excess_power_clean_water, label="Excess power desalination", zorder=3
            )
            plt.plot(renewable_clean_water, label="PV-D direct use", zorder=4)
            plt.plot(renewable_cw_produced, "--", label="PV-D output", zorder=5)
            plt.plot(storage_clean_water, label="Storage", zorder=6)
            plt.plot(tank_storage, "--", label="Water held in tanks", zorder=7)
            plt.plot(unmet_clean_water, label="Unmet", zorder=8)
            plt.plot(total_cw_load, "--", label="Total load", zorder=9)
            plt.plot(total_supplied, "--", label="Total supplied", zorder=10)
            plt.legend()
            plt.xlim(0, 23)
            plt.xticks(range(0, 24, 1))
            plt.xlabel("Hour of day")
            plt.ylabel("Clean-water usage / litres/hour")
            # plt.title("Water supply and demand on an January average day")
            plt.savefig(
                os.path.join(
                    figures_directory, "clean_water_use_on_average_january_day.png"
                ),
                bbox_inches="tight",
                transparent=True,
            )
            plt.close()
            pbar.update(1)

            # Water supply and demand on the first day.
            backup = simulation_output.iloc[0:24][
                ColumnHeader.CLEAN_WATER_FROM_PRIORITISATION.value
            ]
            conventional = simulation_output.iloc[0:24][
                ColumnHeader.CLEAN_WATER_FROM_CONVENTIONAL_SOURCES.value
            ]
            excess = simulation_output.iloc[0:24][
                ColumnHeader.CLEAN_WATER_FROM_EXCESS_ELECTRICITY.value
            ]
            renewable = simulation_output.iloc[0:24][
                ColumnHeader.RENEWABLE_CW_USED_DIRECTLY.value
            ]
            renewable_produced = simulation_output.iloc[0:24][
                ColumnHeader.CLEAN_WATER_FROM_THERMAL_RENEWABLES.value
            ]
            storage = simulation_output.iloc[0:24][
                ColumnHeader.CLEAN_WATER_FROM_STORAGE.value
            ]
            tank_storage = simulation_output.iloc[0:24][
                ColumnHeader.CW_TANK_STORAGE_PROFILE.value
            ]
            total_load = simulation_output.iloc[0:24][ColumnHeader.TOTAL_CW_LOAD.value]
            total_used = simulation_output.iloc[0:24][
                ColumnHeader.TOTAL_CW_SUPPLIED.value
            ]
            unmet_clean_water = simulation_output.iloc[0:24][
                ColumnHeader.UNMET_CLEAN_WATER.value
            ]

            plt.plot(total_used, "--", label="Total used", zorder=1)
            plt.plot(backup, label="Backup desalination", zorder=2)
            plt.plot(conventional, label="Conventional sources", zorder=3)
            plt.plot(excess, label="Excess minigrid power", zorder=4)
            plt.plot(renewable, label="PV-D direct use", zorder=5)
            plt.plot(renewable_produced, "--", label="PV-D output", zorder=6)
            plt.plot(storage, label="Storage", zorder=7)
            plt.plot(tank_storage, "--", label="Water held in tanks", zorder=8)
            plt.plot(unmet_clean_water, label="Unmet", zorder=9)
            plt.plot(total_load, "--", label="Total load", zorder=10)
            plt.legend()
            plt.xlim(0, 23)
            plt.xticks(range(0, 24, 1))
            plt.xlabel("Hour of day")
            plt.ylabel("Clean-water usage / litres/hour")
            # plt.title("Water supply and demand on the first day")
            plt.savefig(
                os.path.join(figures_directory, "clean_water_use_on_first_day.png"),
                bbox_inches="tight",
                transparent=True,
            )
            plt.close()
            pbar.update(1)

            backup = simulation_output.iloc[0:48][
                ColumnHeader.CLEAN_WATER_FROM_PRIORITISATION.value
            ]
            excess = simulation_output.iloc[0:48][
                ColumnHeader.CLEAN_WATER_FROM_EXCESS_ELECTRICITY.value
            ]
            renewable = simulation_output.iloc[0:48][
                ColumnHeader.RENEWABLE_CW_USED_DIRECTLY.value
            ]
            renewable_produced = simulation_output.iloc[0:48][
                ColumnHeader.CLEAN_WATER_FROM_THERMAL_RENEWABLES.value
            ]
            storage = simulation_output.iloc[0:48][
                ColumnHeader.CLEAN_WATER_FROM_STORAGE.value
            ]
            tank_storage = simulation_output.iloc[0:48][
                ColumnHeader.CW_TANK_STORAGE_PROFILE.value
            ]
            total_load = simulation_output.iloc[0:48][ColumnHeader.TOTAL_CW_LOAD.value]
            total_used = simulation_output.iloc[0:48][
                ColumnHeader.TOTAL_CW_SUPPLIED.value
            ]
            unmet_clean_water = simulation_output.iloc[0:48][
                ColumnHeader.UNMET_CLEAN_WATER.value
            ]

            plt.plot(total_used, "--", label="Total used", zorder=1)
            plt.plot(backup, label="Backup desalination", zorder=2)
            plt.plot(excess, label="Excess minigrid power", zorder=3)
            plt.plot(renewable, label="PV-D direct use", zorder=4)
            plt.plot(renewable_produced, label="PV-D output", zorder=4)
            plt.plot(storage, label="Storage", zorder=5)
            plt.plot(tank_storage, "--", label="Water held in tanks", zorder=6)
            plt.plot(unmet_clean_water, label="Unmet", zorder=7)
            plt.plot(total_load, "--", label="Total load", zorder=8)
            plt.legend()
            plt.xlim(0, 47)
            plt.xticks(range(0, 48, 1))
            plt.xlabel("Hour of day")
            plt.ylabel("Clean-water usage / litres/hour")
            # plt.title("Water supply and demand in the first 48 hours")
            plt.savefig(
                os.path.join(
                    figures_directory, "clean_water_use_in_first_48_hours.png"
                ),
                bbox_inches="tight",
                transparent=True,
            )
            plt.close()
            pbar.update(1)

            # blackouts = np.nanmean(
            #     np.reshape(
            #         simulation_output[0:HOURS_PER_YEAR][
            #             "Water supply blackouts"
            #         ].values,
            #         (365, 24),
            #     ),
            #     axis=0,
            # )
            # direct_electric_supply = np.nanmean(
            #     np.reshape(
            #         simulation_output[0:HOURS_PER_YEAR][
            #             "Water supplied by direct electricity (l)"
            #         ].values
            #         > 0,
            #         (365, 24),
            #     ),
            #     axis=0,
            # )

            # plt.plot(blackouts, label=ColumnHeader.BLACKOUTS.value)
            # plt.plot(direct_electric_supply, label="Direct electric")
            # plt.legend()
            # plt.xlim(0, 23)
            # plt.xticks(range(0, 24, 1))
            # plt.ylim(0, 1)
            # plt.yticks(np.arange(0, 1.1, 0.25))
            # plt.xlabel("Hour of day")
            # plt.ylabel("Probability")
            # # plt.title("Clean-water availability on an average day")
            # plt.savefig(
            #     os.path.join(
            #         figures_directory, "clean_water_avilability_on_average_day.png"
            #     ),
            #     transparent=True,
            # )
            # plt.close()
            # pbar.update(1)

            clean_water_power_consumed = np.nanmean(
                np.reshape(
                    simulation_output[0:HOURS_PER_YEAR][
                        ColumnHeader.POWER_CONSUMED_BY_DESALINATION.value
                    ].values,
                    (365, 24),
                ),
                axis=0,
            )
            dumped_power = np.nanmean(
                np.reshape(
                    simulation_output[0:HOURS_PER_YEAR][
                        ColumnHeader.DUMPED_ELECTRICITY.value
                    ].values,
                    (365, 24),
                ),
                axis=0,
            )
            electric_power_supplied = np.nanmean(
                np.reshape(
                    simulation_output[0:HOURS_PER_YEAR][
                        ColumnHeader.POWER_CONSUMED_BY_ELECTRIC_DEVICES.value
                    ].values,
                    (365, 24),
                ),
                axis=0,
            )
            surplus_power_consumed = np.nanmean(
                np.reshape(
                    simulation_output[0:HOURS_PER_YEAR][
                        ColumnHeader.EXCESS_POWER_CONSUMED_BY_DESALINATION.value
                    ].values,
                    (365, 24),
                ),
                axis=0,
            )
            total_power_supplied = np.nanmean(
                np.reshape(
                    simulation_output[0:HOURS_PER_YEAR][
                        ColumnHeader.TOTAL_ELECTRICITY_CONSUMED.value
                    ].values,
                    (365, 24),
                ),
                axis=0,
            )

            plt.plot(clean_water_power_consumed, label="Clean-water via conversion")
            plt.plot(dumped_power, label="Unused dumped energy")
            plt.plot(electric_power_supplied, label="Electric devices")
            plt.plot(
                surplus_power_consumed,
                label="Clean water via dumped energy",
            )
            if cw_pvt:
                thermal_desalination_energy = np.nanmean(
                    np.reshape(
                        simulation_output[0:HOURS_PER_YEAR][
                            ColumnHeader.POWER_CONSUMED_BY_THERMAL_DESALINATION.value
                        ].values,
                        (365, 24),
                    ),
                    axis=0,
                )
                plt.plot(
                    thermal_desalination_energy,
                    label="Thermal desaln electricity consumption",
                )

            plt.plot(total_power_supplied, "--", label="Total load")
            plt.legend()
            plt.xlim(0, 23)
            plt.xticks(range(0, 24, 1))
            plt.xlabel("Hour of day")
            plt.ylabel("Power consumption / kWh")
            # plt.title("Electriciy use by supply/device type on an average day")
            plt.savefig(
                os.path.join(
                    figures_directory, "cw_electricity_use_by_supply_type.png"
                ),
                bbox_inches="tight",
                transparent=True,
            )
            plt.close()
            pbar.update(1)

            # Plot the seasonal variation in clean-water supply sources.
            backup_water = np.reshape(
                simulation_output[0:HOURS_PER_YEAR][
                    ColumnHeader.CLEAN_WATER_FROM_PRIORITISATION.value
                ].values
                / 1000,
                (365, 24),
            )
            conventional_water = np.reshape(
                simulation_output[0:HOURS_PER_YEAR][
                    ColumnHeader.CLEAN_WATER_FROM_CONVENTIONAL_SOURCES.value
                ].values
                / 1000,
                (365, 24),
            )
            excess_pv_water = np.reshape(
                simulation_output[0:HOURS_PER_YEAR][
                    ColumnHeader.CLEAN_WATER_FROM_EXCESS_ELECTRICITY.value
                ].values
                / 1000,
                (365, 24),
            )
            storage_water = np.reshape(
                simulation_output[0:HOURS_PER_YEAR][
                    ColumnHeader.CLEAN_WATER_FROM_STORAGE.value
                ].values
                / 1000,
                (365, 24),
            )
            renewable_water = np.reshape(
                simulation_output[0:HOURS_PER_YEAR][
                    ColumnHeader.RENEWABLE_CW_USED_DIRECTLY.value
                ].values
                / 1000,
                (365, 24),
            )
            unmet_water = np.reshape(
                simulation_output[0:HOURS_PER_YEAR][
                    ColumnHeader.UNMET_CLEAN_WATER.value
                ].values
                / 1000,
                (365, 24),
            )

            fig, ([ax1, ax2, ax3], [ax4, ax5, ax6]) = plt.subplots(
                2, 3
            )  # ,sharex=True, sharey=True)

            # Renewably-produced clean-water heatmap.
            sns.heatmap(
                renewable_water,
                vmin=0.0,
                vmax=renewable_water.max(),
                cmap="Blues",
                cbar=True,
                ax=ax1,
            )
            ax1.set(
                xticks=range(0, 25, 6),
                xticklabels=range(0, 25, 6),
                yticks=range(0, 365, 60),
                yticklabels=range(0, 365, 60),
                xlabel="Hour of day",
                ylabel="Day of year",
                title="PV-D/T",
            )

            # Heatmap of water produced through excess renewable electricity.
            sns.heatmap(
                excess_pv_water,
                vmin=0.0,
                vmax=excess_pv_water.max(),
                cmap="Reds",
                cbar=True,
                ax=ax2,
            )
            ax2.set(
                xticks=range(0, 25, 6),
                xticklabels=range(0, 25, 6),
                yticks=range(0, 365, 60),
                yticklabels=range(0, 365, 60),
                xlabel="Hour of day",
                ylabel="Day of year",
                title="Excess PV",
            )

            # Heatmap of demand met through storage.
            sns.heatmap(
                storage_water,
                vmin=0.0,
                vmax=storage_water.max(),
                cmap="Greens",
                cbar=True,
                ax=ax3,
            )
            ax3.set(
                xticks=range(0, 25, 6),
                xticklabels=range(0, 25, 6),
                yticks=range(0, 365, 60),
                yticklabels=range(0, 365, 60),
                xlabel="Hour of day",
                ylabel="Day of year",
                title="Storage",
            )

            # Heatmap of water produced through meeting the demand by running diesel
            # etc.
            sns.heatmap(
                backup_water,
                vmin=0.0,
                vmax=backup_water.max(),
                cmap="Oranges",
                cbar=True,
                ax=ax4,
            )
            ax4.set(
                xticks=range(0, 25, 6),
                xticklabels=range(0, 25, 6),
                yticks=range(0, 365, 60),
                yticklabels=range(0, 365, 60),
                xlabel="Hour of day",
                ylabel="Day of year",
                title="Backup",
            )

            # Heatmap of demand met through conventional means.
            sns.heatmap(
                conventional_water,
                vmin=0.0,
                vmax=conventional_water.max(),
                cmap="Purples",
                cbar=True,
                ax=ax5,
            )
            ax5.set(
                xticks=range(0, 25, 6),
                xticklabels=range(0, 25, 6),
                yticks=range(0, 365, 60),
                yticklabels=range(0, 365, 60),
                xlabel="Hour of day",
                ylabel="Day of year",
                title="Conventional",
            )

            # Heatmap of unmet clean-water demand.
            sns.heatmap(
                unmet_water,
                vmin=0.0,
                vmax=unmet_water.max(),
                cmap="Greys",
                cbar=True,
                ax=ax6,
            )
            ax6.set(
                xticks=range(0, 25, 6),
                xticklabels=range(0, 25, 6),
                yticks=range(0, 365, 60),
                yticklabels=range(0, 365, 60),
                xlabel="Hour of day",
                ylabel="Day of year",
                title="Unmet",
            )

            # Adjust the positioning of the plots
            # ax4.set_position([0.24, 0.125, 0.228, 0.343])
            # ax5.set_position([0.55, 0.125, 0.228, 0.343])

            plt.tight_layout()
            fig.suptitle("Water from different sources (tonnes)")
            fig.subplots_adjust(top=0.87)
            plt.xticks(rotation=0)
            plt.savefig(
                os.path.join(figures_directory, "seasonal_water_supply_variations.png"),
                bbox_inches="tight",
                transparent=True,
            )
            plt.close(fig)
            pbar.update(1)

            if cw_pvt:
                # Plot the first year of PV-T generation as a heatmap.
                pvt_electricity_supplied_per_unit = simulation_output[0:HOURS_PER_YEAR][
                    ColumnHeader.CW_PVT_ELECTRICITY_SUPPLIED_PER_KWP.value
                ]
                reshaped_data = np.reshape(
                    pvt_electricity_supplied_per_unit.values, (365, 24)
                )
                heatmap = sns.heatmap(
                    reshaped_data,
                    vmin=0,
                    vmax=1,
                    cmap=COLOUR_MAP,
                    cbar_kws={"label": "Power output / kW"},
                )
                heatmap.set(
                    xticks=range(0, 24, 2),
                    xticklabels=range(0, 24, 2),
                    yticks=range(0, 365, 30),
                    yticklabels=range(0, 365, 30),
                    xlabel="Hour of day",
                    ylabel="Day of year",
                    title="Electric output per kWp of PV-T capacity",
                )
                plt.xticks(rotation=0)
                plt.tight_layout()
                plt.savefig(
                    os.path.join(figures_directory, "pv_t_electric_output_hetamap.png"),
                    transparent=True,
                )
                plt.close()
                pbar.update(1)

                # Plot the yearly power generated by the solar system.
                solar_daily_sums = pd.DataFrame(np.sum(reshaped_data, axis=1))
                plt.plot(range(365), solar_daily_sums[0])
                plt.xticks(range(0, 365, 30))
                plt.yticks(range(0, 9, 2))
                plt.xlabel("Day of year")
                plt.ylabel("Energy generation / kWh per day")
                # plt.title("Daily electric energy generation of 1 kWp of PV-T capacity")
                plt.savefig(
                    os.path.join(figures_directory, "pv_t_electric_output_yearly.png"),
                    transparent=True,
                )
                plt.close()
                pbar.update(1)

                # Plot the daily collector output temperature
                fig, ax1 = plt.subplots()
                collector_output_temperature_january = simulation_output.iloc[0:24][
                    ColumnHeader.CW_PVT_OUTPUT_TEMPERATURE.value
                ]
                # collector_output_temperature_march = simulation_output.iloc[
                #     HOURS_UNTIL[3] : HOURS_UNTIL[3] + 24
                # ][ColumnHeader.CW_PVT_OUTPUT_TEMPERATURE.value]
                # collector_output_temperature_may = simulation_output.iloc[
                #     HOURS_UNTIL[5] : HOURS_UNTIL[5] + 24
                # ][ColumnHeader.CW_PVT_OUTPUT_TEMPERATURE.value]
                collector_output_temperature_july = simulation_output.iloc[
                    HOURS_UNTIL[7] : HOURS_UNTIL[7] + 24
                ][ColumnHeader.CW_PVT_OUTPUT_TEMPERATURE.value]

                buffer_tank_temperature_january = simulation_output.iloc[0:24][
                    ColumnHeader.BUFFER_TANK_TEMPERATURE.value
                ]
                # buffer_tank_temperature_march = simulation_output.iloc[
                #     HOURS_UNTIL[3] : HOURS_UNTIL[3] + 24
                # ][ColumnHeader.BUFFER_TANK_TEMPERATURE.value]
                # buffer_tank_temperature_may = simulation_output.iloc[
                #     HOURS_UNTIL[5] : HOURS_UNTIL[5] + 24
                # ][ColumnHeader.BUFFER_TANK_TEMPERATURE.value]
                buffer_tank_temperature_july = simulation_output.iloc[
                    HOURS_UNTIL[7] : HOURS_UNTIL[7] + 24
                ][ColumnHeader.BUFFER_TANK_TEMPERATURE.value]

                volume_supplied_january = simulation_output.iloc[0:24][
                    ColumnHeader.CLEAN_WATER_FROM_THERMAL_RENEWABLES.value
                ]
                # volume_supplied_march = simulation_output.iloc[
                #     HOURS_UNTIL[3] : HOURS_UNTIL[3] + 24
                # ][ColumnHeader.CLEAN_WATER_FROM_THERMAL_RENEWABLES.value]
                # volume_supplied_may = simulation_output.iloc[
                #     HOURS_UNTIL[5] : HOURS_UNTIL[5] + 24
                # ][ColumnHeader.CLEAN_WATER_FROM_THERMAL_RENEWABLES.value]
                volume_supplied_july = simulation_output.iloc[
                    HOURS_UNTIL[7] : HOURS_UNTIL[7] + 24
                ][ColumnHeader.CLEAN_WATER_FROM_THERMAL_RENEWABLES.value]

                ax1.plot(
                    collector_output_temperature_january.values,
                    label="january pv-t output temp.",
                )
                # ax1.plot(
                #     collector_output_temperature_march.values,
                #     label="march pv-t output temp.",
                # )
                # ax1.plot(
                #     collector_output_temperature_may.values,
                #     label="may pv-t output temp.",
                # )
                ax1.plot(
                    collector_output_temperature_july.values,
                    label="july pv-t output temp.",
                )

                ax1.plot(
                    buffer_tank_temperature_january.values,
                    ":",
                    label="january tank temp.",
                    color="C0",
                )
                # ax1.plot(buffer_tank_temperature_march.values, label="march tank temp.")
                # ax1.plot(buffer_tank_temperature_may.values, label="may tank temp.")
                ax1.plot(
                    buffer_tank_temperature_july.values,
                    ":",
                    label="july tank temp.",
                    color="C1",
                )

                ax1.legend(loc="upper left")

                ax2 = ax1.twinx()
                ax2.plot(volume_supplied_january.values, "--", label="january output")
                # ax2.plot(volume_supplied_march.values, "--", label="march output")
                # ax2.plot(volume_supplied_may.values, "--", label="may output")
                ax2.plot(volume_supplied_july.values, "--", label="july output")
                ax2.legend(loc="upper right")

                plt.xlim(0, 23)
                plt.xlabel("Hour of day")
                ax1.set_ylabel("Collector output temperature / degC")
                ax2.set_ylabel("Volume thermally desalinated / litres")
                # plt.title(
                #     "Collector output temprature on the first day of select months"
                # )
                plt.savefig(
                    os.path.join(
                        figures_directory,
                        "clean_water_collector_output_temperature_on_first_month_days.png",
                    ),
                    transparent=True,
                )
                plt.close(fig)
                pbar.update(1)

                # Plot the average collector output temperature
                fig, ax1 = plt.subplots()
                collector_output_temperature_january = np.nanmean(
                    np.reshape(
                        simulation_output[0 : 31 * 24][
                            ColumnHeader.CW_PVT_OUTPUT_TEMPERATURE.value
                        ].values,
                        (31, 24),
                    ),
                    axis=0,
                )
                # collector_output_temperature_march = np.nanmean(
                #     np.reshape(
                #         simulation_output[HOURS_UNTIL[3] : HOURS_UNTIL[3] + 31 * 24][
                #             ColumnHeader.CW_PVT_OUTPUT_TEMPERATURE.value
                #         ].values,
                #         (31, 24),
                #     ),
                #     axis=0,
                # )
                # collector_output_temperature_may = np.nanmean(
                #     np.reshape(
                #         simulation_output[HOURS_UNTIL[5] : HOURS_UNTIL[5] + 31 * 24][
                #             ColumnHeader.CW_PVT_OUTPUT_TEMPERATURE.value
                #         ].values,
                #         (31, 24),
                #     ),
                #     axis=0,
                # )
                collector_output_temperature_july = np.nanmean(
                    np.reshape(
                        simulation_output[HOURS_UNTIL[7] : HOURS_UNTIL[7] + 31 * 24][
                            ColumnHeader.CW_PVT_OUTPUT_TEMPERATURE.value
                        ].values,
                        (31, 24),
                    ),
                    axis=0,
                )

                buffer_tank_temperature_january = np.nanmean(
                    np.reshape(
                        simulation_output[0 : 31 * 24][
                            ColumnHeader.BUFFER_TANK_TEMPERATURE.value
                        ].values,
                        (31, 24),
                    ),
                    axis=0,
                )
                # buffer_tank_temperature_march = np.nanmean(
                #     np.reshape(
                #         simulation_output[HOURS_UNTIL[3] : HOURS_UNTIL[3] + 31 * 24][
                #             ColumnHeader.BUFFER_TANK_TEMPERATURE.value
                #         ].values,
                #         (31, 24),
                #     ),
                #     axis=0,
                # )
                # buffer_tank_temperature_may = np.nanmean(
                #     np.reshape(
                #         simulation_output[HOURS_UNTIL[5] : HOURS_UNTIL[5] + 31 * 24][
                #             ColumnHeader.BUFFER_TANK_TEMPERATURE.value
                #         ].values,
                #         (31, 24),
                #     ),
                #     axis=0,
                # )
                buffer_tank_temperature_july = np.nanmean(
                    np.reshape(
                        simulation_output[HOURS_UNTIL[7] : HOURS_UNTIL[7] + 31 * 24][
                            ColumnHeader.BUFFER_TANK_TEMPERATURE.value
                        ].values,
                        (31, 24),
                    ),
                    axis=0,
                )

                # Plot the average collector output temperature
                volume_supplied_january = np.nanmean(
                    np.reshape(
                        simulation_output[0 : 31 * 24][
                            ColumnHeader.CLEAN_WATER_FROM_THERMAL_RENEWABLES.value
                        ].values,
                        (31, 24),
                    ),
                    axis=0,
                )
                # volume_supplied_march = np.nanmean(
                #     np.reshape(
                #         simulation_output[HOURS_UNTIL[3] : HOURS_UNTIL[3] + 31 * 24][
                #             ColumnHeader.CLEAN_WATER_FROM_THERMAL_RENEWABLES.value
                #         ].values,
                #         (31, 24),
                #     ),
                #     axis=0,
                # )
                # volume_supplied_may = np.nanmean(
                #     np.reshape(
                #         simulation_output[HOURS_UNTIL[5] : HOURS_UNTIL[5] + 31 * 24][
                #             ColumnHeader.CLEAN_WATER_FROM_THERMAL_RENEWABLES.value
                #         ].values,
                #         (31, 24),
                #     ),
                #     axis=0,
                # )
                volume_supplied_july = np.nanmean(
                    np.reshape(
                        simulation_output[HOURS_UNTIL[7] : HOURS_UNTIL[7] + 31 * 24][
                            ColumnHeader.CLEAN_WATER_FROM_THERMAL_RENEWABLES.value
                        ].values,
                        (31, 24),
                    ),
                    axis=0,
                )

                ax1.plot(
                    collector_output_temperature_january,
                    label="january collector output temp.",
                )
                # ax1.plot(collector_output_temperature_march, label="march collector output temp.")
                # ax1.plot(collector_output_temperature_may, label="may collector output temp.")
                ax1.plot(
                    collector_output_temperature_july,
                    label="july collector output temp.",
                )
                ax1.plot(
                    buffer_tank_temperature_january,
                    ":",
                    label="january tank temp.",
                    color="C0",
                )
                # ax1.plot(buffer_tank_temperature_march, ":", label="march tank temp.", color="C2")
                # ax1.plot(buffer_tank_temperature_may, ":", label="may tank temp.", color="C3")
                ax1.plot(
                    buffer_tank_temperature_july,
                    ":",
                    label="july tank temp.",
                    color="C1",
                )
                ax1.legend(loc="upper left")

                ax2 = ax1.twinx()
                ax2.plot(volume_supplied_january, "--", label="january output")
                # ax2.plot(volume_supplied_march, "--", label="march output")
                # ax2.plot(volume_supplied_may, "--", label="may output")
                ax2.plot(volume_supplied_july, "--", label="july output")
                ax2.legend(loc="upper right")

                plt.xlim(0, 23)
                plt.xlabel("Hour of day")
                ax1.set_ylabel("Collector output temperature / degC")
                ax2.set_ylabel("Volume thermally desalinated / litres")
                # plt.title("Collector output temprature on an average seasonal days")
                plt.savefig(
                    os.path.join(
                        figures_directory,
                        "clean_water_collector_output_temperature_on_average_month_days.png",
                    ),
                    transparent=True,
                )
                plt.close(fig)
                pbar.update(1)

        if initial_hw_hourly_loads is not None:
            # Plot the initial hot-water load of each device.
            fig, ax = plt.subplots()
            cumulative_load = 0
            for device, load in sorted(initial_hw_hourly_loads.items()):
                ax.bar(range(len(load)), load[0], label=device, bottom=cumulative_load)

                if isinstance(cumulative_load, int) and cumulative_load == 0:
                    cumulative_load = load[0]
                    continue
                cumulative_load += load[0]

            ax.set_xlabel("Hour of simulation")
            ax.set_ylabel("Device load / litres/hour")
            # ax.set_title("Hot water demand of each device")
            ax.legend()
            plt.savefig(
                os.path.join(figures_directory, "hot_water_device_loads.png"),
                bbox_inches="tight",
                transparent=True,
            )
            plt.close(fig)
            pbar.update(1)

            # Plot the average hot-water load of each device for the cut off period.
            fig, ax = plt.subplots()
            cumulative_load = 0
            for device, load in sorted(initial_hw_hourly_loads.items()):
                average_load = np.nanmean(
                    np.asarray(load[0:CUT_OFF_TIME]).reshape(
                        (CUT_OFF_TIME // 24, 24),
                    ),
                    axis=0,
                )
                ax.bar(range(24), average_load, label=device, bottom=cumulative_load)

                if isinstance(cumulative_load, int) and cumulative_load == 0:
                    cumulative_load = average_load.copy()
                    continue
                cumulative_load += average_load

            ax.set_xlabel("Hour of simulation")
            ax.set_ylabel("Device load / litres/hour")
            # ax.set_title(
            #     "Average hot water demand of each device over the first {} days.".format(
            #         CUT_OFF_TIME // 24
            #     )
            # )
            ax.legend()
            plt.savefig(
                os.path.join(figures_directory, "hot_water_device_loads_average.png"),
                bbox_inches="tight",
                transparent=True,
            )
            plt.close(fig)
            pbar.update(1)

            # Plot the clean-water load breakdown by load type.
            plt.plot(
                range(CUT_OFF_TIME),
                total_hw_load[0:CUT_OFF_TIME][DemandType.DOMESTIC.value],
                label=DemandType.DOMESTIC.value,
            )
            plt.plot(
                range(CUT_OFF_TIME),
                total_hw_load[0:CUT_OFF_TIME][DemandType.COMMERCIAL.value],
                label=DemandType.COMMERCIAL.value,
            )
            plt.plot(
                range(CUT_OFF_TIME),
                total_hw_load[0:CUT_OFF_TIME][DemandType.PUBLIC.value],
                label=DemandType.PUBLIC.value,
            )
            plt.plot(
                range(CUT_OFF_TIME),
                np.sum(total_hw_load[0:CUT_OFF_TIME], axis=1),
                "--",
                label="total",
            )
            plt.legend(loc="upper right")
            plt.xticks(list(range(0, CUT_OFF_TIME - 1, min(4, CUT_OFF_TIME - 2))))
            plt.xlabel("Hour of simulation")
            plt.ylabel("Hot water demand / litres/hour")
            # plt.title(
            #     f"Hot-water load profile of the community for the first {CUT_OFF_TIME} hours"
            # )
            plt.savefig(
                os.path.join(figures_directory, "hot_water_demands.png"),
                bbox_inches="tight",
                transparent=True,
            )
            plt.close(fig)
            pbar.update(1)

            # Plot the annual variation of the clean-water demand.
            fig, axis = plt.subplots(1, 2, figsize=(8, 4))
            domestic_demand = 0.001 * np.sum(
                np.reshape(
                    total_hw_load[0:HOURS_PER_YEAR][DemandType.DOMESTIC.value].values,
                    (365, 24),
                ),
                axis=1,
            )
            commercial_demand = 0.001 * np.sum(
                np.reshape(
                    total_hw_load[0:HOURS_PER_YEAR][DemandType.COMMERCIAL.value].values,
                    (365, 24),
                ),
                axis=1,
            )
            public_demand = 0.001 * np.sum(
                np.reshape(
                    total_hw_load[0:HOURS_PER_YEAR][DemandType.PUBLIC.value].values,
                    (365, 24),
                ),
                axis=1,
            )
            total_demand = 0.001 * np.sum(
                np.reshape(
                    np.sum(total_hw_load[0:HOURS_PER_YEAR].values, axis=1),
                    (365, 24),
                ),
                axis=1,
            )
            axis[0].plot(
                range(365),
                pd.DataFrame(domestic_demand).rolling(5).mean(),
                label="Domestic",
                color="blue",
            )
            axis[0].plot(
                range(365),
                pd.DataFrame(commercial_demand).rolling(5).mean(),
                label="Commercial",
                color="orange",
            )
            axis[0].plot(
                range(365),
                pd.DataFrame(public_demand).rolling(5).mean(),
                label="Public",
                color="green",
            )
            axis[0].plot(range(365), domestic_demand, alpha=0.5, color="blue")
            axis[0].plot(range(365), commercial_demand, alpha=0.5, color="orange")
            axis[0].plot(range(365), public_demand, alpha=0.5, color="green")
            axis[0].legend(loc="best")
            axis[0].set(
                xticks=(range(0, 366, 60)),
                xlabel="Day of simulation period",
                ylabel="Load / m^3/day",
                title="Hot-water demand of each load type",
            )
            axis[1].plot(
                range(365),
                pd.DataFrame(total_demand).rolling(5).mean(),
                "--",
                label="Total",
                color="red",
            )
            axis[1].plot(range(365), total_demand, "--", alpha=0.5, color="red")
            axis[1].legend(loc="best")
            axis[1].set(
                xticks=(range(0, 366, 60)),
                xlabel="Day of simulation period",
                ylabel="Load / m^3/day",
                title="Total community hot-water demand",
            )
            plt.tight_layout()
            plt.savefig(
                os.path.join(
                    figures_directory, "hot_water_demand_annual_variation.png"
                ),
                bbox_inches="tight",
                transparent=True,
            )
            plt.close(fig)
            plt.clf()
            plt.close()
            pbar.update(1)

            # Plot the total seasonal variation as a stand-alone figure.
            plt.plot(
                range(365),
                pd.DataFrame(total_demand).rolling(5).mean(),
                "--",
                label="Total",
                color="red",
            )
            plt.plot(range(365), total_demand, "--", alpha=0.5, color="red")
            plt.legend(loc="best")
            plt.xticks(range(0, 366, 60))
            plt.xlabel("Day of simulation period")
            plt.ylabel("Load / m^3/day")
            # plt.title("Total community hot-water demand")
            plt.tight_layout()
            plt.savefig(
                os.path.join(
                    figures_directory, "hot_water_demand_total_annual_variation.png"
                ),
                bbox_inches="tight",
                transparent=True,
            )
            plt.close()
            pbar.update(1)

            # Plot the average hot-water load breakdown by load type over the first year
            domestic_demand = np.nanmean(
                np.asarray(
                    total_hw_load[0:HOURS_PER_YEAR][DemandType.DOMESTIC.value]
                ).reshape(
                    (365, 24),
                ),
                axis=0,
            )
            commercial_demand = np.nanmean(
                np.asarray(
                    total_hw_load[0:HOURS_PER_YEAR][DemandType.COMMERCIAL.value]
                ).reshape(
                    (365, 24),
                ),
                axis=0,
            )
            public_demand = np.nanmean(
                np.asarray(
                    total_hw_load[0:HOURS_PER_YEAR][DemandType.PUBLIC.value]
                ).reshape(
                    (365, 24),
                ),
                axis=0,
            )
            total_demand = np.nanmean(
                np.asarray(np.sum(total_hw_load[0:HOURS_PER_YEAR], axis=1)).reshape(
                    (365, 24),
                ),
                axis=0,
            )

            plt.plot(
                domestic_demand,
                label=DemandType.DOMESTIC.value,
            )
            plt.plot(
                commercial_demand,
                label=DemandType.COMMERCIAL.value,
            )
            plt.plot(
                public_demand,
                label=DemandType.PUBLIC.value,
            )
            plt.plot(
                total_demand,
                "--",
                label="total",
            )
            plt.legend(loc="upper right")
            plt.xticks(list(range(0, 23, 4)))
            plt.xlabel("Hour of simulation")
            plt.ylabel("Hot-water demand / litres/hour")
            # plt.title(
            #     "Average DHW load profile of the community during the first simulation year"
            # )
            plt.savefig(
                os.path.join(figures_directory, "hot_water_demands_yearly.png"),
                bbox_inches="tight",
                transparent=True,
            )
            plt.close()
            pbar.update(1)

            # Plot the hot-water demand load growth over the simulation period.
            domestic_demand = np.sum(
                np.reshape(
                    0.001
                    * total_hw_load[0 : num_years * HOURS_PER_YEAR][
                        DemandType.DOMESTIC.value
                    ].values,
                    (num_years, HOURS_PER_YEAR),
                ),
                axis=1,
            )
            commercial_demand = np.sum(
                np.reshape(
                    0.001
                    * total_hw_load[0 : num_years * HOURS_PER_YEAR][
                        DemandType.COMMERCIAL.value
                    ].values,
                    (num_years, HOURS_PER_YEAR),
                ),
                axis=1,
            )
            public_demand = np.sum(
                np.reshape(
                    0.001
                    * total_hw_load[0 : num_years * HOURS_PER_YEAR][
                        DemandType.PUBLIC.value
                    ].values,
                    (num_years, HOURS_PER_YEAR),
                ),
                axis=1,
            )
            total_demand = np.sum(
                np.reshape(
                    np.sum(
                        0.001 * total_hw_load[0 : num_years * HOURS_PER_YEAR].values,
                        axis=1,
                    ),
                    (num_years, HOURS_PER_YEAR),
                ),
                axis=1,
            )
            plt.plot(
                range(num_years),
                domestic_demand,
                # label=DemandType.DOMESTIC.value,
                label="hand clothes washing",
            )
            plt.plot(
                range(num_years),
                commercial_demand,
                # label=DemandType.COMMERCIAL.value,
                label="dish washing",
            )
            plt.plot(
                range(num_years),
                public_demand,
                # label=DemandType.PUBLIC.value,
                label="bathing",
            )
            plt.plot(range(num_years), total_demand, "--", label="total", color="red")
            plt.legend(loc="upper left")
            plt.xticks(range(0, num_years, 2 if num_years > 2 else 1))
            plt.xlabel("Year of investigation period")
            plt.ylabel("Hot-water demand / Cubic meters/year")
            # plt.title("Load growth of the community")
            plt.savefig(
                os.path.join(figures_directory, "hot_water_load_growth.png"),
                bbox_inches="tight",
                transparent=True,
            )
            plt.close()
            pbar.update(1)

            # Plot the daily collector output temperature
            fig, ax1 = plt.subplots()
            collector_output_temperature_january = simulation_output.iloc[0:24][
                ColumnHeader.HW_PVT_OUTPUT_TEMPERATURE.value
            ]
            # collector_output_temperature_march = simulation_output.iloc[
            #     HOURS_UNTIL[3] : HOURS_UNTIL[3] + 24
            # ][ColumnHeader.HW_PVT_OUTPUT_TEMPERATURE.value]
            # collector_output_temperature_may = simulation_output.iloc[
            #     HOURS_UNTIL[5] : HOURS_UNTIL[5] + 24
            # ][ColumnHeader.HW_PVT_OUTPUT_TEMPERATURE.value]
            collector_output_temperature_july = simulation_output.iloc[
                HOURS_UNTIL[7] : HOURS_UNTIL[7] + 24
            ][ColumnHeader.HW_PVT_OUTPUT_TEMPERATURE.value]

            hot_water_tank_temperature_january = simulation_output.iloc[0:24][
                ColumnHeader.HW_TANK_TEMPERATURE.value
            ]
            # hot_water_tank_temperature_march = simulation_output.iloc[
            #     HOURS_UNTIL[3] : HOURS_UNTIL[3] + 24
            # ][ColumnHeader.HW_TANK_TEMPERATURE.value]
            # hot_water_tank_temperature_may = simulation_output.iloc[
            #     HOURS_UNTIL[5] : HOURS_UNTIL[5] + 24
            # ][ColumnHeader.HW_TANK_TEMPERATURE.value]
            hot_water_tank_temperature_july = simulation_output.iloc[
                HOURS_UNTIL[7] : HOURS_UNTIL[7] + 24
            ][ColumnHeader.HW_TANK_TEMPERATURE.value]

            renewable_fraction_january = simulation_output.iloc[0:24][
                ColumnHeader.HW_SOLAR_THERMAL_FRACTION.value
            ]
            # renewable_fraction_march = simulation_output.iloc[
            #     HOURS_UNTIL[3] : HOURS_UNTIL[3] + 24
            # ][ColumnHeader.HW_SOLAR_THERMAL_FRACTION.value]
            # renewable_fraction_may = simulation_output.iloc[
            #     HOURS_UNTIL[5] : HOURS_UNTIL[5] + 24
            # ][ColumnHeader.HW_SOLAR_THERMAL_FRACTION.value]
            renewable_fraction_july = simulation_output.iloc[
                HOURS_UNTIL[7] : HOURS_UNTIL[7] + 24
            ][ColumnHeader.HW_SOLAR_THERMAL_FRACTION.value]

            ax1.plot(
                collector_output_temperature_january.values,
                label="january pv-t output temp.",
            )
            # ax1.plot(collector_output_temperature_march.values, label="march pv-t output temp.")
            # ax1.plot(collector_output_temperature_may.values, label="may pv-t output temp.")
            ax1.plot(
                collector_output_temperature_july.values, label="july pv-t output temp."
            )

            ax1.plot(
                hot_water_tank_temperature_january.values,
                ":",
                label="january tank temp.",
                color="C0",
            )
            # ax1.plot(hot_water_tank_temperature_march.values, label="march tank temp.")
            # ax1.plot(hot_water_tank_temperature_may.values, label="may tank temp.")
            ax1.plot(
                hot_water_tank_temperature_july.values,
                ":",
                label="july tank temp.",
                color="C1",
            )

            ax1.legend(loc="upper left")

            # ax2 = ax1.twinx()
            # ax2.plot(
            #     renewable_fraction_january.values,
            #     "--",
            #     label="january renewables fraction",
            # )
            # # ax2.plot(
            # #     renewable_fraction_march.values, "--", label="march renewables fraction"
            # # )
            # # ax2.plot(
            # #     renewable_fraction_may.values, "--", label="may renewables fraction"
            # # )
            # ax2.plot(
            #     renewable_fraction_july.values, "--", label="july renewables fraction"
            # )
            # ax2.legend(loc="upper right")

            plt.xlim(0, 23)
            plt.xlabel("Hour of day")
            ax1.set_ylabel("Collector output temperature / degC")
            # ax2.set_ylabel("Fraction of demand covered renewably")
            # plt.title("Collector output temp. on the first day of select months")
            plt.savefig(
                os.path.join(
                    figures_directory,
                    "hot_water_collector_output_temperature_on_first_month_days.png",
                ),
                bbox_inches="tight",
                transparent=True,
            )
            plt.close(fig)
            pbar.update(1)

            fig, ax1 = plt.subplots()
            ax1.plot(
                collector_output_temperature_january.values,
                label="january pv-t output temp.",
            )
            # ax1.plot(collector_output_temperature_march.values, label="march pv-t output temp.")
            # ax1.plot(collector_output_temperature_may.values, label="may pv-t output temp.")
            ax1.plot(
                collector_output_temperature_july.values, label="july pv-t output temp."
            )

            ax1.plot(
                hot_water_tank_temperature_january.values,
                ":",
                label="january tank temp.",
                color="C0",
            )
            # ax1.plot(hot_water_tank_temperature_march.values, label="march tank temp.")
            # ax1.plot(hot_water_tank_temperature_may.values, label="may tank temp.")
            ax1.plot(
                hot_water_tank_temperature_july.values,
                ":",
                label="july tank temp.",
                color="C1",
            )

            ax1.legend(loc="upper left")

            ax2 = ax1.twinx()
            ax2.plot(
                renewable_fraction_january.values,
                "--",
                label="january renewables fraction",
            )
            # ax2.plot(
            #     renewable_fraction_march.values, "--", label="march renewables fraction"
            # )
            # ax2.plot(
            #     renewable_fraction_may.values, "--", label="may renewables fraction"
            # )
            ax2.plot(
                renewable_fraction_july.values, "--", label="july renewables fraction"
            )
            ax2.legend(loc="upper right")

            plt.xlim(0, 23)
            plt.xlabel("Hour of day")
            ax1.set_ylabel("Collector output temperature / degC")
            # ax2.set_ylabel("Fraction of demand covered renewably")
            # plt.title(
            #     "Collector output temp. on the first day of select months and "
            #     "renewable demand covered"
            # )
            plt.savefig(
                os.path.join(
                    figures_directory,
                    "hot_water_collector_output_temperature_on_first_month_days_with_"
                    "renewable_fraction.png",
                ),
                bbox_inches="tight",
                transparent=True,
            )
            plt.close(fig)
            pbar.update(1)

            # Plot the average collector output temperature
            fig, ax1 = plt.subplots()
            collector_output_temperature_january = np.nanmean(
                np.reshape(
                    simulation_output[0 : 31 * 24][
                        ColumnHeader.HW_PVT_OUTPUT_TEMPERATURE.value
                    ].values,
                    (31, 24),
                ),
                axis=0,
            )
            # collector_output_temperature_march = np.nanmean(
            #     np.reshape(
            #         simulation_output[HOURS_UNTIL[3] : HOURS_UNTIL[3] + 31 * 24][
            #             ColumnHeader.HW_PVT_OUTPUT_TEMPERATURE.value
            #         ].values,
            #         (31, 24),
            #     ),
            #     axis=0,
            # )
            # collector_output_temperature_may = np.nanmean(
            #     np.reshape(
            #         simulation_output[HOURS_UNTIL[5] : HOURS_UNTIL[5] + 31 * 24][
            #             ColumnHeader.HW_PVT_OUTPUT_TEMPERATURE.value
            #         ].values,
            #         (31, 24),
            #     ),
            #     axis=0,
            # )
            collector_output_temperature_july = np.nanmean(
                np.reshape(
                    simulation_output[HOURS_UNTIL[7] : HOURS_UNTIL[7] + 31 * 24][
                        ColumnHeader.HW_PVT_OUTPUT_TEMPERATURE.value
                    ].values,
                    (31, 24),
                ),
                axis=0,
            )

            hot_water_tank_temperature_january = np.nanmean(
                np.reshape(
                    simulation_output[0 : 31 * 24][
                        ColumnHeader.HW_TANK_TEMPERATURE.value
                    ].values,
                    (31, 24),
                ),
                axis=0,
            )
            # hot_water_tank_temperature_march = np.nanmean(
            #     np.reshape(
            #         simulation_output[HOURS_UNTIL[3] : HOURS_UNTIL[3] + 31 * 24][
            #             ColumnHeader.HW_TANK_TEMPERATURE.value
            #         ].values,
            #         (31, 24),
            #     ),
            #     axis=0,
            # )
            # hot_water_tank_temperature_may = np.nanmean(
            #     np.reshape(
            #         simulation_output[HOURS_UNTIL[5] : HOURS_UNTIL[5] + 31 * 24][
            #             ColumnHeader.HW_TANK_TEMPERATURE.value
            #         ].values,
            #         (31, 24),
            #     ),
            #     axis=0,
            # )
            hot_water_tank_temperature_july = np.nanmean(
                np.reshape(
                    simulation_output[HOURS_UNTIL[7] : HOURS_UNTIL[7] + 31 * 24][
                        ColumnHeader.HW_TANK_TEMPERATURE.value
                    ].values,
                    (31, 24),
                ),
                axis=0,
            )

            # Plot the average collector output temperature
            renewable_fraction_january = np.nanmean(
                np.reshape(
                    simulation_output[0 : 31 * 24][
                        ColumnHeader.HW_SOLAR_THERMAL_FRACTION.value
                    ].values,
                    (31, 24),
                ),
                axis=0,
            )
            # renewable_fraction_march = np.nanmean(
            #     np.reshape(
            #         simulation_output[HOURS_UNTIL[3] : HOURS_UNTIL[3] + 31 * 24][
            #             ColumnHeader.HW_SOLAR_THERMAL_FRACTION.value
            #         ].values,
            #         (31, 24),
            #     ),
            #     axis=0,
            # )
            # renewable_fraction_may = np.nanmean(
            #     np.reshape(
            #         simulation_output[HOURS_UNTIL[5] : HOURS_UNTIL[5] + 31 * 24][
            #             ColumnHeader.HW_SOLAR_THERMAL_FRACTION.value
            #         ].values,
            #         (31, 24),
            #     ),
            #     axis=0,
            # )
            renewable_fraction_july = np.nanmean(
                np.reshape(
                    simulation_output[HOURS_UNTIL[7] : HOURS_UNTIL[7] + 31 * 24][
                        ColumnHeader.HW_SOLAR_THERMAL_FRACTION.value
                    ].values,
                    (31, 24),
                ),
                axis=0,
            )

            ax1.plot(
                collector_output_temperature_january,
                label="january collector output temp.",
            )
            # ax1.plot(collector_output_temperature_march, label="march collector output temp.")
            # ax1.plot(collector_output_temperature_may, label="may collector output temp.")
            ax1.plot(
                collector_output_temperature_july, label="july collector output temp."
            )
            ax1.plot(
                hot_water_tank_temperature_january,
                ":",
                label="january tank temp.",
                color="C0",
            )
            # ax1.plot(hot_water_tank_temperature_march, ":", label="march tank temp.", color="C2")
            # ax1.plot(hot_water_tank_temperature_may, ":", label="may tank temp.", color="C3")
            ax1.plot(
                hot_water_tank_temperature_july,
                ":",
                label="july tank temp.",
                color="C1",
            )
            ax1.legend(loc="upper left")

            plt.xlim(0, 23)
            plt.xlabel("Hour of day")
            ax1.set_ylabel("Collector output temperature / degC")
            # ax2.set_ylabel("Demand covered fraction through renewables.")
            # plt.title("Collector output temprature on an average seasonal days.")
            plt.savefig(
                os.path.join(
                    figures_directory,
                    "hot_water_collector_output_temperature_on_average_month_days.png",
                ),
                bbox_inches="tight",
                transparent=True,
            )
            plt.close(fig)
            pbar.update(1)

            fig, ax1 = plt.subplots()
            ax1.plot(
                collector_output_temperature_january,
                label="january collector output temp.",
            )
            # ax1.plot(collector_output_temperature_march, label="march collector output temp.")
            # ax1.plot(collector_output_temperature_may, label="may collector output temp.")
            ax1.plot(
                collector_output_temperature_july, label="july collector output temp."
            )
            ax1.plot(
                hot_water_tank_temperature_january,
                ":",
                label="january tank temp.",
                color="C0",
            )
            # ax1.plot(hot_water_tank_temperature_march, ":", label="march tank temp.", color="C2")
            # ax1.plot(hot_water_tank_temperature_may, ":", label="may tank temp.", color="C3")
            ax1.plot(
                hot_water_tank_temperature_july,
                ":",
                label="july tank temp.",
                color="C1",
            )
            ax1.legend(loc="upper left")

            ax2 = ax1.twinx()
            ax2.plot(
                renewable_fraction_january, "--", label="january renewables fraction"
            )
            # ax2.plot(renewable_fraction_march, "--", label="march renewables fraction")
            # ax2.plot(renewable_fraction_may, "--", label="may renewables fraction")
            ax2.plot(renewable_fraction_july, "--", label="july renewables fraction")
            ax2.legend(loc="upper right")

            plt.xlim(0, 23)
            plt.xlabel("Hour of day")
            ax1.set_ylabel("Collector output temperature / degC")
            # ax2.set_ylabel("Demand covered fraction through renewables.")
            # plt.title(
            #     "Collector output temprature on an average seasonal days and the demand covered."
            # )
            plt.savefig(
                os.path.join(
                    figures_directory,
                    "hot_water_collector_output_temperature_on_average_days_with_"
                    "renewables_fraction.png",
                ),
                bbox_inches="tight",
                transparent=True,
            )
            plt.close(fig)
            pbar.update(1)

            hot_water_power_consumed = np.nanmean(
                np.reshape(
                    simulation_output[0:HOURS_PER_YEAR][
                        ColumnHeader.POWER_CONSUMED_BY_HOT_WATER.value
                    ].values,
                    (365, 24),
                ),
                axis=0,
            )
            dumped_power = np.nanmean(
                np.reshape(
                    simulation_output[0:HOURS_PER_YEAR][
                        ColumnHeader.DUMPED_ELECTRICITY.value
                    ].values,
                    (365, 24),
                ),
                axis=0,
            )
            electric_power_supplied = np.nanmean(
                np.reshape(
                    simulation_output[0:HOURS_PER_YEAR][
                        ColumnHeader.POWER_CONSUMED_BY_ELECTRIC_DEVICES.value
                    ].values,
                    (365, 24),
                ),
                axis=0,
            )
            total_power_supplied = np.nanmean(
                np.reshape(
                    simulation_output[0:HOURS_PER_YEAR][
                        ColumnHeader.TOTAL_ELECTRICITY_CONSUMED.value
                    ].values,
                    (365, 24),
                ),
                axis=0,
            )

            plt.plot(hot_water_power_consumed, label="Hot-water system")
            plt.plot(dumped_power, label="Unused dumped energy")
            plt.plot(electric_power_supplied, label="Electric devices")
            plt.plot(total_power_supplied, "--", label="Total load")
            plt.legend()
            plt.xlim(0, 23)
            plt.xticks(range(0, 24, 1))
            plt.xlabel("Hour of day")
            plt.ylabel("Power consumption / kWh")
            # plt.title("Electriciy use by supply/device type on an average day")
            plt.savefig(
                os.path.join(
                    figures_directory, "hot_water_electricity_use_by_supply_type.png"
                ),
                bbox_inches="tight",
                transparent=True,
            )
            plt.close()
            pbar.update(1)

            # Plot key temperatures that characterise the PV-T system.
            collector_temperature_gain_july = np.nanmean(
                np.reshape(
                    (
                        simulation_output[HOURS_UNTIL[7] : HOURS_UNTIL[7] + 31 * 24][
                            ColumnHeader.HW_PVT_OUTPUT_TEMPERATURE.value
                        ]
                        - simulation_output[HOURS_UNTIL[7] : HOURS_UNTIL[7] + 31 * 24][
                            ColumnHeader.HW_PVT_INPUT_TEMPERATURE.value
                        ]
                    ).values,
                    (31, 24),
                ),
                axis=0,
            )
            collector_minus_tank_july = np.nanmean(
                np.reshape(
                    (
                        simulation_output[HOURS_UNTIL[7] : HOURS_UNTIL[7] + 31 * 24][
                            ColumnHeader.HW_PVT_OUTPUT_TEMPERATURE.value
                        ]
                        - simulation_output[HOURS_UNTIL[7] : HOURS_UNTIL[7] + 31 * 24][
                            ColumnHeader.HW_TANK_TEMPERATURE.value
                        ]
                    ).values,
                    (31, 24),
                ),
                axis=0,
            )

            fig, ax1 = plt.subplots()
            ax1.plot(collector_temperature_gain_july, label="T_c,out - T_c,in")
            ax1.plot(collector_minus_tank_july, label="T_c,out - T_tank")
            ax1.set_ylabel("Temperature / degC")
            ax1.legend(loc="upper left")

            ax2 = ax1.twinx()

            plt.xlim(0, 23)
            plt.xticks(range(0, 24, 1))
            plt.xlabel("Hour of day")
            # plt.title("PV-T in/out temperatures for an average July day")
            plt.savefig(
                os.path.join(
                    figures_directory, "hot_water_pvt_tank_temperature_july.png"
                ),
                bbox_inches="tight",
                transparent=True,
            )
            plt.close(fig)
            pbar.update(1)

            # Plot monthly renewable DHW fraction
            dhw_renewable_fraction: Dict[int:float] = {}
            dhw_renewable_fraction_daily: Dict[int : np.ndarray] = {}
            dhw_dc_fraction: Dict[int:float] = {}
            dhw_dc_fraction_daily: Dict[int : np.ndarray] = {}
            for month in range(1, 13):
                dhw_renewable_fraction[month] = np.nansum(
                    (
                        simulation_output[
                            HOURS_UNTIL[month] : HOURS_UNTIL[month] + 30 * 24
                        ][ColumnHeader.HW_SOLAR_THERMAL_FRACTION.value].values
                    )
                    * (
                        simulation_output[
                            HOURS_UNTIL[month] : HOURS_UNTIL[month] + 30 * 24
                        ][ColumnHeader.HW_TANK_OUTPUT.value].values
                    )
                ) / np.sum(
                    simulation_output[
                        HOURS_UNTIL[month] : HOURS_UNTIL[month] + 30 * 24
                    ][ColumnHeader.HW_TANK_OUTPUT.value].values
                )
                dhw_renewable_fraction_daily[month] = np.nansum(
                    np.reshape(
                        (
                            simulation_output[
                                HOURS_UNTIL[month] : HOURS_UNTIL[month] + 30 * 24
                            ][ColumnHeader.HW_SOLAR_THERMAL_FRACTION.value].values
                            * (
                                simulation_output[
                                    HOURS_UNTIL[month] : HOURS_UNTIL[month] + 30 * 24
                                ][ColumnHeader.HW_TANK_OUTPUT.value].values
                            )
                        )
                        / np.sum(
                            (
                                simulation_output[
                                    HOURS_UNTIL[month] : HOURS_UNTIL[month] + 30 * 24
                                ][ColumnHeader.HW_TANK_OUTPUT.value].values
                            )
                        ),
                        (30, 24),
                    ),
                    axis=0,
                )
                dhw_dc_fraction[month] = np.nanmean(
                    simulation_output[
                        HOURS_UNTIL[month] : HOURS_UNTIL[month] + 30 * 24
                    ][ColumnHeader.HW_VOL_DEMAND_COVERED.value].values
                )
                dhw_dc_fraction_daily[month] = np.nanmean(
                    np.reshape(
                        simulation_output[
                            HOURS_UNTIL[month] : HOURS_UNTIL[month] + 30 * 24
                        ][ColumnHeader.HW_VOL_DEMAND_COVERED.value].values,
                        (30, 24),
                    ),
                    axis=0,
                )

            # Plot the daily varying demand covered profiles.
            fig, ax1 = plt.subplots()
            ax2 = ax1.twinx()
            for key, value in dhw_renewable_fraction_daily.items():
                ax1.plot(range(24), value, label=f"month #{key}")

            for key, value in dhw_dc_fraction_daily.items():
                ax2.plot(range(24), value, "--", label=f"month #{key}")

            plt.xlim(0, 23)
            plt.xlabel("Hour of day")
            ax1.set_ylabel("Renewable DHW demand covered fraction")
            ax2.set_ylabel("Volumetric DHW demand covered fraction")
            # plt.title("Monthly averages of domestic demand covered fractions")
            plt.savefig(
                os.path.join(
                    figures_directory,
                    "hot_water_monthly_average_dc_fraction_daily.png",
                ),
                bbox_inches="tight",
                transparent=True,
            )
            plt.close(fig)
            pbar.update(1)

            # Plot the monthly averages.
            plt.bar(
                [entry + 0.3 for entry in dhw_renewable_fraction],
                dhw_renewable_fraction.values(),
                width=0.35,
                align="center",
                label="CLOVER modelling",
            )
            plt.bar(
                [entry + 0.7 for entry in dhw_renewable_fraction],
                [
                    0.123,
                    0.22,
                    0.36,
                    0.488,
                    0.567,
                    0.589,
                    0.611,
                    0.648,
                    0.466,
                    0.34,
                    0.188,
                    0.123,
                ],
                width=0.35,
                align="center",
                label="Guarracino et al.",
            )

            plt.xlim(1, 13)
            plt.ylim(0, 1.0)
            plt.xlabel(
                "Month of year",
            )
            plt.ylabel("Demand covered fraction")
            plt.legend()
            # plt.title("Renewable DHW demand covered throughout the year")
            plt.savefig(
                os.path.join(
                    figures_directory,
                    "hot_water_renewable_dc_fraction_with_guarracino.png",
                ),
                bbox_inches="tight",
                transparent=True,
            )
            plt.close()
            pbar.update(1)

            # Plot the monthly averages.
            plt.bar(
                dhw_renewable_fraction.keys(),
                dhw_renewable_fraction.values(),
                width=0.7,
                align="center",
            )

            plt.xlim(0, 13)
            plt.ylim(0, 1.0)
            plt.xlabel(
                "Month of year",
            )
            plt.ylabel("Demand covered fraction")
            # plt.title("Renewable DHW demand covered throughout the year")
            plt.savefig(
                os.path.join(figures_directory, "hot_water_renewable_dc_fraction.png"),
                bbox_inches="tight",
                transparent=True,
            )
            plt.close()
            pbar.update(1)<|MERGE_RESOLUTION|>--- conflicted
+++ resolved
@@ -339,7 +339,6 @@
 
     """
 
-<<<<<<< HEAD
     # Set plotting parameters.
     plt.rcParams["axes.labelsize"] = "11"
     # plt.rcParams["figure.figsize"] = (6.8, 5.8)
@@ -349,7 +348,6 @@
     plt.rcParams["xtick.labelsize"] = "11"
     plt.rcParams["ytick.labelsize"] = "11"
     plt.style.use(STYLE_SHEET)
-=======
     # Set up the CLOVER plotting structure
     sns.set_context("notebook")
     sns.set_style("whitegrid")
@@ -376,7 +374,6 @@
     light_orange_blended = sns.blend_palette(["#FFFFFF", "#F09F52"], as_cmap=True)
     light_green_blended = sns.blend_palette(["#FFFFFF", "#52C0AD"], as_cmap=True)
     green_blended = sns.blend_palette(["#FFFFFF", "#006264"], as_cmap=True)
->>>>>>> a5b126e5
 
     # Create an output directory for the various plots to be saved in.
     figures_directory = os.path.join(
@@ -396,15 +393,10 @@
     hw_pvt: bool = ColumnHeader.HW_PVT_ELECTRICITY_SUPPLIED.value in simulation_output
 
     with tqdm(
-<<<<<<< HEAD
-        total=15
-        + (1 if grid_profile is not None else 0)
+        total=(10 + (2 if grid_profile is not None else 0))
         + (17 if initial_cw_hourly_loads is not None else 0)
         + (4 if cw_pvt else 0)
         + (15 if initial_hw_hourly_loads is not None else 0),
-=======
-        total=(10 + (2 if grid_profile is not None else 0)),
->>>>>>> a5b126e5
         desc="plots",
         leave=False,
         unit="plot",
@@ -481,28 +473,6 @@
             plt.close()
             pbar.update(1)
 
-<<<<<<< HEAD
-        # Plot the input vs. randomised grid avialability profiles.
-        plt.plot(range(24), grid_input_profile, color="k", label="Input")
-        plt.plot(
-            range(24), np.nanmean(reshaped_data, axis=0), color="r", label="Output"
-        )
-        plt.legend()
-        plt.xticks(range(0, 24, 2))
-        plt.yticks(np.arange(0, 1.1, 0.2))
-        plt.xlabel("Hour of day")
-        plt.ylabel("Probability")
-        # plt.title("Probability of grid electricity being available")
-        plt.savefig(
-            os.path.join(
-                figures_directory, "grid_availability_randomisation_comparison.png"
-            ),
-            bbox_inches="tight",
-            transparent=True,
-        )
-        plt.close()
-        pbar.update(1)
-=======
             # Plot the input vs. randomised grid avialability profiles.
             plt.plot(range(24), grid_input_profile, color="k", label="Input")
             plt.plot(
@@ -525,7 +495,6 @@
 
         else:
             pbar.update(2)
->>>>>>> a5b126e5
 
         # Plot the initial electric load of each device.
         fig, ax = plt.subplots()
