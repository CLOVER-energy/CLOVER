#!/usr/bin/python3
########################################################################################
# __main__.py - Main module for CLOVER.                                                #
#                                                                                      #
# Author: Ben Winchester                                                               #
# Copyright: Ben Winchester, 2021                                                      #
# Date created: 13/07/2021                                                             #
# License: Open source                                                                 #
########################################################################################
"""
__main__.py - The main module for CLOVER.

CLOVER (Continuous Lifetime Optimisation of Variable Electricity Resources) can evaluate
and optimise minigrid systems, determining whether a demand is met whilst minimising
environmental and economic impacts. The main flow of CLOVER can be executed by running
the clover module from the command-line interface.

"""

<<<<<<< HEAD
__version__ = "5.0.1b1"
=======
__version__ = "5.0.0rc1.post1"
>>>>>>> ce1d1208

import datetime
import logging
import math
import os
import sys

from argparse import Namespace
from typing import Any, Dict, List, Optional, Set, Tuple

import pandas as pd  # pylint: disable=import-error

from tqdm import tqdm

from . import analysis, argparser
from .conversion.conversion import WaterSource
from .fileparser import (
    INPUTS_DIRECTORY,
    KEROSENE_TIMES_FILE,
    KEROSENE_USAGE_FILE,
    parse_input_files,
)
from .generation import solar, weather, wind
from .load import load
from .mains_supply import grid, water_source
from .scripts import new_location
from .simulation import energy_system

from .optimisation.__utils__ import save_optimisation
from .optimisation.appraisal import appraise_system
from .optimisation.optimisation import multiple_optimisation_step
from .printer import generate_optimisation_string, generate_simulation_string

from .__utils__ import (
    BColours,
    CleanWaterMode,
    DONE,
    FAILED,
    InternalError,
    Location,
    ResourceType,
    Scenario,
    SystemAppraisal,
    get_logger,
    InputFileError,
    LOCATIONS_FOLDER_NAME,
    LOGGER_DIRECTORY,
    OperatingMode,
    save_simulation,
)
from .simulation.__utils__ import check_scenario

__all__ = ("main",)

# Auto-generated-files directory:
#   The name of the directory in which to save auto-generated files, relative to the
# root of the location.
AUTO_GENERATED_FILES_DIRECTORY = "auto_generated"

# Clover header string:
#   The ascii text to display when starting CLOVER.
CLOVER_HEADER_STRING = """

        (((((*    /(((
        ((((((( ((((((((
   (((((((((((( ((((((((((((
   ((((((((((((*(((((((((((((       _____ _      ______      ________ _____
     *((((((((( ((((((((((((       / ____| |    / __ \\ \\    / /  ____|  __ \\
   (((((((. /((((((((((/          | |    | |   | |  | \\ \\  / /| |__  | |__) |
 ((((((((((((((((((((((((((,      | |    | |   | |  | |\\ \\/ / |  __| |  _  /
 (((((((((((*  (((((((((((((      | |____| |___| |__| | \\  /  | |____| | \\ \\
   ,(((((((. (  (((((((((((/       \\_____|______\\____/   \\/   |______|_|  \\_\\
   .((((((   (   ((((((((
             /     (((((
             ,
              ,
               (
                 (
                   (



       Continuous Lifetime Optimisation of Variable Electricity Resources
                         Copyright Phil Sandwell, 2018
{version_line}

                         For more information, contact
                   Phil Sandwell (philip.sandwell@gmail.com),
                    Hamish Beath (hamishbeath@outlook.com),
               or Ben Winchester (benedict.winchester@gmail.com)

"""

# Debug string:
#   Text to display when debug mode is selected.
DEBUG_STRING: str = """{okblue}                        CLOVER is running in debug mode.
          For more information on debug mode, consult the user guide.
    If you did not intend to use debug mode, re-run without the debug flag.
{endc}"""

# Logger name:
#   The name to use for the main logger for CLOVER
LOGGER_NAME = "clover"

# Number of Workers:
#   The number of CPUs to use, which dictates the number of workers to use for parllel
#   jobs.
NUM_WORKERS = 8

# Outputs folder:
#   The folder into which outputs should be saved.
OUTPUTS_FOLDER = "outputs"

# Optimisation outputs folder:
#   The output folder into which to save the optimisation outputs.
OPTIMISATION_OUTPUTS_FOLDER = os.path.join(OUTPUTS_FOLDER, "optimisation_outputs")

# Simulation outputs folder:
#   The folder into which outputs should be saved.
SIMULATION_OUTPUTS_FOLDER = os.path.join(OUTPUTS_FOLDER, "simulation_outputs")


def _get_operating_mode(parsed_args: Namespace) -> OperatingMode:
    """
    Determine the operating mode for CLOVER based on the command-line arguments.

    Inputs:
        - parsed_args:
            The parsed command-line arguments.

    Outputs:
        - The operating mode to use for the run.

    """

    # Try to determine the operating mode.
    if parsed_args.simulation:
        return OperatingMode.SIMULATION
    if parsed_args.optimisation:
        return OperatingMode.OPTIMISATION
    return OperatingMode.PROFILE_GENERATION


def _prepare_location(location: str, logger: logging.Logger) -> None:
    """
    Prepares the location and raises an error if the location cannot be found.

    Inputs:
        - location
            The name of the location to check.

    Raises:
        - FileNotFoundError:
            Raised if the location cannot be found.

    """

    if not os.path.isdir(os.path.join(LOCATIONS_FOLDER_NAME, location)):
        logger.error(
            "%sThe specified location, '%s', does not exist. Try running the "
            "'new_location' script to ensure all necessary files and folders are "
            "present.%s",
            BColours.fail,
            location,
            BColours.endc,
        )
        raise FileNotFoundError(
            "The location, {}, could not be found.".format(location)
        )

    if not os.path.isfile(
        os.path.join(
            LOCATIONS_FOLDER_NAME, location, INPUTS_DIRECTORY, KEROSENE_TIMES_FILE
        )
    ):
        logger.info(
            "%sThe specified location, '%s', does not contain a kerosene times file. "
            "The auto-generation script will be run to replace the lost file.%s",
            BColours.warning,
            location,
            BColours.endc,
        )
        new_location.create_new_location(None, location, logger, True)
        logger.info("%s succesfully updated with missing files.", location)


def _prepare_water_system(
    available_conventional_sources: Set[str],
    auto_generated_files_directory: str,
    device_utilisations: Dict[load.Device, pd.DataFrame],
    disable_tqdm: bool,
    location: Location,
    logger: logging.Logger,
    parsed_args: Namespace,
    resource_type: ResourceType,
    water_source_times: Dict[WaterSource, pd.DataFrame],
) -> Tuple[
    Dict[WaterSource, pd.DataFrame], Dict[str, pd.DataFrame], pd.DataFrame, pd.DataFrame
]:
    """
    Prepares the conventional-water system.

    Inputs:
        - available_conventional_sources:
            The `list` of available conventional sources for the system.
        - auto_generated_files_directory:
            The directory into which auto-generated files should be saved.
        - device_utilisations:
            The utilisation profile for each :class:`load.Device` being modelled.
        - location:
            The :class:`Location` being considered.
        - logger:
            The :class:`logging.Logger` to use for the run.
        - parsed_args:
            The parsed command-line arguments.
        - resource_type:
            The :class:`ResourceType` being considered.
        - water_source_times:
            The availability profile of each :class:`WaterSource` being considered.

    Outputs:
        - conventional_water_source_profiles:
            The availability profiles of the conventional water sources being
            considered.
        - disable_tqdm:
            Whether to disable the tqdm progress bars (True) or display them (False).
        - initial_loads:
            The initial hourly loads placed on the conventional water system.
        - total_load:
            The total water load for each load type placed on the conventional water
            system.
        - yearly_load_statistics:
            The yearly load statistics for the conventional water system being
            considered.

    """

    # Raise an error if there are no water devices specified.
    if (
        resource_type == ResourceType.HOT_CLEAN_WATER
        and (
            len(
                {
                    device
                    for device in device_utilisations
                    if device.hot_water_usage is not None
                }
            )
            == 0
        )
        or resource_type == ResourceType.CLEAN_WATER
        and (
            len(
                {
                    device
                    for device in device_utilisations
                    if device.clean_water_usage is not None
                }
            )
            == 0
        )
    ):
        raise InputFileError(
            "devices input flie",
            f"No {resource_type.value} input devices were specified despite the "
            + "scenario containing a clean-water system.",
        )

    try:
        (
            initial_loads,
            total_load,
            yearly_load_statistics,
        ) = load.process_load_profiles(
            auto_generated_files_directory,
            device_utilisations,
            disable_tqdm,
            location,
            logger,
            parsed_args.regenerate,
            resource_type,
        )
    except InputFileError:
        print(
            "Generating necessary profiles .................................    "
            + f"{FAILED}"
        )
        raise
    except Exception as e:
        print(
            "Generating necessary profiles .................................    "
            + f"{FAILED}"
        )
        logger.error(
            "%sAn unexpected error occurred generating the %s load profiles. See %s "
            "for details: %s%s",
            BColours.fail,
            resource_type.value,
            "{}.log".format(os.path.join(LOGGER_DIRECTORY, LOGGER_NAME)),
            str(e),
            BColours.endc,
        )
        raise

    # Generate the conventional-clean-water source availability profiles.
    logger.info(
        "Generating conventional %s water-source availability profiles.",
        resource_type.value,
    )
    try:
        conventional_water_source_profiles = (
            water_source.get_lifetime_water_source_status(
                disable_tqdm,
                os.path.join(auto_generated_files_directory, resource_type.value),
                resource_type.value.split("_")[0],
                location,
                logger,
                parsed_args.regenerate,
                water_source_times,
            )
        )
    except InputFileError:
        print(
            "Generating necessary profiles .................................    "
            + f"{FAILED}"
        )
        raise
    except Exception as e:
        print(
            "Generating necessary profiles .................................    "
            + f"{FAILED}"
        )
        logger.error(
            "%sAn unexpected error occurred generating the conventional %s "
            "water-source profiles. See %s for details: %s%s",
            BColours.fail,
            resource_type.value,
            "{}.log".format(os.path.join(LOGGER_DIRECTORY, LOGGER_NAME)),
            str(e),
            BColours.endc,
        )
        raise

    logger.info(
        "Conventional %s water sources successfully parsed.", resource_type.value
    )
    logger.debug(
        "Conventional %s water sources: %s",
        resource_type.value,
        ", ".join(
            [str(source) for source in conventional_water_source_profiles.keys()]
        ),
    )

    conventional_water_source_profiles = {
        key: value
        for key, value in conventional_water_source_profiles.items()
        if key in available_conventional_sources
    }

    return (
        conventional_water_source_profiles,
        initial_loads,
        total_load,
        yearly_load_statistics,
    )


def main(
    args: List[Any], disable_tqdm: bool = False, run_number: Optional[int] = None
) -> None:
    """
    The main module for CLOVER executing all functionality as appropriate.

    Inputs:
        - args
            The command-line arguments, passed in as a list.
        - disable_tqdm:
            Whether to disable the tqdm progress bars (True) or display them (False).
        - run_number:
            Used to differentiate between runs if multiple runs are being carried out
            for the same location.

    """

    # Parse the command-line arguments and instantiate the logger.
    parsed_args = argparser.parse_args(args)
    logger = get_logger(
        "{}_{}{}".format(
            parsed_args.location,
            LOGGER_NAME,
            f"_{run_number}" if run_number is not None else "",
        ),
        parsed_args.verbose,
    )
    logger.info("CLOVER run initiated. Options specified: %s", " ".join(args))

    # Validate the command-line arguments.
    logger.info("Command-line arguments successfully parsed.")

    if not argparser.validate_args(logger, parsed_args):
        logger.error(
            "%sInvalid command-line arguments. Check that all required arguments have "
            "been specified correctly. See %s for details.%s",
            BColours.fail,
            "{}.log".format(os.path.join(LOGGER_DIRECTORY, LOGGER_NAME)),
            BColours.endc,
        )
        raise ValueError(
            "The command-line arguments were invalid. See {} for details.".format(
                "{}.log".format(os.path.join(LOGGER_DIRECTORY, LOGGER_NAME))
            )
        )

    logger.info("Command-line arguments successfully validated.")

    version_string = f"Version {__version__}"
    print(
        CLOVER_HEADER_STRING.format(
            version_line="{}{}{}".format(
                " " * (40 - math.ceil(len(version_string) / 2)),
                version_string,
                " " * (40 - math.floor(len(version_string) / 2)),
            )
        )
    )

    if parsed_args.debug:
        print(DEBUG_STRING.format(okblue=BColours.okblue, endc=BColours.endc))

    # Define common variables.
    auto_generated_files_directory = os.path.join(
        LOCATIONS_FOLDER_NAME,
        parsed_args.location,
        AUTO_GENERATED_FILES_DIRECTORY,
    )

    # If the output filename is not provided, then generate it.
    simulation_output_directory = os.path.join(
        LOCATIONS_FOLDER_NAME,
        parsed_args.location,
        SIMULATION_OUTPUTS_FOLDER,
    )
    optimisation_output_directory = os.path.join(
        LOCATIONS_FOLDER_NAME, parsed_args.location, OPTIMISATION_OUTPUTS_FOLDER
    )

    # Determine the operating mode for the run.
    operating_mode = _get_operating_mode(parsed_args)
    if operating_mode == OperatingMode.SIMULATION:
        output_directory: Optional[str] = simulation_output_directory
        logger.info(
            "A single CLOVER simulation will be run for locatation '%s'",
            parsed_args.location,
        )
        print(
            "A single CLOVER simulation will be run for {}{}.".format(
                parsed_args.location,
                f" {BColours.okblue}in debug mode{BColours.endc}"
                if parsed_args.debug
                else "",
            )
        )
    if operating_mode == OperatingMode.OPTIMISATION:
        output_directory = optimisation_output_directory
        logger.info(
            "A CLOVER optimisation will be run for location '%s'", parsed_args.location
        )
        print(
            "A CLOVER optimisation will be run for {}{}.".format(
                parsed_args.location,
                f" {BColours.okblue}in debug mode{BColours.endc}"
                if parsed_args.debug
                else "",
            )
        )
    if operating_mode == OperatingMode.PROFILE_GENERATION:
        output_directory = None
        logger.info("No CLI mode was specified, CLOVER will only generate profiles.")
        print(
            "Neither `simulation` or `optimisation` specified, running profile "
            "generation only for {}{}.".format(
                parsed_args.location,
                f" {BColours.okblue}in debug mode{BColours.endc}"
                if parsed_args.debug
                else "",
            )
        )

    # If the output folder already exists, then confirm from the user that they wish to
    # overwrite its contents.
    if parsed_args.output is not None:
        if output_directory is None:
            logger.error(
                "%sCannot specify an output directory if only profile generation is "
                "taking place.%s",
                BColours.fail,
                BColours.endc,
            )
            raise Exception(
                "The `output` flag can only be used if a simulation or optimisation "
                "output is expected."
            )
        if os.path.isdir(os.path.join(output_directory, parsed_args.output)):
            try:
                confirm_overwrite = {"y": True, "n": False, "Y": True, "N": False}[
                    input(
                        f"Output folder, {parsed_args.output}, already exists, Overwrite? [y/n] "
                    )
                ]
            except KeyError:
                logger.error(
                    "Either 'y' or 'n' must be specified to confirm overwrite. Quitting."
                )
                raise
            if confirm_overwrite:
                output: str = str(parsed_args.output)
            else:
                output = input("Specify new output folder name: ")
            print(f"\nOutput directory {output} will be used for simulation results.")
        else:
            output = str(parsed_args.output)
    else:
        output = datetime.datetime.now().strftime("%Y_%m_%d_%H_%M_%S")

    # Verify the location as containing all the required files.
    print("Verifying location information ................................    ", end="")
    logger.info("Checking location %s.", parsed_args.location)
    try:
        _prepare_location(parsed_args.location, logger)
    except FileNotFoundError:
        print(FAILED)
        logger.error(
            "%sThe location, '%s', is missing files. Try running the `new_location` "
            "script to identify missing files. See %s for details.%s",
            BColours.fail,
            parsed_args.location,
            "{}.log".format(os.path.join(LOGGER_DIRECTORY, LOGGER_NAME)),
            BColours.endc,
        )
        raise

    # Parse the various input files.
    print(
        f"{DONE}\nParsing input files ...........................................    ",
        end="",
    )
    logger.info("Parsing input files.")

    try:
        (
            converters,
            device_utilisations,
            minigrid,
            finance_inputs,
            generation_inputs,
            ghg_inputs,
            grid_times,
            location,
            optimisation_inputs,
            optimisations,
            scenarios,
            simulations,
            electric_load_profile,
            water_source_times,
            input_file_info,
        ) = parse_input_files(
            parsed_args.debug,
            parsed_args.electric_load_profile,
            parsed_args.location,
            logger,
        )
    except FileNotFoundError as e:
        print(FAILED)
        logger.error(
            "%sNot all input files present. See %s for details: %s%s",
            BColours.fail,
            "{}.log".format(os.path.join(LOGGER_DIRECTORY, LOGGER_NAME)),
            str(e),
            BColours.endc,
        )
        raise
    except InputFileError as e:
        print(FAILED)
        logger.error("Input file error occured: %s", str(e))
        raise
    except Exception as e:
        print(FAILED)
        logger.error(
            "%sAn unexpected error occured parsing input files. See %s for details: "
            "%s%s",
            BColours.fail,
            "{}.log".format(os.path.join(LOGGER_DIRECTORY, LOGGER_NAME)),
            str(e),
            BColours.endc,
        )
        raise
    else:
        logger.info("All input files successfully parsed.")
        print(DONE)

    print("Generating necessary profiles", end="\n")

    # Determine the number of background tasks to carry out.
    num_ninjas: int = (
        1
        + (1 if any(scenario.pv_t for scenario in scenarios) else 0)
        + (
            1
            if any(scenario.desalination_scenario for scenario in scenarios) is not None
            else 0
        )
    )

    # Generate and save the wind data for each year as a background task.
    if any(scenario.pv_t for scenario in scenarios):
        logger.info("Beginning wind-data fetching.")
        wind_data_thread: Optional[wind.WindDataThread] = wind.WindDataThread(
            os.path.join(auto_generated_files_directory, "wind"),
            generation_inputs,
            location,
            f"{parsed_args.location}_{wind.WIND_LOGGER_NAME}",
            parsed_args.refetch,
            num_ninjas,
            parsed_args.verbose,
        )
        if wind_data_thread is None:
            raise InternalError("Wind data thread failed to successfully instantiate.")
        wind_data_thread.start()
        logger.info(
            "Wind-data thread successfully instantiated. See %s for details.",
            "{}.log".format(os.path.join(LOGGER_DIRECTORY, wind.WIND_LOGGER_NAME)),
        )
    else:
        wind_data_thread = None

    # Generate and save the weather data for each year as a background task.
    if any(scenario.desalination_scenario is not None for scenario in scenarios):
        # Set up the system to call renewables.ninja at a slower rate.
        logger.info("Begining weather-data fetching.")
        weather_data_thread: Optional[
            weather.WeatherDataThread
        ] = weather.WeatherDataThread(
            os.path.join(auto_generated_files_directory, "weather"),
            generation_inputs,
            location,
            f"{parsed_args.location}_{weather.WEATHER_LOGGER_NAME}",
            parsed_args.refetch,
            num_ninjas,
            parsed_args.verbose,
        )
        if weather_data_thread is None:
            raise InternalError(
                "Weather data thread failed to successfully instantiate."
            )
        weather_data_thread.start()
        logger.info(
            "Weather-data thread successfully instantiated. See %s for details.",
            "{}.log".format(
                os.path.join(LOGGER_DIRECTORY, weather.WEATHER_LOGGER_NAME)
            ),
        )
    else:
        weather_data_thread = None

    # Generate and save the solar data for each year as a background task.
    logger.info("Beginning solar-data fetching.")
    solar_data_thread = solar.SolarDataThread(
        os.path.join(auto_generated_files_directory, "solar"),
        generation_inputs,
        location,
        f"{parsed_args.location}_{solar.SOLAR_LOGGER_NAME}",
        parsed_args.refetch,
        minigrid.pv_panel,
        num_ninjas,
        parsed_args.verbose,
    )
    solar_data_thread.start()
    logger.info(
        "Solar-data thread successfully instantiated. See %s for details.",
        "{}.log".format(os.path.join(LOGGER_DIRECTORY, solar.SOLAR_LOGGER_NAME)),
    )

    # Generate and save the device-ownership profiles.
    logger.info("Processing device informaiton.")
    # load_logger = get_logger(load.LOAD_LOGGER_NAME)

    initial_electric_hourly_loads: Optional[Dict[str, pd.DataFrame]] = None
    total_electric_load: Optional[pd.DataFrame] = None
    electric_yearly_load_statistics: Optional[pd.DataFrame] = None

    if any(ResourceType.ELECTRIC in scenario.resource_types for scenario in scenarios):
        try:
            (
                initial_electric_hourly_loads,
                total_electric_load,
                electric_yearly_load_statistics,
            ) = load.process_load_profiles(
                auto_generated_files_directory,
                device_utilisations,
                disable_tqdm,
                location,
                logger,
                parsed_args.regenerate,
                load.ResourceType.ELECTRIC,
                electric_load_profile,
            )
        except InputFileError:
            print(
                "Generating necessary profiles .................................    "
                + f"{FAILED}"
            )
            raise
        except Exception as e:
            print(
                "Generating necessary profiles .................................    "
                + f"{FAILED}"
            )
            logger.error(
                "%sAn unexpected error occurred generating the load profiles. See %s for "
                "details: %s%s",
                BColours.fail,
                "{}.log".format(os.path.join(LOGGER_DIRECTORY, LOGGER_NAME)),
                str(e),
                BColours.endc,
            )
            raise

    clean_water_yearly_load_statistics: pd.DataFrame
    conventional_cw_source_profiles: Optional[Dict[WaterSource, pd.DataFrame]] = None
    initial_cw_hourly_loads: Optional[Dict[str, pd.DataFrame]] = None
    total_cw_load: Optional[pd.DataFrame] = None

    if any(scenario.desalination_scenario is not None for scenario in scenarios):
        # Create a set of all the conventional clean-water sources available.
        # FIXME
        conventional_sources: Set[str] = {
            source
            for scenario in scenarios
            if scenario.desalination_scenario is not None
            for source in scenario.desalination_scenario.clean_water_scenario.conventional_sources
        }

        # Generate the clean-water load profiles.
        (
            conventional_cw_source_profiles,
            initial_cw_hourly_loads,
            total_cw_load,
            clean_water_yearly_load_statistics,
        ) = _prepare_water_system(
            conventional_sources,
            auto_generated_files_directory,
            device_utilisations,
            disable_tqdm,
            location,
            logger,
            parsed_args,
            ResourceType.CLEAN_WATER,
            water_source_times,
        )

    conventional_hw_source_profiles: Dict[WaterSource, pd.DataFrame]
    hot_water_yearly_load_statistics: pd.DataFrame
    initial_hw_hourly_loads: Optional[Dict[str, pd.DataFrame]] = None
    total_hw_load: Optional[pd.DataFrame] = None

    if any(scenario.hot_water_scenario is not None for scenario in scenarios):
        # Create a set of all the conventional hot-water sources available.
        # FIXME
        conventional_sources = {
            source
            for scenario in scenarios
            if scenario.hot_water_scenario is not None
            for source in scenario.hot_water_scenario.conventional_sources
        }

        (
            conventional_hw_source_profiles,
            initial_hw_hourly_loads,
            total_hw_load,
            hot_water_yearly_load_statistics,
        ) = _prepare_water_system(
            conventional_sources,
            auto_generated_files_directory,
            device_utilisations,
            disable_tqdm,
            location,
            logger,
            parsed_args,
            ResourceType.HOT_CLEAN_WATER,
            water_source_times,
        )

    # Assemble a means of storing the relevant loads.
    total_loads: Dict[ResourceType, Optional[pd.DataFrame]] = {
        ResourceType.CLEAN_WATER: total_cw_load,
        ResourceType.ELECTRIC: 0.001 * total_electric_load,  # type: ignore
        ResourceType.HOT_CLEAN_WATER: total_hw_load,
    }

    # Generate the grid-availability profiles if relevant.
    if any(scenario.grid for scenario in scenarios):
        logger.info("Generating grid-availability profiles.")
        try:
            grid.get_lifetime_grid_status(
                disable_tqdm,
                os.path.join(auto_generated_files_directory, "grid"),
                grid_times,
                logger,
                location.max_years,
            )
        except InputFileError:
            print(
                "Generating necessary profiles .................................    "
                + f"{FAILED}"
            )
            raise
        except Exception as e:
            print(
                "Generating necessary profiles .................................    "
                + f"{FAILED}"
            )
            logger.error(
                "%sAn unexpected error occurred generating the grid profiles. See %s for "
                "details: %s%s",
                BColours.fail,
                "{}.log".format(os.path.join(LOGGER_DIRECTORY, LOGGER_NAME)),
                str(e),
                BColours.endc,
            )
            raise

        logger.info("Grid-availability profiles successfully generated.")

    else:
        logger.info("Grid disabled, no grid profiles to be generated.")

    # Wait for all threads to finish before proceeding.
    logger.info("Waiting for all setup threads to finish before proceeding.")
    solar_data_thread.join()
    if weather_data_thread is not None:
        weather_data_thread.join()
    if wind_data_thread is not None:
        wind_data_thread.join()
    logger.info("All setup threads finished.")

    logger.info("Generating and saving total solar output file.")
    total_solar_data = solar.total_solar_output(
        os.path.join(auto_generated_files_directory, "solar"),
        parsed_args.regenerate,
        generation_inputs["start_year"],
        location.max_years,
    )
    logger.info("Total solar output successfully computed and saved.")

    if any(scenario.desalination_scenario is not None for scenario in scenarios) or any(
        scenario.hot_water_scenario is not None for scenario in scenarios
    ):
        logger.info("Generating and saving total weather output file.")
        total_weather_data = weather.total_weather_output(
            os.path.join(auto_generated_files_directory, "weather"),
            parsed_args.regenerate,
            generation_inputs["start_year"],
            location.max_years,
        )
        logger.info("Total weather output successfully computed and saved.")

    if any(scenario.pv_t for scenario in scenarios):
        logger.info("Generating and saving total wind data output file.")
        total_wind_data: Optional[pd.DataFrame] = wind.total_wind_output(
            os.path.join(auto_generated_files_directory, "wind"),
            parsed_args.regenerate,
            generation_inputs["start_year"],
            location.max_years,
        )
        logger.info("Total wind output successfully computed and saved.")
    else:
        total_wind_data = None

    logger.info(
        "Setup complete, continuing to CLOVER %s.",
        "main flow"
        if operating_mode == OperatingMode.PROFILE_GENERATION
        else operating_mode.value,
    )

    print(
        f"Generating necessary profiles .................................    {DONE}",
        end="\n",
    )

    # Load the relevant kerosene profile.
    try:
        with open(
            os.path.join(auto_generated_files_directory, KEROSENE_USAGE_FILE), "r"
        ) as f:
            kerosene_usage = pd.read_csv(f, header=None, index_col=False)
    except FileNotFoundError:
        logger.error(
            "%sKerosene usage file '%s' could not be found in '%s'. Check that this "
            "file has not been deleted.%s",
            BColours.fail,
            KEROSENE_USAGE_FILE,
            auto_generated_files_directory,
            BColours.endc
        )
        raise

        # Remove the index from the file.
        kerosene_usage.reset_index(drop=True)

    # Determine whether any default sizes have been overrided.
    overrided_default_sizes: bool = (
        minigrid.pv_panel.pv_unit_overrided
        if minigrid.pv_panel is not None
        else False or minigrid.battery.storage_unit
        if minigrid.battery is not None
        else False
    )

    # Run a simulation or optimisation as appropriate.
    if operating_mode == OperatingMode.SIMULATION:
        print(
            "Beginning CLOVER simulation runs {}    ".format(
                "." * 30,
            ),
            end="\n",
        )

        simulation_times: List[str] = []

        # Determine the scenario to use for the simulation.
        try:
            scenario = [
                scenario
                for scenario in scenarios
                if scenario.name == parsed_args.scenario
            ][0]
        except IndexError:
            logger.error(
                "%sUnable to locate scenario '%s' from scenarios.%s",
                BColours.fail,
                parsed_args.scenario,
                BColours.endc,
            )
            raise

        logger.info("Scenario '%s' successfully determined.", parsed_args.scenario)

        logger.info("Checking scenario parameters.")
        check_scenario(logger, minigrid, operating_mode, parsed_args, scenario)
        logger.info("Scenario parameters valid.")

        logger.info("Loading grid profile.")
        grid_profile = grid.load_grid_profile(
            auto_generated_files_directory, logger, scenario
        )
        logger.info("Grid '%s' profile successfully loaded.", scenario.grid_type)

        simulation_string: str = generate_simulation_string(
            minigrid, overrided_default_sizes, parsed_args, scenario
        )
        print(f"Running a simulation with:\n{simulation_string}")

        for simulation_number, simulation in enumerate(
            tqdm(
                simulations, desc="simulations", disable=disable_tqdm, unit="simulation"
            ),
            1,
        ):
            logger.info(
                "Carrying out simulation %s of %s.", simulation_number, len(simulations)
            )
            try:
                (
                    time_delta,
                    system_performance_outputs,
                    system_details,
                ) = energy_system.run_simulation(
                    parsed_args.clean_water_pvt_system_size
                    if parsed_args.clean_water_pvt_system_size is not None
                    else 0,
                    conventional_cw_source_profiles,
                    converters,
                    disable_tqdm,
                    parsed_args.storage_size,
                    grid_profile,
                    parsed_args.hot_water_pvt_system_size
                    if parsed_args.hot_water_pvt_system_size is not None
                    else 0,
                    total_solar_data[solar.SolarDataType.TOTAL_IRRADIANCE.value],
                    kerosene_usage,
                    location,
                    logger,
                    minigrid,
                    parsed_args.num_clean_water_tanks,
                    parsed_args.num_hot_water_tanks,
                    total_solar_data[solar.SolarDataType.ELECTRICITY.value]
                    * minigrid.pv_panel.pv_unit,
                    parsed_args.pv_system_size
                    if parsed_args.pv_system_size is not None
                    else 0,
                    scenario,
                    simulation,
                    total_solar_data[solar.SolarDataType.TEMPERATURE.value],
                    total_loads,
                    total_wind_data[wind.WindDataType.WIND_SPEED.value]
                    if total_wind_data is not None
                    else None,
                )
            except Exception as e:
                print(
                    "Beginning CLOVER simulation runs {}    {}".format("." * 30, FAILED)
                )
                logger.error(
                    "%sAn unexpected error occurred running a CLOVER simulation. See "
                    "%s for "
                    "details: %s%s",
                    BColours.fail,
                    "{}.log".format(os.path.join(LOGGER_DIRECTORY, LOGGER_NAME)),
                    str(e),
                    BColours.endc,
                )
                raise

            # Add the time to the counter.
            simulation_times.append(
                "{0:.3f} s/year".format(
                    (time_delta.seconds + time_delta.microseconds * 0.000001)
                    / (simulation.end_year - simulation.start_year)
                )
            )

            # Add the input file information to the system details file.
            system_details.file_information = input_file_info

            # Compute the key results.
            key_results = analysis.get_key_results(  # type: ignore
                grid_times[scenario.grid_type],
                simulation.end_year - simulation.start_year,
                system_performance_outputs,
                total_solar_data[solar.SolarDataType.ELECTRICITY.value]
                * minigrid.pv_panel.pv_unit,
            )

            if parsed_args.analyse:
                # Generate and save the various plots.
                analysis.plot_outputs(  # type: ignore
                    grid_times[scenario.grid_type],
                    grid_profile,
                    initial_cw_hourly_loads,
                    initial_electric_hourly_loads,
                    initial_hw_hourly_loads,
                    simulation.end_year - simulation.start_year,
                    simulation_output_directory,
                    output,
                    simulation_number,
                    system_performance_outputs,
                    total_loads,
                    total_solar_data[solar.SolarDataType.ELECTRICITY.value]
                    * minigrid.pv_panel.pv_unit,
                )

                # Carry out an appraisal of the system.
                if electric_yearly_load_statistics is None:
                    raise InternalError(
                        "No electric yearly load statistics were computed for the "
                        "system despite these being needed to appraise the system."
                    )
                system_appraisal: Optional[SystemAppraisal] = appraise_system(
                    electric_yearly_load_statistics,
                    simulation.end_year,
                    finance_inputs,
                    ghg_inputs,
                    location,
                    logger,
                    None,
                    system_performance_outputs,
                    simulation.start_year,
                    system_details,
                )
            else:
                system_appraisal = None
                logger.info("No analysis to be carried out.")

            # Save the simulation output.
            save_simulation(
                disable_tqdm,
                key_results,
                logger,
                output,
                simulation_output_directory,
                system_performance_outputs,
                simulation_number,
                system_appraisal,
                system_details,
            )

        print("Beginning CLOVER simulation runs {}    {}".format("." * 30, DONE))

        print(
            "Time taken for simulations: {}".format(", ".join(simulation_times)),
            end="\n",
        )

    if operating_mode == OperatingMode.OPTIMISATION:
        print(
            "Beginning CLOVER optimisation runs {}    ".format(
                "." * 28,
            ),
            end="\n",
        )
        optimisation_times: List[str] = []

        # Enforce that the optimisation inputs are set correctly before attempting an
        # optimisation.

        if optimisation_inputs is None:
            raise InputFileError(
                "optimisation inputs",
                "Optimisation inputs were not specified despite an optimisation being "
                "called.",
            )
        if electric_yearly_load_statistics is None:
            raise InternalError(
                "Electric yearly load statistics were not correctly computed despite "
                "being needed for an optimisation."
            )

        if (
            optimisation_inputs.number_of_iterations
            * optimisation_inputs.iteration_length
            > location.max_years
        ):
            raise InputFileError(
                "optimisation inputs",
                "An optimisation was requested that runs over the maximum lifetime of "
                "the system.",
            )

        for optimisation_number, optimisation in enumerate(
            tqdm(
                optimisations,
                desc="optimisations",
                disable=disable_tqdm,
                unit="optimisation",
            ),
            1,
        ):
            # Determine the scenario to use for the simulation.
            logger.info("Checking scenario parameters.")
            check_scenario(
                logger, minigrid, operating_mode, parsed_args, optimisation.scenario
            )
            logger.info("Scenario parameters valid.")

            logger.info("Loading grid profile.")
            grid_profile = grid.load_grid_profile(
                auto_generated_files_directory, logger, optimisation.scenario
            )
            logger.info(
                "Grid '%s' profile successfully loaded.",
                optimisation.scenario.grid_type,
            )

            optimisation_string = generate_optimisation_string(
                minigrid, optimisation_inputs, optimisation.scenario
            )
            print(f"Running an optimisation with:\n{optimisation_string}")

            try:
                time_delta, optimisation_results = multiple_optimisation_step(
                    conventional_cw_source_profiles,
                    converters,
                    disable_tqdm,
                    finance_inputs,
                    ghg_inputs,
                    grid_profile,
                    total_solar_data[solar.SolarDataType.TOTAL_IRRADIANCE.value],
                    kerosene_usage,
                    location,
                    logger,
                    minigrid,
                    optimisation,
                    optimisation_inputs,
                    total_solar_data[solar.SolarDataType.TEMPERATURE.value],
                    total_loads,
                    total_solar_data[solar.SolarDataType.ELECTRICITY.value]
                    * minigrid.pv_panel.pv_unit,
                    total_wind_data[wind.WindDataType.WIND_SPEED.value]
                    if total_wind_data is not None
                    else None,
                    electric_yearly_load_statistics,
                )
            except Exception as e:
                print(
                    "Beginning CLOVER optimisation runs {}    {}".format(
                        "." * 28, FAILED
                    )
                )
                logger.error(
                    "%sAn unexpected error occurred running a CLOVER optimisation. See "
                    "%s for "
                    "details: %s%s",
                    BColours.fail,
                    "{}.log".format(os.path.join(LOGGER_DIRECTORY, LOGGER_NAME)),
                    str(e),
                    BColours.endc,
                )
                raise

            # Add the time to the counter.
            optimisation_times.append(
                "{0:.3f} s/year".format(
                    (time_delta.seconds + time_delta.microseconds * 0.000001)
                    / (
                        optimisation_results[-1].system_details.end_year
                        - optimisation_results[0].system_details.start_year
                    )
                )
            )

            # Add the input file information to the system details file.
            for appraisal in optimisation_results:
                appraisal.system_details.file_information = input_file_info

            # Save the optimisation output.
            save_optimisation(
                disable_tqdm,
                logger,
                optimisation_inputs,
                optimisation_number,
                output,
                optimisation_output_directory,
                optimisation.scenario,
                optimisation_results,
            )

        print("Beginning CLOVER optimisation runs {}    {}".format("." * 28, DONE))

        print(
            "Time taken for optimisations: {}".format(", ".join(optimisation_times)),
            end="\n",
        )

    if operating_mode == OperatingMode.PROFILE_GENERATION:
        print("No simulations or optimisations to be carried out.")

    print(
        "Finished. See {} for output files.".format(
            os.path.join(LOCATIONS_FOLDER_NAME, parsed_args.location, "outputs")
        )
    )


if __name__ == "__main__":
    main(sys.argv[1:])<|MERGE_RESOLUTION|>--- conflicted
+++ resolved
@@ -17,11 +17,7 @@
 
 """
 
-<<<<<<< HEAD
 __version__ = "5.0.1b1"
-=======
-__version__ = "5.0.0rc1.post1"
->>>>>>> ce1d1208
 
 import datetime
 import logging
