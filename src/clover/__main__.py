#!/usr/bin/python3
########################################################################################
# __main__.py - Main module for CLOVER.                                                #
#                                                                                      #
# Author: Ben Winchester                                                               #
# Copyright: Ben Winchester, 2021                                                      #
# Date created: 13/07/2021                                                             #
# License: Open source                                                                 #
########################################################################################
"""
__main__.py - The main module for CLOVER.

CLOVER (Continuous Lifetime Optimisation of Variable Electricity Resources) can evaluate
and optimise minigrid systems, determining whether a demand is met whilst minimising
environmental and economic impacts. The main flow of CLOVER can be executed by running
the clover module from the command-line interface.

"""

<<<<<<< HEAD
__version__ = "5.0.1b2.dev1"
=======
__version__ = "5.0.2b1"
>>>>>>> 73e5a464

import datetime
import logging
import math
import os
import sys

from argparse import Namespace
from typing import Any, Dict, List, Optional, Set, Tuple

import pandas as pd  # pylint: disable=import-error

from tqdm import tqdm

from . import analysis, argparser
from .conversion.conversion import WaterSource
from .fileparser import (
    INPUTS_DIRECTORY,
    KEROSENE_TIMES_FILE,
    KEROSENE_USAGE_FILE,
    parse_input_files,
)
from .generation import solar, weather, wind
from .load import load
from .mains_supply import grid, water_source
from .scripts import new_location
from .simulation import energy_system

from .optimisation.__utils__ import save_optimisation
from .optimisation.appraisal import appraise_system
from .optimisation.optimisation import multiple_optimisation_step
from .printer import generate_optimisation_string, generate_simulation_string

from .__utils__ import (
    BColours,
    DONE,
    FAILED,
    InternalError,
    Location,
    ResourceType,
    SystemAppraisal,
    get_logger,
    InputFileError,
    LOCATIONS_FOLDER_NAME,
    LOGGER_DIRECTORY,
    OperatingMode,
    save_simulation,
)
from .simulation.__utils__ import check_scenario

__all__ = ("main",)

# Auto-generated-files directory:
#   The name of the directory in which to save auto-generated files, relative to the
# root of the location.
AUTO_GENERATED_FILES_DIRECTORY = "auto_generated"

# Clover header string:
#   The ascii text to display when starting CLOVER.
CLOVER_HEADER_STRING = """
\033[38;5;40m
        (((((*    /(((
        ((((((( ((((((((
   (((((((((((( ((((((((((((
   ((((((((((((*(((((((((((((       _____ _      ______      ________ _____
     *((((((((( ((((((((((((       / ____| |    / __ \\ \\    / /  ____|  __ \\
   (((((((. /((((((((((/          | |    | |   | |  | \\ \\  / /| |__  | |__) |
 ((((((((((((((((((((((((((,      | |    | |   | |  | |\\ \\/ / |  __| |  _  /
 (((((((((((*  (((((((((((((      | |____| |___| |__| | \\  /  | |____| | \\ \\
   ,(((((((. (  (((((((((((/       \\_____|______\\____/   \\/   |______|_|  \\_\\
   .((((((   (   ((((((((
             /     (((((
             ,
              ,
               (
                 (
                   (
\033[0m


       Continuous Lifetime Optimisation of Variable Electricity Resources
                         Copyright Phil Sandwell, 2018
{version_line}

                         For more information, contact
                   Phil Sandwell (philip.sandwell@gmail.com),
                    Hamish Beath (hamishbeath@outlook.com),
               or Ben Winchester (benedict.winchester@gmail.com)

"""

# Debug string:
#   Text to display when debug mode is selected.
DEBUG_STRING: str = """{okblue}                        CLOVER is running in debug mode.
          For more information on debug mode, consult the user guide.
    If you did not intend to use debug mode, re-run without the debug flag.
{endc}"""

# Logger name:
#   The name to use for the main logger for CLOVER
LOGGER_NAME = "clover"

# Number of Workers:
#   The number of CPUs to use, which dictates the number of workers to use for parllel
#   jobs.
NUM_WORKERS = 8

# Outputs folder:
#   The folder into which outputs should be saved.
OUTPUTS_FOLDER = "outputs"

# Optimisation outputs folder:
#   The output folder into which to save the optimisation outputs.
OPTIMISATION_OUTPUTS_FOLDER = os.path.join(OUTPUTS_FOLDER, "optimisation_outputs")

# Simulation outputs folder:
#   The folder into which outputs should be saved.
SIMULATION_OUTPUTS_FOLDER = os.path.join(OUTPUTS_FOLDER, "simulation_outputs")


def _get_operating_mode(parsed_args: Namespace) -> OperatingMode:
    """
    Determine the operating mode for CLOVER based on the command-line arguments.

    Inputs:
        - parsed_args:
            The parsed command-line arguments.

    Outputs:
        - The operating mode to use for the run.

    """

    # Try to determine the operating mode.
    if parsed_args.simulation:
        return OperatingMode.SIMULATION
    if parsed_args.optimisation:
        return OperatingMode.OPTIMISATION
    return OperatingMode.PROFILE_GENERATION


def _prepare_location(location: str, logger: logging.Logger) -> None:
    """
    Prepares the location and raises an error if the location cannot be found.

    Inputs:
        - location
            The name of the location to check.

    Raises:
        - FileNotFoundError:
            Raised if the location cannot be found.

    """

    if not os.path.isdir(os.path.join(LOCATIONS_FOLDER_NAME, location)):
        logger.error(
            "%sThe specified location, '%s', does not exist. Try running the "
            "'new_location' script to ensure all necessary files and folders are "
            "present.%s",
            BColours.fail,
            location,
            BColours.endc,
        )
        raise FileNotFoundError(f"The location, {location}, could not be found.")

    if not os.path.isfile(
        os.path.join(
            LOCATIONS_FOLDER_NAME, location, INPUTS_DIRECTORY, KEROSENE_TIMES_FILE
        )
    ):
        logger.info(
            "%sThe specified location, '%s', does not contain a kerosene times file. "
            "The auto-generation script will be run to replace the lost file.%s",
            BColours.warning,
            location,
            BColours.endc,
        )
        new_location.create_new_location(None, location, logger, True)
        logger.info("%s succesfully updated with missing files.", location)


def _prepare_water_system(
    available_conventional_sources: Set[str],
    auto_generated_files_directory: str,
    device_utilisations: Dict[load.Device, pd.DataFrame],
    disable_tqdm: bool,
    location: Location,
    logger: logging.Logger,
    parsed_args: Namespace,
    resource_type: ResourceType,
    water_source_times: Dict[WaterSource, pd.DataFrame],
) -> Tuple[
    Dict[WaterSource, pd.DataFrame], Dict[str, pd.DataFrame], pd.DataFrame, pd.DataFrame
]:
    """
    Prepares the conventional-water system.

    Inputs:
        - available_conventional_sources:
            The `list` of available conventional sources for the system.
        - auto_generated_files_directory:
            The directory into which auto-generated files should be saved.
        - device_utilisations:
            The utilisation profile for each :class:`load.Device` being modelled.
        - location:
            The :class:`Location` being considered.
        - logger:
            The :class:`logging.Logger` to use for the run.
        - parsed_args:
            The parsed command-line arguments.
        - resource_type:
            The :class:`ResourceType` being considered.
        - water_source_times:
            The availability profile of each :class:`WaterSource` being considered.

    Outputs:
        - conventional_water_source_profiles:
            The availability profiles of the conventional water sources being
            considered.
        - disable_tqdm:
            Whether to disable the tqdm progress bars (True) or display them (False).
        - initial_loads:
            The initial hourly loads placed on the conventional water system.
        - total_load:
            The total water load for each load type placed on the conventional water
            system.
        - yearly_load_statistics:
            The yearly load statistics for the conventional water system being
            considered.

    """

    # Raise an error if there are no water devices specified.
    if (
        resource_type == ResourceType.HOT_CLEAN_WATER
        and (
            len(
                {
                    device
                    for device in device_utilisations
                    if device.hot_water_usage is not None
                }
            )
            == 0
        )
        or resource_type == ResourceType.CLEAN_WATER
        and (
            len(
                {
                    device
                    for device in device_utilisations
                    if device.clean_water_usage is not None
                }
            )
            == 0
        )
    ):
        raise InputFileError(
            "devices input flie",
            f"No {resource_type.value} input devices were specified despite the "
            + "scenario containing a clean-water system.",
        )

    try:
        (
            initial_loads,
            total_load,
            yearly_load_statistics,
        ) = load.process_load_profiles(
            auto_generated_files_directory,
            device_utilisations,
            disable_tqdm,
            location,
            logger,
            parsed_args.regenerate,
            resource_type,
        )
    except InputFileError:
        print(
            "Generating necessary profiles .................................    "
            + f"{FAILED}"
        )
        raise
    except Exception as e:
        print(
            "Generating necessary profiles .................................    "
            + f"{FAILED}"
        )
        logger.error(
            "%sAn unexpected error occurred generating the %s load profiles. See %s "
            "for details: %s%s",
            BColours.fail,
            resource_type.value,
            f"{os.path.join(LOGGER_DIRECTORY, LOGGER_NAME)}.log",
            str(e),
            BColours.endc,
        )
        raise

    # Generate the conventional-clean-water source availability profiles.
    logger.info(
        "Generating conventional %s water-source availability profiles.",
        resource_type.value,
    )
    try:
        conventional_water_source_profiles = (
            water_source.get_lifetime_water_source_status(
                disable_tqdm,
                os.path.join(auto_generated_files_directory, resource_type.value),
                resource_type.value.split("_")[0],
                location,
                logger,
                parsed_args.regenerate,
                water_source_times,
            )
        )
    except InputFileError:
        print(
            "Generating necessary profiles .................................    "
            + f"{FAILED}"
        )
        raise
    except Exception as e:
        print(
            "Generating necessary profiles .................................    "
            + f"{FAILED}"
        )
        logger.error(
            "%sAn unexpected error occurred generating the conventional %s "
            "water-source profiles. See %s for details: %s%s",
            BColours.fail,
            resource_type.value,
            f"{os.path.join(LOGGER_DIRECTORY, LOGGER_NAME)}.log",
            str(e),
            BColours.endc,
        )
        raise

    logger.info(
        "Conventional %s water sources successfully parsed.", resource_type.value
    )
    logger.debug(
        "Conventional %s water sources: %s",
        resource_type.value,
        ", ".join([str(source) for source in conventional_water_source_profiles]),
    )

    conventional_water_source_profiles = {
        key: value
        for key, value in conventional_water_source_profiles.items()
        if key in available_conventional_sources
    }

    return (
        conventional_water_source_profiles,
        initial_loads,
        total_load,
        yearly_load_statistics,
    )


def main(  # pylint: disable=too-many-locals, too-many-statements
    args: List[Any], disable_tqdm: bool = False, run_number: Optional[int] = None
) -> None:
    """
    The main module for CLOVER executing all functionality as appropriate.

    Inputs:
        - args
            The command-line arguments, passed in as a list.
        - disable_tqdm:
            Whether to disable the tqdm progress bars (True) or display them (False).
        - run_number:
            Used to differentiate between runs if multiple runs are being carried out
            for the same location.

    """

    # Parse the command-line arguments and instantiate the logger.
    parsed_args = argparser.parse_args(args)
    run_number_string: str = f"_{run_number}" if run_number is not None else ""
    logger = get_logger(
        f"{parsed_args.location}_{LOGGER_NAME}{run_number_string}",
        parsed_args.verbose,
    )
    logger.info("CLOVER run initiated. Options specified: %s", " ".join(args))

    # Validate the command-line arguments.
    logger.info("Command-line arguments successfully parsed.")

    if not argparser.validate_args(logger, parsed_args):
        logger.error(
            "%sInvalid command-line arguments. Check that all required arguments have "
            "been specified correctly. See %s for details.%s",
            BColours.fail,
            f"{os.path.join(LOGGER_DIRECTORY, LOGGER_NAME)}.log",
            BColours.endc,
        )
        raise ValueError(
            "The command-line arguments were invalid. See "
            f"{os.path.join(LOGGER_DIRECTORY, LOGGER_NAME)}.log for details."
        )

    logger.info("Command-line arguments successfully validated.")

    version_string = f"Version {__version__}"
    print(
        CLOVER_HEADER_STRING.format(
            version_line=(
                " " * (40 - math.ceil(len(version_string) / 2))
                + version_string
                + " " * (40 - math.floor(len(version_string) / 2))
            )
        )
    )

    if parsed_args.debug:
        print(DEBUG_STRING.format(okblue=BColours.okblue, endc=BColours.endc))

    # Define common variables.
    auto_generated_files_directory = os.path.join(
        LOCATIONS_FOLDER_NAME,
        parsed_args.location,
        AUTO_GENERATED_FILES_DIRECTORY,
    )

    # If the output filename is not provided, then generate it.
    simulation_output_directory = os.path.join(
        LOCATIONS_FOLDER_NAME,
        parsed_args.location,
        SIMULATION_OUTPUTS_FOLDER,
    )
    optimisation_output_directory = os.path.join(
        LOCATIONS_FOLDER_NAME, parsed_args.location, OPTIMISATION_OUTPUTS_FOLDER
    )

    # Determine the operating mode for the run.
    operating_mode = _get_operating_mode(parsed_args)
    if operating_mode == OperatingMode.SIMULATION:
        output_directory: Optional[str] = simulation_output_directory
        logger.info(
            "A single CLOVER simulation will be run for locatation '%s'",
            parsed_args.location,
        )
        print(
            f"A single CLOVER simulation will be run for {parsed_args.location}"
            + (
                f" {BColours.okblue}in debug mode{BColours.endc}"
                if parsed_args.debug
                else ""
            )
        )
    if operating_mode == OperatingMode.OPTIMISATION:
        output_directory = optimisation_output_directory
        logger.info(
            "A CLOVER optimisation will be run for location '%s'", parsed_args.location
        )
        print(
            f"A CLOVER optimisation will be run for {parsed_args.location}"
            + (
                f" {BColours.okblue}in debug mode{BColours.endc}"
                if parsed_args.debug
                else ""
            )
        )
    if operating_mode == OperatingMode.PROFILE_GENERATION:
        output_directory = None
        logger.info("No CLI mode was specified, CLOVER will only generate profiles.")
        print(
            "Neither `simulation` or `optimisation` specified, running profile "
            f"generation only for {parsed_args.location}"
            + (
                f" {BColours.okblue}in debug mode{BColours.endc}"
                if parsed_args.debug
                else ""
            )
        )

    # If the output folder already exists, then confirm from the user that they wish to
    # overwrite its contents.
    if parsed_args.output is not None:
        if output_directory is None:
            logger.error(
                "%sCannot specify an output directory if only profile generation is "
                "taking place.%s",
                BColours.fail,
                BColours.endc,
            )
            raise Exception(
                "The `output` flag can only be used if a simulation or optimisation "
                "output is expected."
            )
        if os.path.isdir(os.path.join(output_directory, parsed_args.output)):
            try:
                confirm_overwrite = {"y": True, "n": False, "Y": True, "N": False}[
                    input(
                        f"Output folder, {parsed_args.output}, already exists, Overwrite? [y/n] "
                    )
                ]
            except KeyError:
                logger.error(
                    "Either 'y' or 'n' must be specified to confirm overwrite. Quitting."
                )
                raise
            if confirm_overwrite:
                output: str = str(parsed_args.output)
            else:
                output = input("Specify new output folder name: ")
            print(f"\nOutput directory {output} will be used for simulation results.")
        else:
            output = str(parsed_args.output)
    else:
        output = datetime.datetime.now().strftime("%Y_%m_%d_%H_%M_%S")

    # Verify the location as containing all the required files.
    print("Verifying location information ................................    ", end="")
    logger.info("Checking location %s.", parsed_args.location)
    try:
        _prepare_location(parsed_args.location, logger)
    except FileNotFoundError:
        print(FAILED)
        logger.error(
            "%sThe location, '%s', is missing files. Try running the `new_location` "
            "script to identify missing files. See %s for details.%s",
            BColours.fail,
            parsed_args.location,
            f"{os.path.join(LOGGER_DIRECTORY, LOGGER_NAME)}.log",
            BColours.endc,
        )
        raise

    # Parse the various input files.
    print(
        f"{DONE}\nParsing input files ...........................................    ",
        end="",
    )
    logger.info("Parsing input files.")

    try:
        (
            converters,
            device_utilisations,
            minigrid,
            finance_inputs,
            generation_inputs,
            ghg_inputs,
            grid_times,
            location,
            optimisation_inputs,
            optimisations,
            scenarios,
            simulations,
            electric_load_profile,
            water_source_times,
            input_file_info,
        ) = parse_input_files(
            parsed_args.debug,
            parsed_args.electric_load_profile,
            parsed_args.location,
            logger,
        )
    except FileNotFoundError as e:
        print(FAILED)
        logger.error(
            "%sNot all input files present. See %s for details: %s%s",
            BColours.fail,
            f"{os.path.join(LOGGER_DIRECTORY, LOGGER_NAME)}.log",
            str(e),
            BColours.endc,
        )
        raise
    except InputFileError as e:
        print(FAILED)
        logger.error("Input file error occured: %s", str(e))
        raise
    except Exception as e:
        print(FAILED)
        logger.error(
            "%sAn unexpected error occured parsing input files. See %s for details: "
            "%s%s",
            BColours.fail,
            f"{os.path.join(LOGGER_DIRECTORY, LOGGER_NAME)}.log",
            str(e),
            BColours.endc,
        )
        raise
    else:
        logger.info("All input files successfully parsed.")
        print(DONE)

    print("Generating necessary profiles", end="\n")

    # Determine the number of background tasks to carry out.
    num_ninjas: int = (
        1
        + (1 if any(scenario.pv_t for scenario in scenarios) else 0)
        + (
            1
            if any(scenario.desalination_scenario for scenario in scenarios) is not None
            else 0
        )
    )

    # Generate and save the wind data for each year as a background task.
    if any(scenario.pv_t for scenario in scenarios):
        logger.info("Beginning wind-data fetching.")
        wind_data_thread: Optional[wind.WindDataThread] = wind.WindDataThread(
            os.path.join(auto_generated_files_directory, "wind"),
            generation_inputs,
            location,
            f"{parsed_args.location}_{wind.WIND_LOGGER_NAME}",
            parsed_args.refetch,
            num_ninjas,
            parsed_args.verbose,
        )
        if wind_data_thread is None:
            raise InternalError("Wind data thread failed to successfully instantiate.")
        wind_data_thread.start()
        logger.info(
            "Wind-data thread successfully instantiated. See %s for details.",
            f"{os.path.join(LOGGER_DIRECTORY, wind.WIND_LOGGER_NAME)}.log",
        )
    else:
        wind_data_thread = None

    # Generate and save the weather data for each year as a background task.
    if any(scenario.desalination_scenario is not None for scenario in scenarios):
        # Set up the system to call renewables.ninja at a slower rate.
        logger.info("Begining weather-data fetching.")
        weather_data_thread: Optional[
            weather.WeatherDataThread
        ] = weather.WeatherDataThread(
            os.path.join(auto_generated_files_directory, "weather"),
            generation_inputs,
            location,
            f"{parsed_args.location}_{weather.WEATHER_LOGGER_NAME}",
            parsed_args.refetch,
            num_ninjas,
            parsed_args.verbose,
        )
        if weather_data_thread is None:
            raise InternalError(
                "Weather data thread failed to successfully instantiate."
            )
        weather_data_thread.start()
        logger.info(
            "Weather-data thread successfully instantiated. See %s for details.",
            f"{os.path.join(LOGGER_DIRECTORY, weather.WEATHER_LOGGER_NAME)}.log",
        )
    else:
        weather_data_thread = None

    # Generate and save the solar data for each year as a background task.
    logger.info("Beginning solar-data fetching.")
    solar_data_thread = solar.SolarDataThread(
        os.path.join(auto_generated_files_directory, "solar"),
        generation_inputs,
        location,
        f"{parsed_args.location}_{solar.SOLAR_LOGGER_NAME}",
        parsed_args.refetch,
        minigrid.pv_panel,
        num_ninjas,
        parsed_args.verbose,
    )
    solar_data_thread.start()
    logger.info(
        "Solar-data thread successfully instantiated. See %s for details.",
        f"{os.path.join(LOGGER_DIRECTORY, solar.SOLAR_LOGGER_NAME)}.log",
    )

    # Generate and save the device-ownership profiles.
    logger.info("Processing device informaiton.")
    # load_logger = get_logger(load.LOAD_LOGGER_NAME)

    initial_electric_hourly_loads: Optional[Dict[str, pd.DataFrame]] = None
    total_electric_load: Optional[pd.DataFrame] = None
    electric_yearly_load_statistics: Optional[pd.DataFrame] = None

    if any(ResourceType.ELECTRIC in scenario.resource_types for scenario in scenarios):
        try:
            (
                initial_electric_hourly_loads,
                total_electric_load,
                electric_yearly_load_statistics,
            ) = load.process_load_profiles(
                auto_generated_files_directory,
                device_utilisations,
                disable_tqdm,
                location,
                logger,
                parsed_args.regenerate,
                load.ResourceType.ELECTRIC,
                electric_load_profile,
            )
        except InputFileError:
            print(
                "Generating necessary profiles .................................    "
                + f"{FAILED}"
            )
            raise
        except Exception as e:
            print(
                "Generating necessary profiles .................................    "
                + f"{FAILED}"
            )
            logger.error(
                "%sAn unexpected error occurred generating the load profiles. See %s for "
                "details: %s%s",
                BColours.fail,
                f"{os.path.join(LOGGER_DIRECTORY, LOGGER_NAME)}.log",
                str(e),
                BColours.endc,
            )
            raise

    clean_water_yearly_load_statistics: pd.DataFrame  # pylint: disable=unused-variable
    conventional_cw_source_profiles: Optional[Dict[WaterSource, pd.DataFrame]] = None
    initial_cw_hourly_loads: Optional[Dict[str, pd.DataFrame]] = None
    total_cw_load: Optional[pd.DataFrame] = None

    if any(scenario.desalination_scenario is not None for scenario in scenarios):
        # Create a set of all the conventional clean-water sources available.
        # @ BenWinchester - Repair conventional sources logic.
        conventional_sources: Set[str] = {
            source
            for scenario in scenarios
            if scenario.desalination_scenario is not None
            for source in scenario.desalination_scenario.clean_water_scenario.conventional_sources
        }

        # Generate the clean-water load profiles.
        (
            conventional_cw_source_profiles,
            initial_cw_hourly_loads,
            total_cw_load,
            clean_water_yearly_load_statistics,
        ) = _prepare_water_system(
            conventional_sources,
            auto_generated_files_directory,
            device_utilisations,
            disable_tqdm,
            location,
            logger,
            parsed_args,
            ResourceType.CLEAN_WATER,
            water_source_times,
        )

    conventional_hw_source_profiles: Dict[  # pylint: disable=unused-variable
        WaterSource, pd.DataFrame
    ]
    hot_water_yearly_load_statistics: pd.DataFrame  # pylint: disable=unused-variable
    initial_hw_hourly_loads: Optional[Dict[str, pd.DataFrame]] = None
    total_hw_load: Optional[pd.DataFrame] = None

    if any(scenario.hot_water_scenario is not None for scenario in scenarios):
        # Create a set of all the conventional hot-water sources available.
        # @ BenWinchester - Repair conventional sources logic.
        conventional_sources = {
            source
            for scenario in scenarios
            if scenario.hot_water_scenario is not None
            for source in scenario.hot_water_scenario.conventional_sources
        }

        (
            conventional_hw_source_profiles,
            initial_hw_hourly_loads,
            total_hw_load,
            hot_water_yearly_load_statistics,
        ) = _prepare_water_system(
            conventional_sources,
            auto_generated_files_directory,
            device_utilisations,
            disable_tqdm,
            location,
            logger,
            parsed_args,
            ResourceType.HOT_CLEAN_WATER,
            water_source_times,
        )

    # Assemble a means of storing the relevant loads.
    total_loads: Dict[ResourceType, Optional[pd.DataFrame]] = {
        ResourceType.CLEAN_WATER: total_cw_load,
        ResourceType.ELECTRIC: 0.001 * total_electric_load,  # type: ignore
        ResourceType.HOT_CLEAN_WATER: total_hw_load,
    }

    # Generate the grid-availability profiles if relevant.
    if any(scenario.grid for scenario in scenarios):
        logger.info("Generating grid-availability profiles.")
        try:
            grid.get_lifetime_grid_status(
                disable_tqdm,
                os.path.join(auto_generated_files_directory, "grid"),
                grid_times,
                logger,
                location.max_years,
            )
        except InputFileError:
            print(
                "Generating necessary profiles .................................    "
                + f"{FAILED}"
            )
            raise
        except Exception as e:
            print(
                "Generating necessary profiles .................................    "
                + f"{FAILED}"
            )
            logger.error(
                "%sAn unexpected error occurred generating the grid profiles. See %s for "
                "details: %s%s",
                BColours.fail,
                f"{os.path.join(LOGGER_DIRECTORY, LOGGER_NAME)}.log",
                str(e),
                BColours.endc,
            )
            raise

        logger.info("Grid-availability profiles successfully generated.")

    else:
        logger.info("Grid disabled, no grid profiles to be generated.")

    # Wait for all threads to finish before proceeding.
    logger.info("Waiting for all setup threads to finish before proceeding.")
    solar_data_thread.join()
    if weather_data_thread is not None:
        weather_data_thread.join()
    if wind_data_thread is not None:
        wind_data_thread.join()
    logger.info("All setup threads finished.")

    logger.info("Generating and saving total solar output file.")
    total_solar_data = solar.total_solar_output(
        os.path.join(auto_generated_files_directory, "solar"),
        parsed_args.regenerate,
        generation_inputs["start_year"],
        location.max_years,
    )
    logger.info("Total solar output successfully computed and saved.")

    if any(scenario.desalination_scenario is not None for scenario in scenarios) or any(
        scenario.hot_water_scenario is not None for scenario in scenarios
    ):
        logger.info("Generating and saving total weather output file.")
        total_weather_data = (  # pylint: disable=unused-variable
            weather.total_weather_output(
                os.path.join(auto_generated_files_directory, "weather"),
                parsed_args.regenerate,
                generation_inputs["start_year"],
                location.max_years,
            )
        )
        logger.info("Total weather output successfully computed and saved.")

    if any(scenario.pv_t for scenario in scenarios):
        logger.info("Generating and saving total wind data output file.")
        total_wind_data: Optional[pd.DataFrame] = wind.total_wind_output(
            os.path.join(auto_generated_files_directory, "wind"),
            parsed_args.regenerate,
            generation_inputs["start_year"],
            location.max_years,
        )
        logger.info("Total wind output successfully computed and saved.")
    else:
        total_wind_data = None

    logger.info(
        "Setup complete, continuing to CLOVER %s.",
        "main flow"
        if operating_mode == OperatingMode.PROFILE_GENERATION
        else operating_mode.value,
    )

    print(
        f"Generating necessary profiles .................................    {DONE}",
        end="\n",
    )

    # Load the relevant kerosene profile.
    try:
        with open(
            os.path.join(auto_generated_files_directory, KEROSENE_USAGE_FILE), "r"
        ) as f:
            kerosene_usage = pd.read_csv(f, header=None, index_col=False)
    except FileNotFoundError:
        logger.error(
            "%sKerosene usage file '%s' could not be found in '%s'. Check that this "
            "file has not been deleted.%s",
            BColours.fail,
            KEROSENE_USAGE_FILE,
            auto_generated_files_directory,
            BColours.endc,
        )
        raise

    # Remove the index from the file.
    kerosene_usage.reset_index(drop=True)

    # Determine whether any default sizes have been overrided.
    overrided_default_sizes: bool = (
        minigrid.pv_panel.pv_unit_overrided
        if minigrid.pv_panel is not None
        else False or minigrid.battery.storage_unit
        if minigrid.battery is not None
        else False
    )

    # Run a simulation or optimisation as appropriate.
    if operating_mode == OperatingMode.SIMULATION:
        print(
            f"Beginning CLOVER simulation runs {'.' * 30}    ",
            end="\n",
        )

        simulation_times: List[str] = []

        # Determine the scenario to use for the simulation.
        try:
            scenario = [
                scenario
                for scenario in scenarios
                if scenario.name == parsed_args.scenario
            ][0]
        except IndexError:
            logger.error(
                "%sUnable to locate scenario '%s' from scenarios.%s",
                BColours.fail,
                parsed_args.scenario,
                BColours.endc,
            )
            raise

        logger.info("Scenario '%s' successfully determined.", parsed_args.scenario)

        logger.info("Checking scenario parameters.")
        check_scenario(logger, minigrid, operating_mode, parsed_args, scenario)
        logger.info("Scenario parameters valid.")

        logger.info("Loading grid profile.")
        grid_profile = grid.load_grid_profile(
            auto_generated_files_directory, logger, scenario
        )
        logger.info("Grid '%s' profile successfully loaded.", scenario.grid_type)

        simulation_string: str = generate_simulation_string(
            minigrid, overrided_default_sizes, parsed_args, scenario
        )
        print(f"Running a simulation with:\n{simulation_string}")

        for simulation_number, simulation in enumerate(
            tqdm(
                simulations, desc="simulations", disable=disable_tqdm, unit="simulation"
            ),
            1,
        ):
            logger.info(
                "Carrying out simulation %s of %s.", simulation_number, len(simulations)
            )
            try:
                (
                    time_delta,
                    system_performance_outputs,
                    system_details,
                ) = energy_system.run_simulation(
                    parsed_args.clean_water_pvt_system_size
                    if parsed_args.clean_water_pvt_system_size is not None
                    else 0,
                    conventional_cw_source_profiles,
                    converters,
                    disable_tqdm,
                    parsed_args.storage_size,
                    grid_profile,
                    parsed_args.hot_water_pvt_system_size
                    if parsed_args.hot_water_pvt_system_size is not None
                    else 0,
                    total_solar_data[solar.SolarDataType.TOTAL_IRRADIANCE.value],
                    kerosene_usage,
                    location,
                    logger,
                    minigrid,
                    parsed_args.num_clean_water_tanks,
                    parsed_args.num_hot_water_tanks,
                    total_solar_data[solar.SolarDataType.ELECTRICITY.value]
                    * minigrid.pv_panel.pv_unit,
                    parsed_args.pv_system_size
                    if parsed_args.pv_system_size is not None
                    else 0,
                    scenario,
                    simulation,
                    total_solar_data[solar.SolarDataType.TEMPERATURE.value],
                    total_loads,
                    total_wind_data[wind.WindDataType.WIND_SPEED.value]
                    if total_wind_data is not None
                    else None,
                )
            except Exception as e:
                print(f"Beginning CLOVER simulation runs {'.' * 30}    {FAILED}")
                logger.error(
                    "%sAn unexpected error occurred running a CLOVER simulation. See "
                    "%s for "
                    "details: %s%s",
                    BColours.fail,
                    f"{os.path.join(LOGGER_DIRECTORY, LOGGER_NAME)}.log",
                    str(e),
                    BColours.endc,
                )
                raise

            # Add the time to the counter.
            simulation_times.append(
                "{0:.3f} s/year".format(  # pylint: disable=consider-using-f-string
                    (time_delta.seconds + time_delta.microseconds * 0.000001)
                    / (simulation.end_year - simulation.start_year)
                )
            )

            # Add the input file information to the system details file.
            system_details.file_information = input_file_info

            # Compute the key results.
            key_results = analysis.get_key_results(  # type: ignore
                grid_profile,
                simulation.end_year - simulation.start_year,
                system_performance_outputs,
                total_solar_data[solar.SolarDataType.ELECTRICITY.value]
                * minigrid.pv_panel.pv_unit,
            )

            if parsed_args.analyse:
                # Generate and save the various plots.
                analysis.plot_outputs(  # type: ignore
                    grid_times[scenario.grid_type],
                    grid_profile,
                    initial_cw_hourly_loads,
                    initial_electric_hourly_loads,
                    initial_hw_hourly_loads,
                    simulation.end_year - simulation.start_year,
                    simulation_output_directory,
                    output,
                    simulation_number,
                    system_performance_outputs,
                    total_loads,
                    total_solar_data[solar.SolarDataType.ELECTRICITY.value]
                    * minigrid.pv_panel.pv_unit,
                )

                # Carry out an appraisal of the system.
                if electric_yearly_load_statistics is None:
                    raise InternalError(
                        "No electric yearly load statistics were computed for the "
                        "system despite these being needed to appraise the system."
                    )
                system_appraisal: Optional[SystemAppraisal] = appraise_system(
                    electric_yearly_load_statistics,
                    simulation.end_year,
                    finance_inputs,
                    ghg_inputs,
                    location,
                    logger,
                    None,
                    system_performance_outputs,
                    simulation.start_year,
                    system_details,
                )
            else:
                system_appraisal = None
                logger.info("No analysis to be carried out.")

            # Save the simulation output.
            save_simulation(
                disable_tqdm,
                key_results,
                logger,
                output,
                simulation_output_directory,
                system_performance_outputs,
                simulation_number,
                system_appraisal,
                system_details,
            )

        print(f"Beginning CLOVER simulation runs {'.' * 30}    {DONE}")

        print(
            f"Time taken for simulations: {', '.join(simulation_times)}",
            end="\n",
        )

    if operating_mode == OperatingMode.OPTIMISATION:
        print(f"Beginning CLOVER optimisation runs {'.' * 28}    ", end="\n")
        optimisation_times: List[str] = []

        # Enforce that the optimisation inputs are set correctly before attempting an
        # optimisation.

        if optimisation_inputs is None:
            raise InputFileError(
                "optimisation inputs",
                "Optimisation inputs were not specified despite an optimisation being "
                "called.",
            )
        if electric_yearly_load_statistics is None:
            raise InternalError(
                "Electric yearly load statistics were not correctly computed despite "
                "being needed for an optimisation."
            )

        if (
            optimisation_inputs.number_of_iterations
            * optimisation_inputs.iteration_length
            > location.max_years
        ):
            raise InputFileError(
                "optimisation inputs",
                "An optimisation was requested that runs over the maximum lifetime of "
                "the system.",
            )

        for optimisation_number, optimisation in enumerate(
            tqdm(
                optimisations,
                desc="optimisations",
                disable=disable_tqdm,
                unit="optimisation",
            ),
            1,
        ):
            # Determine the scenario to use for the simulation.
            logger.info("Checking scenario parameters.")
            check_scenario(
                logger, minigrid, operating_mode, parsed_args, optimisation.scenario
            )
            logger.info("Scenario parameters valid.")

            logger.info("Loading grid profile.")
            grid_profile = grid.load_grid_profile(
                auto_generated_files_directory, logger, optimisation.scenario
            )
            logger.info(
                "Grid '%s' profile successfully loaded.",
                optimisation.scenario.grid_type,
            )

            optimisation_string = generate_optimisation_string(
                minigrid, optimisation_inputs, optimisation.scenario
            )
            print(f"Running an optimisation with:\n{optimisation_string}")

            try:
                time_delta, optimisation_results = multiple_optimisation_step(
                    conventional_cw_source_profiles,
                    converters,
                    disable_tqdm,
                    finance_inputs,
                    ghg_inputs,
                    grid_profile,
                    total_solar_data[solar.SolarDataType.TOTAL_IRRADIANCE.value],
                    kerosene_usage,
                    location,
                    logger,
                    minigrid,
                    optimisation,
                    optimisation_inputs,
                    total_solar_data[solar.SolarDataType.TEMPERATURE.value],
                    total_loads,
                    total_solar_data[solar.SolarDataType.ELECTRICITY.value]
                    * minigrid.pv_panel.pv_unit,
                    total_wind_data[wind.WindDataType.WIND_SPEED.value]
                    if total_wind_data is not None
                    else None,
                    electric_yearly_load_statistics,
                )
            except Exception as e:
                print(f"Beginning CLOVER optimisation runs {'.' * 28}    {FAILED}")
                logger.error(
                    "%sAn unexpected error occurred running a CLOVER optimisation. See "
                    "%s for "
                    "details: %s%s",
                    BColours.fail,
                    f"{os.path.join(LOGGER_DIRECTORY, LOGGER_NAME)}.log",
                    str(e),
                    BColours.endc,
                )
                raise

            # Add the time to the counter.
            optimisation_times.append(
                "{0:.3f} s/year".format(  # pylint: disable=consider-using-f-string
                    (time_delta.seconds + time_delta.microseconds * 0.000001)
                    / (
                        optimisation_results[-1].system_details.end_year
                        - optimisation_results[0].system_details.start_year
                    )
                )
            )

            # Add the input file information to the system details file.
            for appraisal in optimisation_results:
                appraisal.system_details.file_information = input_file_info

            # Save the optimisation output.
            save_optimisation(
                disable_tqdm,
                logger,
                optimisation_inputs,
                optimisation_number,
                output,
                optimisation_output_directory,
                optimisation.scenario,
                optimisation_results,
            )

        print(f"Beginning CLOVER optimisation runs {'.' * 28}    {DONE}")

        print(
            f"Time taken for optimisations: {', '.join(optimisation_times)}",
            end="\n",
        )

    if operating_mode == OperatingMode.PROFILE_GENERATION:
        print("No simulations or optimisations to be carried out.")

    print(
        "Finished. See "
        + os.path.join(LOCATIONS_FOLDER_NAME, parsed_args.location, "outputs")
        + " for output files."
    )


if __name__ == "__main__":
    main(sys.argv[1:])<|MERGE_RESOLUTION|>--- conflicted
+++ resolved
@@ -17,11 +17,7 @@
 
 """
 
-<<<<<<< HEAD
-__version__ = "5.0.1b2.dev1"
-=======
 __version__ = "5.0.2b1"
->>>>>>> 73e5a464
 
 import datetime
 import logging
