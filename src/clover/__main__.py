--- conflicted
+++ resolved
@@ -17,11 +17,7 @@
 
 """
 
-<<<<<<< HEAD
 __version__ = "5.1.0a1.dev1"
-=======
-__version__ = "5.0.0a1.post2"
->>>>>>> 338e0403
 
 import datetime
 import logging
@@ -846,13 +842,9 @@
     )
     logger.info("Total solar output successfully computed and saved.")
 
-<<<<<<< HEAD
-    if scenario.desalination_scenario is not None:
-=======
     if any(scenario.desalination_scenario is not None for scenario in scenarios) or any(
         scenario.hot_water_scenario is not None for scenario in scenarios
     ):
->>>>>>> 338e0403
         logger.info("Generating and saving total weather output file.")
         total_weather_data = weather.total_weather_output(
             os.path.join(auto_generated_files_directory, "weather"),
@@ -1056,8 +1048,6 @@
                     * minigrid.pv_panel.pv_unit,
                 )
 
-<<<<<<< HEAD
-=======
                 # Carry out an appraisal of the system.
                 if electric_yearly_load_statistics is None:
                     raise InternalError(
@@ -1076,7 +1066,6 @@
                     simulation.start_year,
                     system_details,
                 )
->>>>>>> 338e0403
             else:
                 system_appraisal = None
                 logger.info("No analysis to be carried out.")
