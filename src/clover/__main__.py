#!/usr/bin/python3
########################################################################################
# __main__.py - Main module for CLOVER.                                                #
#                                                                                      #
# Author: Ben Winchester                                                               #
# Copyright: Ben Winchester, 2021                                                      #
# Date created: 13/07/2021                                                             #
# License: Open source                                                                 #
########################################################################################
"""
__main__.py - The main module for CLOVER.

CLOVER (Continuous Lifetime Optimisation of Variable Electricity Resources) can evaluate
and optimise minigrid systems, determining whether a demand is met whilst minimising
environmental and economic impacts. The main flow of CLOVER can be executed by running
the clover module from the command-line interface.

"""

<<<<<<< HEAD
__version__ = "5.1.0b1"
=======
__version__ = "5.1.2b3"
>>>>>>> d5d1e865

import collections
import datetime
import logging
import math
import os
import re
import sys

from argparse import Namespace
from typing import Any, DefaultDict, Dict, List, Match, Optional, Pattern, Set, Tuple

import pandas as pd  # pylint: disable=import-error

from tqdm import tqdm

from . import analysis, argparser
from .conversion.conversion import WaterSource
from .fileparser import (
    INPUTS_DIRECTORY,
    KEROSENE_TIMES_FILE,
    KEROSENE_USAGE_FILE,
    parse_input_files,
)
from .generation import solar, weather, wind
from .load import load
from .mains_supply import grid, water_source
from .scripts import new_location
from .simulation import energy_system

from .optimisation.__utils__ import save_optimisation
from .optimisation.appraisal import appraise_system
from .optimisation.optimisation import multiple_optimisation_step
from .printer import generate_optimisation_string, generate_simulation_string

from .__utils__ import (
    BColours,
    DONE,
    FAILED,
    InternalError,
    Location,
    ResourceType,
    get_logger,
    InputFileError,
    LOCATIONS_FOLDER_NAME,
    LOGGER_DIRECTORY,
    OperatingMode,
    ProgrammerJudgementFault,
    save_simulation,
)
from .simulation.__utils__ import check_scenario

__all__ = ("main",)

# Auto-generated-files directory:
#   The name of the directory in which to save auto-generated files, relative to the
# root of the location.
AUTO_GENERATED_FILES_DIRECTORY = "auto_generated"

# Clover header string:
#   The ascii text to display when starting CLOVER.
CLOVER_HEADER_STRING = """
\033[38;5;40m
        (((((*    /(((
        ((((((( ((((((((
   (((((((((((( ((((((((((((
   ((((((((((((*(((((((((((((       _____ _      ______      ________ _____
     *((((((((( ((((((((((((       / ____| |    / __ \\ \\    / /  ____|  __ \\
   (((((((. /((((((((((/          | |    | |   | |  | \\ \\  / /| |__  | |__) |
 ((((((((((((((((((((((((((,      | |    | |   | |  | |\\ \\/ / |  __| |  _  /
 (((((((((((*  (((((((((((((      | |____| |___| |__| | \\  /  | |____| | \\ \\
   ,(((((((. (  (((((((((((/       \\_____|______\\____/   \\/   |______|_|  \\_\\
   .((((((   (   ((((((((
             /     (((((
             ,
              ,
               (
                 (
                   (
\033[0m


       Continuous Lifetime Optimisation of Variable Electricity Resources
                         Copyright Phil Sandwell, 2018
{version_line}

                         For more information, contact
                   Phil Sandwell (philip.sandwell@gmail.com),
                    Hamish Beath (hamishbeath@outlook.com),
               or Ben Winchester (benedict.winchester@gmail.com)

"""

# Debug string:
#   Text to display when debug mode is selected.
DEBUG_STRING: str = """{okblue}                        CLOVER is running in debug mode.
          For more information on debug mode, consult the user guide.
    If you did not intend to use debug mode, re-run without the debug flag.
{endc}"""

# Logger name:
#   The name to use for the main logger for CLOVER
LOGGER_NAME = "clover"

# Number of Workers:
#   The number of CPUs to use, which dictates the number of workers to use for parllel
#   jobs.
NUM_WORKERS = 8

# Outputs folder:
#   The folder into which outputs should be saved.
OUTPUTS_FOLDER = "outputs"

# Optimisation outputs folder:
#   The output folder into which to save the optimisation outputs.
OPTIMISATION_OUTPUTS_FOLDER = os.path.join(OUTPUTS_FOLDER, "optimisation_outputs")

# Simulation outputs folder:
#   The folder into which outputs should be saved.
SIMULATION_OUTPUTS_FOLDER = os.path.join(OUTPUTS_FOLDER, "simulation_outputs")

# Version regex:
#   Regex used to extract the main version number.
VERSION_REGEX: Pattern[str] = re.compile(r"(?P<number>\d\.\d\.\d)([\.](?P<post>.*))?")


def _get_operating_mode(parsed_args: Namespace) -> OperatingMode:
    """
    Determine the operating mode for CLOVER based on the command-line arguments.

    Inputs:
        - parsed_args:
            The parsed command-line arguments.

    Outputs:
        - The operating mode to use for the run.

    """

    # Try to determine the operating mode.
    if parsed_args.simulation:
        return OperatingMode.SIMULATION
    if parsed_args.optimisation:
        return OperatingMode.OPTIMISATION
    return OperatingMode.PROFILE_GENERATION


def _prepare_location(location: str, logger: logging.Logger) -> None:
    """
    Prepares the location and raises an error if the location cannot be found.

    Inputs:
        - location
            The name of the location to check.

    Raises:
        - FileNotFoundError:
            Raised if the location cannot be found.

    """

    if not os.path.isdir(os.path.join(LOCATIONS_FOLDER_NAME, location)):
        logger.error(
            "%sThe specified location, '%s', does not exist. Try running the "
            "'new_location' script to ensure all necessary files and folders are "
            "present.%s",
            BColours.fail,
            location,
            BColours.endc,
        )
        raise FileNotFoundError(f"The location, {location}, could not be found.")

    if not os.path.isfile(
        os.path.join(
            LOCATIONS_FOLDER_NAME, location, INPUTS_DIRECTORY, KEROSENE_TIMES_FILE
        )
    ):
        logger.info(
            "%sThe specified location, '%s', does not contain a kerosene times file. "
            "The auto-generation script will be run to replace the lost file.%s",
            BColours.warning,
            location,
            BColours.endc,
        )
        new_location.create_new_location(None, location, logger, True)
        logger.info("%s succesfully updated with missing files.", location)


def _prepare_water_system(
    available_conventional_sources: Set[str],
    auto_generated_files_directory: str,
    device_utilisations: Dict[load.Device, pd.DataFrame],
    disable_tqdm: bool,
    location: Location,
    logger: logging.Logger,
    parsed_args: Namespace,
    resource_type: ResourceType,
    water_source_times: Dict[WaterSource, pd.DataFrame],
) -> Tuple[
    Dict[WaterSource, pd.DataFrame], Dict[str, pd.DataFrame], pd.DataFrame, pd.DataFrame
]:
    """
    Prepares the conventional-water system.

    Inputs:
        - available_conventional_sources:
            The `list` of available conventional sources for the system.
        - auto_generated_files_directory:
            The directory into which auto-generated files should be saved.
        - device_utilisations:
            The utilisation profile for each :class:`load.Device` being modelled.
        - location:
            The :class:`Location` being considered.
        - logger:
            The :class:`logging.Logger` to use for the run.
        - parsed_args:
            The parsed command-line arguments.
        - resource_type:
            The :class:`ResourceType` being considered.
        - water_source_times:
            The availability profile of each :class:`WaterSource` being considered.

    Outputs:
        - conventional_water_source_profiles:
            The availability profiles of the conventional water sources being
            considered.
        - disable_tqdm:
            Whether to disable the tqdm progress bars (True) or display them (False).
        - initial_loads:
            The initial hourly loads placed on the conventional water system.
        - total_load:
            The total water load for each load type placed on the conventional water
            system.
        - yearly_load_statistics:
            The yearly load statistics for the conventional water system being
            considered.

    """

    # Raise an error if there are no water devices specified.
    if (
        resource_type == ResourceType.HOT_CLEAN_WATER
        and (
            len(
                {
                    device
                    for device in device_utilisations
                    if device.hot_water_usage is not None
                }
            )
            == 0
        )
        or resource_type == ResourceType.CLEAN_WATER
        and (
            len(
                {
                    device
                    for device in device_utilisations
                    if device.clean_water_usage is not None
                }
            )
            == 0
        )
    ):
        raise InputFileError(
            "devices input flie",
            f"No {resource_type.value} input devices were specified despite the "
            + "scenario containing a clean-water system.",
        )

    try:
        (
            initial_loads,
            total_load,
            yearly_load_statistics,
        ) = load.process_load_profiles(
            auto_generated_files_directory,
            device_utilisations,
            disable_tqdm,
            location,
            logger,
            parsed_args.regenerate,
            resource_type,
        )
    except InputFileError:
        print(
            "Generating necessary profiles .................................    "
            + f"{FAILED}"
        )
        raise
    except Exception as e:
        print(
            "Generating necessary profiles .................................    "
            + f"{FAILED}"
        )
        logger.error(
            "%sAn unexpected error occurred generating the %s load profiles. See %s "
            "for details: %s%s",
            BColours.fail,
            resource_type.value,
            f"{os.path.join(LOGGER_DIRECTORY, LOGGER_NAME)}.log",
            str(e),
            BColours.endc,
        )
        raise

    # Generate the conventional-clean-water source availability profiles.
    logger.info(
        "Generating conventional %s water-source availability profiles.",
        resource_type.value,
    )
    try:
        conventional_water_source_profiles = (
            water_source.get_lifetime_water_source_status(
                disable_tqdm,
                os.path.join(auto_generated_files_directory, resource_type.value),
                resource_type.value.split("_")[0],
                location,
                logger,
                parsed_args.regenerate,
                water_source_times,
            )
        )
    except InputFileError:
        print(
            "Generating necessary profiles .................................    "
            + f"{FAILED}"
        )
        raise
    except Exception as e:
        print(
            "Generating necessary profiles .................................    "
            + f"{FAILED}"
        )
        logger.error(
            "%sAn unexpected error occurred generating the conventional %s "
            "water-source profiles. See %s for details: %s%s",
            BColours.fail,
            resource_type.value,
            f"{os.path.join(LOGGER_DIRECTORY, LOGGER_NAME)}.log",
            str(e),
            BColours.endc,
        )
        raise

    logger.info(
        "Conventional %s water sources successfully parsed.", resource_type.value
    )
    logger.debug(
        "Conventional %s water sources: %s",
        resource_type.value,
        ", ".join([str(source) for source in conventional_water_source_profiles]),
    )

    conventional_water_source_profiles = {
        key: value
        for key, value in conventional_water_source_profiles.items()
        if key in available_conventional_sources
    }

    return (
        conventional_water_source_profiles,
        initial_loads,
        total_load,
        yearly_load_statistics,
    )


def main(  # pylint: disable=too-many-locals, too-many-statements
    args: List[Any], disable_tqdm: bool = False, run_number: Optional[int] = None
) -> None:
    """
    The main module for CLOVER executing all functionality as appropriate.

    Inputs:
        - args
            The command-line arguments, passed in as a list.
        - disable_tqdm:
            Whether to disable the tqdm progress bars (True) or display them (False).
        - run_number:
            Used to differentiate between runs if multiple runs are being carried out
            for the same location.

    """

    # Parse the command-line arguments and instantiate the logger.
    parsed_args = argparser.parse_args(args)
    run_number_string: str = f"_{run_number}" if run_number is not None else ""
    logger = get_logger(
        f"{parsed_args.location}_{LOGGER_NAME}{run_number_string}",
        parsed_args.verbose,
    )
    logger.info("CLOVER run initiated. Options specified: %s", " ".join(args))

    # Validate the command-line arguments.
    logger.info("Command-line arguments successfully parsed.")

    if not argparser.validate_args(logger, parsed_args):
        logger.error(
            "%sInvalid command-line arguments. Check that all required arguments have "
            "been specified correctly. See %s for details.%s",
            BColours.fail,
            f"{os.path.join(LOGGER_DIRECTORY, LOGGER_NAME)}.log",
            BColours.endc,
        )
        raise ValueError(
            "The command-line arguments were invalid. See "
            f"{os.path.join(LOGGER_DIRECTORY, LOGGER_NAME)}.log for details."
        )

    logger.info("Command-line arguments successfully validated.")

    version_match: Optional[Match[str]] = VERSION_REGEX.match(__version__)
    version_number: str = (
        version_match.group("number") if version_match is not None else __version__
    )
    version_string = f"Version {version_number}"
    print(
        CLOVER_HEADER_STRING.format(
            version_line=(
                " " * (40 - math.ceil(len(version_string) / 2))
                + version_string
                + " " * (40 - math.floor(len(version_string) / 2))
            )
        )
    )

    if parsed_args.debug:
        print(DEBUG_STRING.format(okblue=BColours.okblue, endc=BColours.endc))

    # Define common variables.
    auto_generated_files_directory = os.path.join(
        LOCATIONS_FOLDER_NAME,
        parsed_args.location,
        AUTO_GENERATED_FILES_DIRECTORY,
    )

    # If the output filename is not provided, then generate it.
    simulation_output_directory = os.path.join(
        LOCATIONS_FOLDER_NAME,
        parsed_args.location,
        SIMULATION_OUTPUTS_FOLDER,
    )
    optimisation_output_directory = os.path.join(
        LOCATIONS_FOLDER_NAME, parsed_args.location, OPTIMISATION_OUTPUTS_FOLDER
    )

    # Determine the operating mode for the run.
    operating_mode = _get_operating_mode(parsed_args)
    if operating_mode == OperatingMode.SIMULATION:
        output_directory: Optional[str] = simulation_output_directory
        logger.info(
            "A single CLOVER simulation will be run for locatation '%s'",
            parsed_args.location,
        )
        print(
            f"A single CLOVER simulation will be run for {parsed_args.location}"
            + (
                f" {BColours.okblue}in debug mode{BColours.endc}"
                if parsed_args.debug
                else ""
            )
        )
    if operating_mode == OperatingMode.OPTIMISATION:
        output_directory = optimisation_output_directory
        logger.info(
            "A CLOVER optimisation will be run for location '%s'", parsed_args.location
        )
        print(
            f"A CLOVER optimisation will be run for {parsed_args.location}"
            + (
                f" {BColours.okblue}in debug mode{BColours.endc}"
                if parsed_args.debug
                else ""
            )
        )
    if operating_mode == OperatingMode.PROFILE_GENERATION:
        output_directory = None
        logger.info("No CLI mode was specified, CLOVER will only generate profiles.")
        print(
            "Neither `simulation` or `optimisation` specified, running profile "
            f"generation only for {parsed_args.location}"
            + (
                f" {BColours.okblue}in debug mode{BColours.endc}"
                if parsed_args.debug
                else ""
            )
        )

    # If the output folder already exists, then confirm from the user that they wish to
    # overwrite its contents.
    if parsed_args.output is not None:
        if output_directory is None:
            logger.error(
                "%sCannot specify an output directory if only profile generation is "
                "taking place.%s",
                BColours.fail,
                BColours.endc,
            )
            raise Exception(
                "The `output` flag can only be used if a simulation or optimisation "
                "output is expected."
            )
        if os.path.isdir(os.path.join(output_directory, parsed_args.output)):
            try:
                confirm_overwrite = {"y": True, "n": False, "Y": True, "N": False}[
                    input(
                        f"Output folder, {parsed_args.output}, already exists, Overwrite? [y/n] "
                    )
                ]
            except KeyError:
                logger.error(
                    "Either 'y' or 'n' must be specified to confirm overwrite. Quitting."
                )
                raise
            if confirm_overwrite:
                output: str = str(parsed_args.output)
            else:
                output = input("Specify new output folder name: ")
            print(f"\nOutput directory {output} will be used for simulation results.")
        else:
            output = str(parsed_args.output)
    else:
        output = datetime.datetime.now().strftime("%Y_%m_%d_%H_%M_%S")

    # Verify the location as containing all the required files.
    print("Verifying location information ................................    ", end="")
    logger.info("Checking location %s.", parsed_args.location)
    try:
        _prepare_location(parsed_args.location, logger)
    except FileNotFoundError:
        print(FAILED)
        logger.error(
            "%sThe location, '%s', is missing files. Try running the `new_location` "
            "script to identify missing files. See %s for details.%s",
            BColours.fail,
            parsed_args.location,
            f"{os.path.join(LOGGER_DIRECTORY, LOGGER_NAME)}.log",
            BColours.endc,
        )
        raise

    # Parse the various input files.
    print(
        f"{DONE}\nParsing input files ...........................................    ",
        end="",
    )
    logger.info("Parsing input files.")

    try:
        (
            converters,
            device_utilisations,
            minigrid,
            finance_inputs,
            generation_inputs,
            ghg_inputs,
            global_settings_inputs,
            grid_times,
            location,
            optimisation_inputs,
            optimisations,
            scenarios,
            simulations,
            electric_load_profile,
            water_source_times,
            input_file_info,
        ) = parse_input_files(
            parsed_args.debug,
            parsed_args.electric_load_profile,
            parsed_args.location,
            logger,
            parsed_args.optimisation_inputs_file,
        )
    except FileNotFoundError as e:
        print(FAILED)
        logger.error(
            "%sNot all input files present. See %s for details: %s%s",
            BColours.fail,
            f"{os.path.join(LOGGER_DIRECTORY, LOGGER_NAME)}.log",
            str(e),
            BColours.endc,
        )
        raise
    except InputFileError as e:
        print(FAILED)
        logger.error("Input file error occured: %s", str(e))
        raise
    except Exception as e:
        print(FAILED)
        logger.error(
            "%sAn unexpected error occured parsing input files. See %s for details: "
            "%s%s",
            BColours.fail,
            f"{os.path.join(LOGGER_DIRECTORY, LOGGER_NAME)}.log",
            str(e),
            BColours.endc,
        )
        raise

    logger.info("All input files successfully parsed.")
    print(DONE)

    print("Generating necessary profiles", end="\n")

    # Determine the capacities of the various PV panels that are to be considered.
    pv_system_sizes: DefaultDict[str, float] = collections.defaultdict(float)
    if parsed_args.pv_system_size is not None:
        try:
            pv_system_sizes.update(
                {minigrid.pv_panel.name: float(parsed_args.pv_system_size)}
            )
        except ProgrammerJudgementFault:
            # Multiple panels are specified in the file, process as a mapping.
            try:
                pv_system_sizes.update(
                    {
                        panel_size_entry.split("=")[0]: float(
                            panel_size_entry.split("=")[1]
                        )
                        for panel_size_entry in parsed_args.pv_system_size.split(",")
                    }
                )
            except IndexError:
                logger.error(
                    "If using multiple panels, ensure that their capacities are entered "
                    "using a '<panel_name>=<capacity>,<panel_name>=<capacity>,...' format."
                )
                raise ValueError(
                    "The command-line arguments were invalid. See "
                    f"{os.path.join(LOGGER_DIRECTORY, LOGGER_NAME)}.log for details."
                ) from None
        except TypeError:
            logger.error(
                "Mismatch between command-line usage of `pv` argument. If considering only "
                "one panel, '%s', the capacity of the panel in pv units must be specified "
                "using `--pv-system-size <capacity>` or `-pv <capacity>`.",
                minigrid.pv_panel,
            )
            raise ValueError(
                "The command-line arguments were invalid. See "
                f"{os.path.join(LOGGER_DIRECTORY, LOGGER_NAME)}.log for details."
            ) from None

        # Ensure that the capacities match the panels entered in the energy-system inputs.
        if pv_system_sizes.keys() != {panel.name for panel in minigrid.pv_panels}:
            logger.error(
                "The panels provided in the minigrid inputs file do not match those "
                "entered on the command-line interface. If specifying multiple panel "
                "capacities to consider, the sizes of each of these panels must be "
                "inputted on the command-line. Ensure that the panels that are in the "
                "`energy_system_inputs.yaml` file match those provided on the command-line "
                "interface."
            )
            raise InputFileError(
                "energy system inputs",
                "The panels provided in the minigrid inputs file do not match those "
                "entered on the command-line interface.",
            )

    # Determine the number of background tasks to carry out.
    panels_to_fetch: Set[solar.PVPanel] = set(
        minigrid.pv_panels + minigrid.pvt_panels  # type: ignore [operator]
    )
    num_ninjas: int = (
        len(panels_to_fetch)
        + (1 if any(scenario.pv_t for scenario in scenarios) else 0)
        + (
            1
            if any(scenario.desalination_scenario for scenario in scenarios) is not None
            else 0
        )
    )

    # Ninja pause index:
    #   Variable used to ensure that no short-burst errors occur when launching multiple
    # renewables.ninja threads in quick succession.
    ninja_pause_index: int = 0

    # Generate and save the wind data for each year as a background task.
    if any(scenario.pv_t for scenario in scenarios):
        logger.info("Beginning wind-data fetching.")
        wind_data_thread: Optional[wind.WindDataThread] = wind.WindDataThread(
            os.path.join(auto_generated_files_directory, "wind"),
            generation_inputs,
            global_settings_inputs,
            location,
            f"{parsed_args.location}_{wind.WIND_LOGGER_NAME}",
            ninja_pause_index,
            parsed_args.refetch,
            num_ninjas,
            parsed_args.verbose,
        )
        if wind_data_thread is None:
            raise InternalError("Wind data thread failed to successfully instantiate.")
        wind_data_thread.start()
        logger.info(
            "Wind-data thread successfully instantiated. See %s for details.",
            f"{os.path.join(LOGGER_DIRECTORY, wind.WIND_LOGGER_NAME)}.log",
        )
        ninja_pause_index += 1
    else:
        wind_data_thread = None

    # Generate and save the weather data for each year as a background task.
    if any(scenario.desalination_scenario is not None for scenario in scenarios):
        # Set up the system to call renewables.ninja at a slower rate.
        logger.info("Begining weather-data fetching.")
        weather_data_thread: Optional[
            weather.WeatherDataThread
        ] = weather.WeatherDataThread(
            os.path.join(auto_generated_files_directory, "weather"),
            generation_inputs,
            global_settings_inputs,
            location,
            f"{parsed_args.location}_{weather.WEATHER_LOGGER_NAME}",
            ninja_pause_index,
            parsed_args.refetch,
            num_ninjas,
            parsed_args.verbose,
        )
        if weather_data_thread is None:
            raise InternalError(
                "Weather data thread failed to successfully instantiate."
            )
        weather_data_thread.start()
        logger.info(
            "Weather-data thread successfully instantiated. See %s for details.",
            f"{os.path.join(LOGGER_DIRECTORY, weather.WEATHER_LOGGER_NAME)}.log",
        )
        ninja_pause_index += 1
    else:
        weather_data_thread = None

    # Generate and save the solar data for each year as a background task.
    logger.info("Beginning solar-data fetching.")
    solar_data_threads: Dict[solar.PVPanel, solar.SolarDataThread] = {}
    for pv_panel in panels_to_fetch:
        solar_data_threads[pv_panel] = solar.SolarDataThread(
            os.path.join(auto_generated_files_directory, "solar"),
            generation_inputs,
            global_settings_inputs,
            location,
            f"{parsed_args.location}_{solar.SOLAR_LOGGER_NAME}_"
            f"{solar.get_profile_prefix(pv_panel)}_{run_number_string}",
            ninja_pause_index,
            parsed_args.refetch,
            pv_panel,
            num_ninjas,
            parsed_args.verbose,
        )
        solar_data_threads[pv_panel].start()
        ninja_pause_index += 1
    if len(panels_to_fetch) >= 1:
        logger.info(
            "Solar-data threads successfully instantiated. See %s for details.",
            f"{os.path.join(LOGGER_DIRECTORY, solar.SOLAR_LOGGER_NAME)}.log",
        )

    # Generate and save the device-ownership profiles.
    logger.info("Processing device informaiton.")
    # load_logger = get_logger(load.LOAD_LOGGER_NAME)

    initial_electric_hourly_loads: Optional[Dict[str, pd.DataFrame]] = None
    total_electric_load: Optional[pd.DataFrame] = None
    electric_yearly_load_statistics: Optional[pd.DataFrame] = None

    if any(ResourceType.ELECTRIC in scenario.resource_types for scenario in scenarios):
        try:
            (
                initial_electric_hourly_loads,
                total_electric_load,
                electric_yearly_load_statistics,
            ) = load.process_load_profiles(
                auto_generated_files_directory,
                device_utilisations,
                disable_tqdm,
                location,
                logger,
                parsed_args.regenerate,
                load.ResourceType.ELECTRIC,
                electric_load_profile,
            )
        except InputFileError:
            print(
                "Generating necessary profiles .................................    "
                + f"{FAILED}"
            )
            raise
        except Exception as e:
            print(
                "Generating necessary profiles .................................    "
                + f"{FAILED}"
            )
            logger.error(
                "%sAn unexpected error occurred generating the load profiles. See %s for "
                "details: %s%s",
                BColours.fail,
                f"{os.path.join(LOGGER_DIRECTORY, LOGGER_NAME)}.log",
                str(e),
                BColours.endc,
            )
            raise

    clean_water_yearly_load_statistics: pd.DataFrame  # pylint: disable=unused-variable
    conventional_cw_source_profiles: Optional[Dict[WaterSource, pd.DataFrame]] = None
    initial_cw_hourly_loads: Optional[Dict[str, pd.DataFrame]] = None
    total_cw_load: Optional[pd.DataFrame] = None

    if any(scenario.desalination_scenario is not None for scenario in scenarios):
        # Create a set of all the conventional clean-water sources available.
        conventional_sources: Set[str] = {
            source
            for scenario in scenarios
            if scenario.desalination_scenario is not None
            for source in scenario.desalination_scenario.clean_water_scenario.conventional_sources
        }

        # Generate the clean-water load profiles.
        (
            conventional_cw_source_profiles,
            initial_cw_hourly_loads,
            total_cw_load,
            clean_water_yearly_load_statistics,
        ) = _prepare_water_system(
            conventional_sources,
            auto_generated_files_directory,
            device_utilisations,
            disable_tqdm,
            location,
            logger,
            parsed_args,
            ResourceType.CLEAN_WATER,
            water_source_times,
        )

    conventional_hw_source_profiles: Dict[  # pylint: disable=unused-variable
        WaterSource, pd.DataFrame
    ]
    hot_water_yearly_load_statistics: pd.DataFrame  # pylint: disable=unused-variable
    initial_hw_hourly_loads: Optional[Dict[str, pd.DataFrame]] = None
    total_hw_load: Optional[pd.DataFrame] = None

    if any(scenario.hot_water_scenario is not None for scenario in scenarios):
        # Create a set of all the conventional hot-water sources available.
        conventional_sources = {
            source
            for scenario in scenarios
            if scenario.hot_water_scenario is not None
            for source in scenario.hot_water_scenario.conventional_sources
        }

        (
            conventional_hw_source_profiles,
            initial_hw_hourly_loads,
            total_hw_load,
            hot_water_yearly_load_statistics,
        ) = _prepare_water_system(
            conventional_sources,
            auto_generated_files_directory,
            device_utilisations,
            disable_tqdm,
            location,
            logger,
            parsed_args,
            ResourceType.HOT_CLEAN_WATER,
            water_source_times,
        )

    # Assemble a means of storing the relevant loads.
    total_loads: Dict[ResourceType, Optional[pd.DataFrame]] = {
        ResourceType.CLEAN_WATER: total_cw_load,
        ResourceType.ELECTRIC: 0.001 * total_electric_load,  # type: ignore
        ResourceType.HOT_CLEAN_WATER: total_hw_load,
    }

    # Generate the grid-availability profiles if relevant.
    if any(scenario.grid for scenario in scenarios):
        logger.info("Generating grid-availability profiles.")
        try:
            grid.get_lifetime_grid_status(
                disable_tqdm,
                os.path.join(auto_generated_files_directory, "grid"),
                grid_times,
                logger,
                location.max_years,
            )
        except InputFileError:
            print(
                "Generating necessary profiles .................................    "
                + f"{FAILED}"
            )
            raise
        except Exception as e:
            print(
                "Generating necessary profiles .................................    "
                + f"{FAILED}"
            )
            logger.error(
                "%sAn unexpected error occurred generating the grid profiles. See %s for "
                "details: %s%s",
                BColours.fail,
                f"{os.path.join(LOGGER_DIRECTORY, LOGGER_NAME)}.log",
                str(e),
                BColours.endc,
            )
            raise

        logger.info("Grid-availability profiles successfully generated.")

    else:
        logger.info("Grid disabled, no grid profiles to be generated.")

    # Wait for all threads to finish before proceeding.
    logger.info("Waiting for all setup threads to finish before proceeding.")
    for thread in solar_data_threads.values():
        thread.join()
    if weather_data_thread is not None:
        weather_data_thread.join()
    if wind_data_thread is not None:
        wind_data_thread.join()
    logger.info("All setup threads finished.")

    logger.info("Generating and saving total solar output file.")
    total_solar_data: Dict[str, pd.DataFrame] = {
        pv_panel.name: solar.total_solar_output(
            os.path.join(auto_generated_files_directory, "solar"),
            parsed_args.regenerate,
            generation_inputs["start_year"],
            location.max_years,
            pv_panel=pv_panel,
        )
        for pv_panel in (minigrid.pv_panels + minigrid.pvt_panels)  # type: ignore
    }
    logger.info("Total solar output successfully computed and saved.")

    if any(scenario.desalination_scenario is not None for scenario in scenarios):
        logger.info("Generating and saving total weather output file.")
        total_weather_data = (  # pylint: disable=unused-variable
            weather.total_weather_output(
                os.path.join(auto_generated_files_directory, "weather"),
                parsed_args.regenerate,
                generation_inputs["start_year"],
                location.max_years,
            )
        )
        logger.info("Total weather output successfully computed and saved.")

    if any(scenario.pv_t for scenario in scenarios):
        logger.info("Generating and saving total wind data output file.")
        total_wind_data: Optional[pd.DataFrame] = wind.total_wind_output(
            os.path.join(auto_generated_files_directory, "wind"),
            parsed_args.regenerate,
            generation_inputs["start_year"],
            location.max_years,
        )
        logger.info("Total wind output successfully computed and saved.")
    else:
        total_wind_data = None

    logger.info(
        "Setup complete, continuing to CLOVER %s.",
        "main flow"
        if operating_mode == OperatingMode.PROFILE_GENERATION
        else operating_mode.value,
    )

    print(
        f"Generating necessary profiles .................................    {DONE}",
        end="\n",
    )

    # Load the relevant kerosene profile.
    try:
        with open(
            os.path.join(auto_generated_files_directory, KEROSENE_USAGE_FILE), "r"
        ) as f:
            kerosene_usage = pd.read_csv(f, header=None, index_col=False)
    except FileNotFoundError:
        logger.error(
            "%sKerosene usage file '%s' could not be found in '%s'. Check that this "
            "file has not been deleted.%s",
            BColours.fail,
            KEROSENE_USAGE_FILE,
            auto_generated_files_directory,
            BColours.endc,
        )
        raise

    # Remove the index from the file.
    kerosene_usage.reset_index(drop=True)

    # Determine whether any default sizes have been overrided.
    overrided_default_sizes: bool = any(
        pv_panel.pv_unit_overrided for pv_panel in minigrid.pv_panels
    ) or (
        minigrid.battery.storage_unit_overrided
        if minigrid.battery is not None
        else False
    )

    # Run a simulation or optimisation as appropriate.
    if operating_mode == OperatingMode.SIMULATION:
        print(
            f"Beginning CLOVER simulation runs {'.' * 30}    ",
            end="\n",
        )

        simulation_times: List[str] = []

        # Determine the scenario to use for the simulation.
        try:
            scenario = [
                scenario
                for scenario in scenarios
                if scenario.name == parsed_args.scenario
            ][0]
        except IndexError:
            logger.error(
                "%sUnable to locate scenario '%s' from scenarios.%s",
                BColours.fail,
                parsed_args.scenario,
                BColours.endc,
            )
            raise

        logger.info("Scenario '%s' successfully determined.", parsed_args.scenario)

        logger.info("Checking scenario parameters.")
        check_scenario(logger, minigrid, operating_mode, parsed_args, scenario)
        logger.info("Scenario parameters valid.")

        logger.info("Loading grid profile.")
        grid_profile = grid.load_grid_profile(
            auto_generated_files_directory, logger, scenario
        )
        logger.info("Grid '%s' profile successfully loaded.", scenario.grid_type)

        simulation_string: str = generate_simulation_string(
            minigrid, overrided_default_sizes, parsed_args, pv_system_sizes, scenario
        )
        print(f"Running a simulation with:\n{simulation_string}")

        for simulation_number, simulation in enumerate(
            tqdm(
                simulations, desc="simulations", disable=disable_tqdm, unit="simulation"
            ),
            1,
        ):
            logger.info(
                "Carrying out simulation %s of %s.", simulation_number, len(simulations)
            )
            try:
                (
                    time_delta,
                    system_performance_outputs,
                    system_details,
                ) = energy_system.run_simulation(
                    parsed_args.clean_water_pvt_system_size
                    if parsed_args.clean_water_pvt_system_size is not None
                    else 0,
                    conventional_cw_source_profiles,
                    converters,
                    disable_tqdm,
                    parsed_args.storage_size,
                    grid_profile,
                    parsed_args.hot_water_pvt_system_size
                    if parsed_args.hot_water_pvt_system_size is not None
                    else 0,
                    {
                        key: value[solar.SolarDataType.TOTAL_IRRADIANCE.value]
                        for key, value in total_solar_data.items()
                    },
                    kerosene_usage,
                    location,
                    logger,
                    minigrid,
                    parsed_args.num_clean_water_tanks,
                    parsed_args.num_hot_water_tanks,
                    {
                        panel.name: total_solar_data[panel.name][
                            solar.SolarDataType.ELECTRICITY.value
                        ]
                        * panel.pv_unit
                        for panel in (minigrid.pv_panels + minigrid.pvt_panels)  # type: ignore
                    },
                    pv_system_sizes
                    if pv_system_sizes is not None
                    else collections.defaultdict(float),
                    scenario,
                    simulation,
                    {
                        key: value[solar.SolarDataType.TEMPERATURE.value]
                        for key, value in total_solar_data.items()
                    },
                    total_loads,
                    total_wind_data[wind.WindDataType.WIND_SPEED.value]
                    if total_wind_data is not None
                    else None,
                )
            except Exception as e:
                print(f"Beginning CLOVER simulation runs {'.' * 30}    {FAILED}")
                logger.error(
                    "%sAn unexpected error occurred running a CLOVER simulation. See "
                    "%s for "
                    "details: %s%s",
                    BColours.fail,
                    f"{os.path.join(LOGGER_DIRECTORY, LOGGER_NAME)}.log",
                    str(e),
                    BColours.endc,
                )
                raise

            # Add the time to the counter.
            simulation_times.append(
                "{0:.3f} s/year".format(  # pylint: disable=consider-using-f-string
                    (time_delta.seconds + time_delta.microseconds * 0.000001)
                    / (simulation.end_year - simulation.start_year)
                )
            )

            # Add the input file information to the system details file.
            system_details.file_information = input_file_info

            # Compute the key results.
            key_results = analysis.get_key_results(  # type: ignore
                grid_profile,
                simulation.end_year - simulation.start_year,
                system_performance_outputs,
                {
                    pv_panel.name: total_solar_data[pv_panel.name][
                        solar.SolarDataType.ELECTRICITY.value
                    ]
                    * pv_panel.pv_unit
                    * scenario.pv
                    for pv_panel in (minigrid.pv_panels + minigrid.pvt_panels)  # type: ignore
                },
            )

            if parsed_args.analyse:
                if not parsed_args.skip_plots:
                    # Generate and save the various plots.
                    analysis.plot_outputs(  # type: ignore
                        grid_times[scenario.grid_type],
                        grid_profile,
                        initial_cw_hourly_loads,
                        initial_electric_hourly_loads,
                        initial_hw_hourly_loads,
                        simulation.end_year - simulation.start_year,
                        simulation_output_directory,
                        output,
                        simulation_number,
                        system_performance_outputs,
                        total_loads,
                        sum(
                            total_solar_data[pv_panel.name][
                                solar.SolarDataType.ELECTRICITY.value
                            ]
                            * pv_panel.pv_unit
                            for pv_panel in minigrid.pv_panels
                        ),
                    )

                # Carry out an appraisal of the system.
                if electric_yearly_load_statistics is None:
                    raise InternalError(
                        "No electric yearly load statistics were computed for the "
                        "system despite these being needed to appraise the system."
                    )
                system_appraisal = appraise_system(
                    electric_yearly_load_statistics,
                    simulation.end_year,
                    finance_inputs,
                    ghg_inputs,
                    minigrid.inverter,
                    location,
                    logger,
                    None,
                    scenario,
                    system_performance_outputs,
                    simulation.start_year,
                    system_details,
                )
            else:
                system_appraisal = None
                logger.info("No analysis to be carried out.")

            # Save the simulation output.
            save_simulation(
                disable_tqdm,
                key_results,
                logger,
                output,
                simulation_output_directory,
                system_performance_outputs,
                simulation_number,
                system_appraisal,
                system_details,
            )

        print(f"Beginning CLOVER simulation runs {'.' * 30}    {DONE}")

        print(
            f"Time taken for simulations: {', '.join(simulation_times)}",
            end="\n",
        )

    if operating_mode == OperatingMode.OPTIMISATION:
        print(f"Beginning CLOVER optimisation runs {'.' * 28}    ", end="\n")
        optimisation_times: List[str] = []

        # Enforce that the optimisation inputs are set correctly before attempting an
        # optimisation.
        if optimisation_inputs is None:
            raise InputFileError(
                "optimisation inputs",
                "Optimisation inputs were not specified despite an optimisation being "
                "called.",
            )
        if electric_yearly_load_statistics is None:
            raise InternalError(
                "Electric yearly load statistics were not correctly computed despite "
                "being needed for an optimisation."
            )

        if (
            optimisation_inputs.number_of_iterations
            * optimisation_inputs.iteration_length
            > location.max_years
        ):
            raise InputFileError(
                "optimisation inputs",
                "An optimisation was requested that runs over the maximum lifetime of "
                "the system.",
            )

        if len(minigrid.pv_panels) > 1:
            raise InputFileError(
                "energy-system inputs",
                "Optimisations can only be run with a single PV panel.",
            )
        if len(minigrid.pvt_panels) > 1:
            raise InputFileError(
                "energy-system inputs",
                "Optimisations can only be run with a single PV-T panel.",
            )

        for optimisation_number, optimisation in enumerate(
            tqdm(
                optimisations,
                desc="optimisations",
                disable=disable_tqdm,
                unit="optimisation",
            ),
            1,
        ):
            # Determine the scenario to use for the simulation.
            logger.info("Checking scenario parameters.")
            check_scenario(
                logger, minigrid, operating_mode, parsed_args, optimisation.scenario
            )
            logger.info("Scenario parameters valid.")

            logger.info("Loading grid profile.")
            grid_profile = grid.load_grid_profile(
                auto_generated_files_directory, logger, optimisation.scenario
            )
            logger.info(
                "Grid '%s' profile successfully loaded.",
                optimisation.scenario.grid_type,
            )

            optimisation_string = generate_optimisation_string(
                minigrid, optimisation_inputs, optimisation.scenario
            )
            print(f"Running an optimisation with:\n{optimisation_string}")

            try:
                time_delta, optimisation_results = multiple_optimisation_step(
                    conventional_cw_source_profiles,
                    converters,
                    disable_tqdm,
                    finance_inputs,
                    ghg_inputs,
                    grid_profile,
                    {
                        panel_name: solar_data[
                            solar.SolarDataType.TOTAL_IRRADIANCE.value
                        ]
                        for panel_name, solar_data in total_solar_data.items()
                    },
                    kerosene_usage,
                    location,
                    logger,
                    minigrid,
                    optimisation,
                    optimisation_inputs,
                    {
                        panel_name: solar_data[solar.SolarDataType.TEMPERATURE.value]
                        for panel_name, solar_data in total_solar_data.items()
                    },
                    total_loads,
                    {
                        pv_panel.name: total_solar_data[pv_panel.name][
                            solar.SolarDataType.ELECTRICITY.value
                        ]
                        * minigrid.pv_panel.pv_unit
                        for pv_panel in (minigrid.pv_panels + minigrid.pvt_panels)  # type: ignore
                    },
                    total_wind_data[wind.WindDataType.WIND_SPEED.value]
                    if total_wind_data is not None
                    else None,
                    electric_yearly_load_statistics,
                )
            except Exception as e:
                print(f"Beginning CLOVER optimisation runs {'.' * 28}    {FAILED}")
                logger.error(
                    "%sAn unexpected error occurred running a CLOVER optimisation. See "
                    "%s for "
                    "details: %s%s",
                    BColours.fail,
                    f"{os.path.join(LOGGER_DIRECTORY, LOGGER_NAME)}.log",
                    str(e),
                    BColours.endc,
                )
                raise

            # Add the time to the counter.
            optimisation_times.append(
                "{0:.3f} s/year".format(  # pylint: disable=consider-using-f-string
                    (time_delta.seconds + time_delta.microseconds * 0.000001)
                    / (
                        optimisation_results[-1].system_details.end_year
                        - optimisation_results[0].system_details.start_year
                    )
                )
            )

            # Add the input file information to the system details file.
            for appraisal in optimisation_results:
                appraisal.system_details.file_information = input_file_info

            # Save the optimisation output.
            save_optimisation(
                disable_tqdm,
                logger,
                optimisation,
                optimisation_inputs,
                optimisation_number,
                output,
                optimisation_output_directory,
                optimisation.scenario,
                optimisation_results,
            )

        print(f"Beginning CLOVER optimisation runs {'.' * 28}    {DONE}")

        print(
            f"Time taken for optimisations: {', '.join(optimisation_times)}",
            end="\n",
        )

    if operating_mode == OperatingMode.PROFILE_GENERATION:
        print("No simulations or optimisations to be carried out.")

    print(
        "Finished. See "
        + os.path.join(LOCATIONS_FOLDER_NAME, parsed_args.location, "outputs")
        + " for output files."
    )


if __name__ == "__main__":
    main(sys.argv[1:])<|MERGE_RESOLUTION|>--- conflicted
+++ resolved
@@ -17,11 +17,7 @@
 
 """
 
-<<<<<<< HEAD
-__version__ = "5.1.0b1"
-=======
-__version__ = "5.1.2b3"
->>>>>>> d5d1e865
+__version__ = "5.2.0a1"
 
 import collections
 import datetime
