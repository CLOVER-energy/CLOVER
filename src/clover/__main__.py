--- conflicted
+++ resolved
@@ -17,11 +17,7 @@
 
 """
 
-<<<<<<< HEAD
-__version__ = "5.2.0a1"
-=======
 __version__ = "5.2.0a7"
->>>>>>> ba349d8d
 
 import collections
 import datetime
@@ -705,12 +701,8 @@
         minigrid.pv_panels + minigrid.pvt_panels  # type: ignore [operator]
     )
     num_ninjas: int = (
-<<<<<<< HEAD
-        1
-=======
         len(panels_to_fetch)
         + (1 if any(scenario.pv_t for scenario in scenarios) else 0)
->>>>>>> ba349d8d
         + (
             1
             if any(scenario.pv_t or scenario.solar_thermal for scenario in scenarios)
@@ -759,15 +751,10 @@
         wind_data_thread = None
 
     # Generate and save the weather data for each year as a background task.
-<<<<<<< HEAD
     if any(scenario.desalination_scenario is not None for scenario in scenarios) or any(
         scenario.hot_water_scenario is not None for scenario in scenarios
     ):
         # Set up the system to call renewables.ninja at a slower rate.
-=======
-    if any(scenario.desalination_scenario is not None for scenario in scenarios):
-        # set up the system to call renewables.ninja at a slower rate.
->>>>>>> ba349d8d
         logger.info("Begining weather-data fetching.")
         weather_data_thread: weather.WeatherDataThread | None = (
             weather.WeatherDataThread(
@@ -1121,26 +1108,17 @@
                     system_performance_outputs,
                     system_details,
                 ) = energy_system.run_simulation(
-<<<<<<< HEAD
                     parsed_args.clean_water_pvt_system_size
                     if parsed_args.clean_water_pvt_system_size is not None
                     else 0,
                     parsed_args.clean_water_solar_thermal_system_size
                     if parsed_args.clean_water_solar_thermal_system_size is not None
                     else 0,
-=======
-                    (
-                        parsed_args.clean_water_pvt_system_size
-                        if parsed_args.clean_water_pvt_system_size is not None
-                        else 0
-                    ),
->>>>>>> ba349d8d
                     conventional_cw_source_profiles,
                     converters,
                     disable_tqdm,
                     parsed_args.storage_size,
                     grid_profile,
-<<<<<<< HEAD
                     parsed_args.hot_water_pvt_system_size
                     if parsed_args.hot_water_pvt_system_size is not None
                     else 0,
@@ -1148,17 +1126,6 @@
                     if parsed_args.hot_water_solar_thermal_system_size is not None
                     else 0,
                     total_solar_data[solar.SolarDataType.TOTAL_IRRADIANCE.value],
-=======
-                    (
-                        parsed_args.hot_water_pvt_system_size
-                        if parsed_args.hot_water_pvt_system_size is not None
-                        else 0
-                    ),
-                    {
-                        key: value[solar.SolarDataType.TOTAL_IRRADIANCE.value]
-                        for key, value in total_solar_data.items()
-                    },
->>>>>>> ba349d8d
                     kerosene_usage,
                     location,
                     logger,
