--- conflicted
+++ resolved
@@ -1183,83 +1183,8 @@
                 "the system.",
             )
 
-<<<<<<< HEAD
-        optimisation_string_list = [
-            entry
-            for entry in [
-                "- PV resolution of {} units ({} kWp per unit)".format(
-                    optimisation_inputs.pv_size.step, minigrid.pv_panel.pv_unit
-                )
-                if scenario.pv and optimisation_inputs.pv_size is not None
-                else None,
-                "- Storage resolution of {} units ({} kWh per unit)".format(
-                    optimisation_inputs.storage_size.step,
-                    minigrid.battery.storage_unit,
-                )
-                if scenario.battery and optimisation_inputs.storage_size is not None
-                else None,
-                (
-                    "- Clean-water PV-T resolution of "
-                    + "{} units ({} kWp and {} kWth per unit)".format(
-                        optimisation_inputs.cw_pvt_size.step,
-                        minigrid.pvt_panel.pv_unit,
-                        minigrid.pvt_panel.thermal_unit,
-                    )
-                )
-                if scenario.desalination_scenario is not None
-                and optimisation_inputs.cw_pvt_size is not None
-                else "",
-                (
-                    "- Clean-water tank resolution of {} ".format(
-                        optimisation_inputs.clean_water_tanks.step
-                    )
-                    + "units (1 tank of size {} litres per unit)".format(
-                        minigrid.clean_water_tank.mass
-                    )
-                )
-                if scenario.desalination_scenario is not None
-                and optimisation_inputs.clean_water_tanks is not None
-                else None,
-                (
-                    "- Hot-water PV-T resolution of "
-                    + "{} units ({} kWp and {} kWth per unit)".format(
-                        optimisation_inputs.hw_pvt_size.step,
-                        minigrid.pvt_panel.pv_unit,
-                        minigrid.pvt_panel.thermal_unit,
-                    )
-                )
-                if scenario.hot_water_scenario is not None
-                and optimisation_inputs.hw_pvt_size is not None
-                else "",
-                (
-                    "- Hot-water tank resolution of {} ".format(
-                        optimisation_inputs.hot_water_tanks.step
-                    )
-                    + "units (1 tank of size {} litres per unit)".format(
-                        minigrid.clean_water_tank.mass
-                    )
-                )
-                if scenario.hot_water_scenario is not None
-                and optimisation_inputs.hot_water_tanks is not None
-                else None,
-            ]
-            if entry is not None
-        ] + [
-            "- {} resolution of {} units (1 {} device of {} max output per unit)".format(
-                converter.name,
-                sizing.step,
-                converter.name,
-                converter.maximum_output_capacity,
-            )
-            for converter, sizing in optimisation_inputs.converter_sizes.items()
-        ]
-
-        optimisation_string: str = "\n".join(
-            [entry for entry in optimisation_string_list if entry != ""]
-=======
         optimisation_string = generate_optimisation_string(
             minigrid, optimisation_inputs, scenario
->>>>>>> 4917605a
         )
         print(f"Running an optimisation with:\n{optimisation_string}")
 
