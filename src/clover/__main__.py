#!/usr/bin/python3
########################################################################################
# __main__.py - Main module for CLOVER.                                                #
#                                                                                      #
# Author: Ben Winchester                                                               #
# Copyright: Ben Winchester, 2021                                                      #
# Date created: 13/07/2021                                                             #
# License: Open source                                                                 #
########################################################################################
"""
__main__.py - The main module for CLOVER.

CLOVER (Continuous Lifetime Optimisation of Variable Electricity Resources) can evaluate
and optimise minigrid systems, determining whether a demand is met whilst minimising
environmental and economic impacts. The main flow of CLOVER can be executed by running
the clover module from the command-line interface.

"""

<<<<<<< HEAD
__version__ = "5.1.0b1"
=======
__version__ = "5.0.2"
>>>>>>> fc4e44bf

import datetime
import logging
import math
import os
import sys

from argparse import Namespace
from typing import Any, Dict, List, Optional, Set, Tuple

import pandas as pd  # pylint: disable=import-error

from tqdm import tqdm

from . import analysis, argparser
from .conversion.conversion import WaterSource
from .fileparser import (
    INPUTS_DIRECTORY,
    KEROSENE_TIMES_FILE,
    KEROSENE_USAGE_FILE,
    parse_input_files,
)
from .generation import solar, weather, wind
from .load import load
from .mains_supply import grid, water_source
from .scripts import new_location
from .simulation import energy_system

from .optimisation.__utils__ import save_optimisation
from .optimisation.appraisal import appraise_system
from .optimisation.optimisation import multiple_optimisation_step
from .printer import generate_optimisation_string, generate_simulation_string

from .__utils__ import (
    BColours,
    DONE,
    FAILED,
    InternalError,
    Location,
    ResourceType,
    get_logger,
    InputFileError,
    LOCATIONS_FOLDER_NAME,
    LOGGER_DIRECTORY,
    OperatingMode,
    save_simulation,
)
from .simulation.__utils__ import check_scenario

__all__ = ("main",)

# Auto-generated-files directory:
#   The name of the directory in which to save auto-generated files, relative to the
# root of the location.
AUTO_GENERATED_FILES_DIRECTORY = "auto_generated"

# Clover header string:
#   The ascii text to display when starting CLOVER.
CLOVER_HEADER_STRING = """
\033[38;5;40m
        (((((*    /(((
        ((((((( ((((((((
   (((((((((((( ((((((((((((
   ((((((((((((*(((((((((((((       _____ _      ______      ________ _____
     *((((((((( ((((((((((((       / ____| |    / __ \\ \\    / /  ____|  __ \\
   (((((((. /((((((((((/          | |    | |   | |  | \\ \\  / /| |__  | |__) |
 ((((((((((((((((((((((((((,      | |    | |   | |  | |\\ \\/ / |  __| |  _  /
 (((((((((((*  (((((((((((((      | |____| |___| |__| | \\  /  | |____| | \\ \\
   ,(((((((. (  (((((((((((/       \\_____|______\\____/   \\/   |______|_|  \\_\\
   .((((((   (   ((((((((
             /     (((((
             ,
              ,
               (
                 (
                   (
\033[0m


       Continuous Lifetime Optimisation of Variable Electricity Resources
                         Copyright Phil Sandwell, 2018
{version_line}

                         For more information, contact
                   Phil Sandwell (philip.sandwell@gmail.com),
                    Hamish Beath (hamishbeath@outlook.com),
               or Ben Winchester (benedict.winchester@gmail.com)

"""

# Debug string:
#   Text to display when debug mode is selected.
DEBUG_STRING: str = """{okblue}                        CLOVER is running in debug mode.
          For more information on debug mode, consult the user guide.
    If you did not intend to use debug mode, re-run without the debug flag.
{endc}"""

# Logger name:
#   The name to use for the main logger for CLOVER
LOGGER_NAME = "clover"

# Number of Workers:
#   The number of CPUs to use, which dictates the number of workers to use for parllel
#   jobs.
NUM_WORKERS = 8

# Outputs folder:
#   The folder into which outputs should be saved.
OUTPUTS_FOLDER = "outputs"

# Optimisation outputs folder:
#   The output folder into which to save the optimisation outputs.
OPTIMISATION_OUTPUTS_FOLDER = os.path.join(OUTPUTS_FOLDER, "optimisation_outputs")

# Simulation outputs folder:
#   The folder into which outputs should be saved.
SIMULATION_OUTPUTS_FOLDER = os.path.join(OUTPUTS_FOLDER, "simulation_outputs")


def _get_operating_mode(parsed_args: Namespace) -> OperatingMode:
    """
    Determine the operating mode for CLOVER based on the command-line arguments.

    Inputs:
        - parsed_args:
            The parsed command-line arguments.

    Outputs:
        - The operating mode to use for the run.

    """

    # Try to determine the operating mode.
    if parsed_args.simulation:
        return OperatingMode.SIMULATION
    if parsed_args.optimisation:
        return OperatingMode.OPTIMISATION
    return OperatingMode.PROFILE_GENERATION


def _prepare_location(location: str, logger: logging.Logger) -> None:
    """
    Prepares the location and raises an error if the location cannot be found.

    Inputs:
        - location
            The name of the location to check.

    Raises:
        - FileNotFoundError:
            Raised if the location cannot be found.

    """

    if not os.path.isdir(os.path.join(LOCATIONS_FOLDER_NAME, location)):
        logger.error(
            "%sThe specified location, '%s', does not exist. Try running the "
            "'new_location' script to ensure all necessary files and folders are "
            "present.%s",
            BColours.fail,
            location,
            BColours.endc,
        )
        raise FileNotFoundError(f"The location, {location}, could not be found.")

    if not os.path.isfile(
        os.path.join(
            LOCATIONS_FOLDER_NAME, location, INPUTS_DIRECTORY, KEROSENE_TIMES_FILE
        )
    ):
        logger.info(
            "%sThe specified location, '%s', does not contain a kerosene times file. "
            "The auto-generation script will be run to replace the lost file.%s",
            BColours.warning,
            location,
            BColours.endc,
        )
        new_location.create_new_location(None, location, logger, True)
        logger.info("%s succesfully updated with missing files.", location)


def _prepare_water_system(
    available_conventional_sources: Set[str],
    auto_generated_files_directory: str,
    device_utilisations: Dict[load.Device, pd.DataFrame],
    disable_tqdm: bool,
    location: Location,
    logger: logging.Logger,
    parsed_args: Namespace,
    resource_type: ResourceType,
    water_source_times: Dict[WaterSource, pd.DataFrame],
) -> Tuple[
    Dict[WaterSource, pd.DataFrame], Dict[str, pd.DataFrame], pd.DataFrame, pd.DataFrame
]:
    """
    Prepares the conventional-water system.

    Inputs:
        - available_conventional_sources:
            The `list` of available conventional sources for the system.
        - auto_generated_files_directory:
            The directory into which auto-generated files should be saved.
        - device_utilisations:
            The utilisation profile for each :class:`load.Device` being modelled.
        - location:
            The :class:`Location` being considered.
        - logger:
            The :class:`logging.Logger` to use for the run.
        - parsed_args:
            The parsed command-line arguments.
        - resource_type:
            The :class:`ResourceType` being considered.
        - water_source_times:
            The availability profile of each :class:`WaterSource` being considered.

    Outputs:
        - conventional_water_source_profiles:
            The availability profiles of the conventional water sources being
            considered.
        - disable_tqdm:
            Whether to disable the tqdm progress bars (True) or display them (False).
        - initial_loads:
            The initial hourly loads placed on the conventional water system.
        - total_load:
            The total water load for each load type placed on the conventional water
            system.
        - yearly_load_statistics:
            The yearly load statistics for the conventional water system being
            considered.

    """

    # Raise an error if there are no water devices specified.
    if (
        resource_type == ResourceType.HOT_CLEAN_WATER
        and (
            len(
                {
                    device
                    for device in device_utilisations
                    if device.hot_water_usage is not None
                }
            )
            == 0
        )
        or resource_type == ResourceType.CLEAN_WATER
        and (
            len(
                {
                    device
                    for device in device_utilisations
                    if device.clean_water_usage is not None
                }
            )
            == 0
        )
    ):
        raise InputFileError(
            "devices input flie",
            f"No {resource_type.value} input devices were specified despite the "
            + "scenario containing a clean-water system.",
        )

    try:
        (
            initial_loads,
            total_load,
            yearly_load_statistics,
        ) = load.process_load_profiles(
            auto_generated_files_directory,
            device_utilisations,
            disable_tqdm,
            location,
            logger,
            parsed_args.regenerate,
            resource_type,
        )
    except InputFileError:
        print(
            "Generating necessary profiles .................................    "
            + f"{FAILED}"
        )
        raise
    except Exception as e:
        print(
            "Generating necessary profiles .................................    "
            + f"{FAILED}"
        )
        logger.error(
            "%sAn unexpected error occurred generating the %s load profiles. See %s "
            "for details: %s%s",
            BColours.fail,
            resource_type.value,
            f"{os.path.join(LOGGER_DIRECTORY, LOGGER_NAME)}.log",
            str(e),
            BColours.endc,
        )
        raise

    # Generate the conventional-clean-water source availability profiles.
    logger.info(
        "Generating conventional %s water-source availability profiles.",
        resource_type.value,
    )
    try:
        conventional_water_source_profiles = (
            water_source.get_lifetime_water_source_status(
                disable_tqdm,
                os.path.join(auto_generated_files_directory, resource_type.value),
                resource_type.value.split("_")[0],
                location,
                logger,
                parsed_args.regenerate,
                water_source_times,
            )
        )
    except InputFileError:
        print(
            "Generating necessary profiles .................................    "
            + f"{FAILED}"
        )
        raise
    except Exception as e:
        print(
            "Generating necessary profiles .................................    "
            + f"{FAILED}"
        )
        logger.error(
            "%sAn unexpected error occurred generating the conventional %s "
            "water-source profiles. See %s for details: %s%s",
            BColours.fail,
            resource_type.value,
            f"{os.path.join(LOGGER_DIRECTORY, LOGGER_NAME)}.log",
            str(e),
            BColours.endc,
        )
        raise

    logger.info(
        "Conventional %s water sources successfully parsed.", resource_type.value
    )
    logger.debug(
        "Conventional %s water sources: %s",
        resource_type.value,
        ", ".join([str(source) for source in conventional_water_source_profiles]),
    )

    conventional_water_source_profiles = {
        key: value
        for key, value in conventional_water_source_profiles.items()
        if key in available_conventional_sources
    }

    return (
        conventional_water_source_profiles,
        initial_loads,
        total_load,
        yearly_load_statistics,
    )


def main(  # pylint: disable=too-many-locals, too-many-statements
    args: List[Any], disable_tqdm: bool = False, run_number: Optional[int] = None
) -> None:
    """
    The main module for CLOVER executing all functionality as appropriate.

    Inputs:
        - args
            The command-line arguments, passed in as a list.
        - disable_tqdm:
            Whether to disable the tqdm progress bars (True) or display them (False).
        - run_number:
            Used to differentiate between runs if multiple runs are being carried out
            for the same location.

    """

    # Parse the command-line arguments and instantiate the logger.
    parsed_args = argparser.parse_args(args)
    run_number_string: str = f"_{run_number}" if run_number is not None else ""
    logger = get_logger(
        f"{parsed_args.location}_{LOGGER_NAME}{run_number_string}",
        parsed_args.verbose,
    )
    logger.info("CLOVER run initiated. Options specified: %s", " ".join(args))

    # Validate the command-line arguments.
    logger.info("Command-line arguments successfully parsed.")

    if not argparser.validate_args(logger, parsed_args):
        logger.error(
            "%sInvalid command-line arguments. Check that all required arguments have "
            "been specified correctly. See %s for details.%s",
            BColours.fail,
            f"{os.path.join(LOGGER_DIRECTORY, LOGGER_NAME)}.log",
            BColours.endc,
        )
        raise ValueError(
            "The command-line arguments were invalid. See "
            f"{os.path.join(LOGGER_DIRECTORY, LOGGER_NAME)}.log for details."
        )

    logger.info("Command-line arguments successfully validated.")

    version_string = f"Version {__version__}"
    print(
        CLOVER_HEADER_STRING.format(
            version_line=(
                " " * (40 - math.ceil(len(version_string) / 2))
                + version_string
                + " " * (40 - math.floor(len(version_string) / 2))
            )
        )
    )

    if parsed_args.debug:
        print(DEBUG_STRING.format(okblue=BColours.okblue, endc=BColours.endc))

    # Define common variables.
    auto_generated_files_directory = os.path.join(
        LOCATIONS_FOLDER_NAME,
        parsed_args.location,
        AUTO_GENERATED_FILES_DIRECTORY,
    )

    # If the output filename is not provided, then generate it.
    simulation_output_directory = os.path.join(
        LOCATIONS_FOLDER_NAME,
        parsed_args.location,
        SIMULATION_OUTPUTS_FOLDER,
    )
    optimisation_output_directory = os.path.join(
        LOCATIONS_FOLDER_NAME, parsed_args.location, OPTIMISATION_OUTPUTS_FOLDER
    )

    # Determine the operating mode for the run.
    operating_mode = _get_operating_mode(parsed_args)
    if operating_mode == OperatingMode.SIMULATION:
        output_directory: Optional[str] = simulation_output_directory
        logger.info(
            "A single CLOVER simulation will be run for locatation '%s'",
            parsed_args.location,
        )
        print(
            f"A single CLOVER simulation will be run for {parsed_args.location}"
            + (
                f" {BColours.okblue}in debug mode{BColours.endc}"
                if parsed_args.debug
                else ""
            )
        )
    if operating_mode == OperatingMode.OPTIMISATION:
        output_directory = optimisation_output_directory
        logger.info(
            "A CLOVER optimisation will be run for location '%s'", parsed_args.location
        )
        print(
            f"A CLOVER optimisation will be run for {parsed_args.location}"
            + (
                f" {BColours.okblue}in debug mode{BColours.endc}"
                if parsed_args.debug
                else ""
            )
        )
    if operating_mode == OperatingMode.PROFILE_GENERATION:
        output_directory = None
        logger.info("No CLI mode was specified, CLOVER will only generate profiles.")
        print(
            "Neither `simulation` or `optimisation` specified, running profile "
            f"generation only for {parsed_args.location}"
            + (
                f" {BColours.okblue}in debug mode{BColours.endc}"
                if parsed_args.debug
                else ""
            )
        )

    # If the output folder already exists, then confirm from the user that they wish to
    # overwrite its contents.
    if parsed_args.output is not None:
        if output_directory is None:
            logger.error(
                "%sCannot specify an output directory if only profile generation is "
                "taking place.%s",
                BColours.fail,
                BColours.endc,
            )
            raise Exception(
                "The `output` flag can only be used if a simulation or optimisation "
                "output is expected."
            )
        if os.path.isdir(os.path.join(output_directory, parsed_args.output)):
            try:
                confirm_overwrite = {"y": True, "n": False, "Y": True, "N": False}[
                    input(
                        f"Output folder, {parsed_args.output}, already exists, Overwrite? [y/n] "
                    )
                ]
            except KeyError:
                logger.error(
                    "Either 'y' or 'n' must be specified to confirm overwrite. Quitting."
                )
                raise
            if confirm_overwrite:
                output: str = str(parsed_args.output)
            else:
                output = input("Specify new output folder name: ")
            print(f"\nOutput directory {output} will be used for simulation results.")
        else:
            output = str(parsed_args.output)
    else:
        output = datetime.datetime.now().strftime("%Y_%m_%d_%H_%M_%S")

    # Verify the location as containing all the required files.
    print("Verifying location information ................................    ", end="")
    logger.info("Checking location %s.", parsed_args.location)
    try:
        _prepare_location(parsed_args.location, logger)
    except FileNotFoundError:
        print(FAILED)
        logger.error(
            "%sThe location, '%s', is missing files. Try running the `new_location` "
            "script to identify missing files. See %s for details.%s",
            BColours.fail,
            parsed_args.location,
            f"{os.path.join(LOGGER_DIRECTORY, LOGGER_NAME)}.log",
            BColours.endc,
        )
        raise

    # Parse the various input files.
    print(
        f"{DONE}\nParsing input files ...........................................    ",
        end="",
    )
    logger.info("Parsing input files.")

    try:
        (
            converters,
            device_utilisations,
            minigrid,
            finance_inputs,
            generation_inputs,
            ghg_inputs,
            grid_times,
            location,
            optimisation_inputs,
            optimisations,
            scenarios,
            simulations,
            electric_load_profile,
            water_source_times,
            input_file_info,
        ) = parse_input_files(
            parsed_args.debug,
            parsed_args.electric_load_profile,
            parsed_args.location,
            logger,
        )
    except FileNotFoundError as e:
        print(FAILED)
        logger.error(
            "%sNot all input files present. See %s for details: %s%s",
            BColours.fail,
            f"{os.path.join(LOGGER_DIRECTORY, LOGGER_NAME)}.log",
            str(e),
            BColours.endc,
        )
        raise
    except InputFileError as e:
        print(FAILED)
        logger.error("Input file error occured: %s", str(e))
        raise
    except Exception as e:
        print(FAILED)
        logger.error(
            "%sAn unexpected error occured parsing input files. See %s for details: "
            "%s%s",
            BColours.fail,
            f"{os.path.join(LOGGER_DIRECTORY, LOGGER_NAME)}.log",
            str(e),
            BColours.endc,
        )
        raise
    else:
        logger.info("All input files successfully parsed.")
        print(DONE)

    print("Generating necessary profiles", end="\n")

    # Determine the number of background tasks to carry out.
    num_ninjas: int = (
        1
        + (1 if any(scenario.pv_t for scenario in scenarios) else 0)
        + (
            1
            if any(scenario.desalination_scenario for scenario in scenarios) is not None
            else 0
        )
    )

    # Generate and save the wind data for each year as a background task.
    if any(scenario.pv_t for scenario in scenarios):
        logger.info("Beginning wind-data fetching.")
        wind_data_thread: Optional[wind.WindDataThread] = wind.WindDataThread(
            os.path.join(auto_generated_files_directory, "wind"),
            generation_inputs,
            location,
            f"{parsed_args.location}_{wind.WIND_LOGGER_NAME}",
            parsed_args.refetch,
            num_ninjas,
            parsed_args.verbose,
        )
        if wind_data_thread is None:
            raise InternalError("Wind data thread failed to successfully instantiate.")
        wind_data_thread.start()
        logger.info(
            "Wind-data thread successfully instantiated. See %s for details.",
            f"{os.path.join(LOGGER_DIRECTORY, wind.WIND_LOGGER_NAME)}.log",
        )
    else:
        wind_data_thread = None

    # Generate and save the weather data for each year as a background task.
    if any(scenario.desalination_scenario is not None for scenario in scenarios):
        # Set up the system to call renewables.ninja at a slower rate.
        logger.info("Begining weather-data fetching.")
        weather_data_thread: Optional[
            weather.WeatherDataThread
        ] = weather.WeatherDataThread(
            os.path.join(auto_generated_files_directory, "weather"),
            generation_inputs,
            location,
            f"{parsed_args.location}_{weather.WEATHER_LOGGER_NAME}",
            parsed_args.refetch,
            num_ninjas,
            parsed_args.verbose,
        )
        if weather_data_thread is None:
            raise InternalError(
                "Weather data thread failed to successfully instantiate."
            )
        weather_data_thread.start()
        logger.info(
            "Weather-data thread successfully instantiated. See %s for details.",
            f"{os.path.join(LOGGER_DIRECTORY, weather.WEATHER_LOGGER_NAME)}.log",
        )
    else:
        weather_data_thread = None

    # Generate and save the solar data for each year as a background task.
    logger.info("Beginning solar-data fetching.")
    solar_data_thread = solar.SolarDataThread(
        os.path.join(auto_generated_files_directory, "solar"),
        generation_inputs,
        location,
        f"{parsed_args.location}_{solar.SOLAR_LOGGER_NAME}",
        parsed_args.refetch,
        minigrid.pv_panel,
        num_ninjas,
        parsed_args.verbose,
    )
    solar_data_thread.start()
    logger.info(
        "Solar-data thread successfully instantiated. See %s for details.",
        f"{os.path.join(LOGGER_DIRECTORY, solar.SOLAR_LOGGER_NAME)}.log",
    )

    # Generate and save the device-ownership profiles.
    logger.info("Processing device informaiton.")
    # load_logger = get_logger(load.LOAD_LOGGER_NAME)

    initial_electric_hourly_loads: Optional[Dict[str, pd.DataFrame]] = None
    total_electric_load: Optional[pd.DataFrame] = None
    electric_yearly_load_statistics: Optional[pd.DataFrame] = None

    if any(ResourceType.ELECTRIC in scenario.resource_types for scenario in scenarios):
        try:
            (
                initial_electric_hourly_loads,
                total_electric_load,
                electric_yearly_load_statistics,
            ) = load.process_load_profiles(
                auto_generated_files_directory,
                device_utilisations,
                disable_tqdm,
                location,
                logger,
                parsed_args.regenerate,
                load.ResourceType.ELECTRIC,
                electric_load_profile,
            )
        except InputFileError:
            print(
                "Generating necessary profiles .................................    "
                + f"{FAILED}"
            )
            raise
        except Exception as e:
            print(
                "Generating necessary profiles .................................    "
                + f"{FAILED}"
            )
            logger.error(
                "%sAn unexpected error occurred generating the load profiles. See %s for "
                "details: %s%s",
                BColours.fail,
                f"{os.path.join(LOGGER_DIRECTORY, LOGGER_NAME)}.log",
                str(e),
                BColours.endc,
            )
            raise

    clean_water_yearly_load_statistics: pd.DataFrame  # pylint: disable=unused-variable
    conventional_cw_source_profiles: Optional[Dict[WaterSource, pd.DataFrame]] = None
    initial_cw_hourly_loads: Optional[Dict[str, pd.DataFrame]] = None
    total_cw_load: Optional[pd.DataFrame] = None

    if any(scenario.desalination_scenario is not None for scenario in scenarios):
        # Create a set of all the conventional clean-water sources available.
        conventional_sources: Set[str] = {
            source
            for scenario in scenarios
            if scenario.desalination_scenario is not None
            for source in scenario.desalination_scenario.clean_water_scenario.conventional_sources
        }

        # Generate the clean-water load profiles.
        (
            conventional_cw_source_profiles,
            initial_cw_hourly_loads,
            total_cw_load,
            clean_water_yearly_load_statistics,
        ) = _prepare_water_system(
            conventional_sources,
            auto_generated_files_directory,
            device_utilisations,
            disable_tqdm,
            location,
            logger,
            parsed_args,
            ResourceType.CLEAN_WATER,
            water_source_times,
        )

    conventional_hw_source_profiles: Dict[  # pylint: disable=unused-variable
        WaterSource, pd.DataFrame
    ]
    hot_water_yearly_load_statistics: pd.DataFrame  # pylint: disable=unused-variable
    initial_hw_hourly_loads: Optional[Dict[str, pd.DataFrame]] = None
    total_hw_load: Optional[pd.DataFrame] = None

    if any(scenario.hot_water_scenario is not None for scenario in scenarios):
        # Create a set of all the conventional hot-water sources available.
        conventional_sources = {
            source
            for scenario in scenarios
            if scenario.hot_water_scenario is not None
            for source in scenario.hot_water_scenario.conventional_sources
        }

        (
            conventional_hw_source_profiles,
            initial_hw_hourly_loads,
            total_hw_load,
            hot_water_yearly_load_statistics,
        ) = _prepare_water_system(
            conventional_sources,
            auto_generated_files_directory,
            device_utilisations,
            disable_tqdm,
            location,
            logger,
            parsed_args,
            ResourceType.HOT_CLEAN_WATER,
            water_source_times,
        )

    # Assemble a means of storing the relevant loads.
    total_loads: Dict[ResourceType, Optional[pd.DataFrame]] = {
        ResourceType.CLEAN_WATER: total_cw_load,
        ResourceType.ELECTRIC: 0.001 * total_electric_load,  # type: ignore
        ResourceType.HOT_CLEAN_WATER: total_hw_load,
    }

    # Generate the grid-availability profiles if relevant.
    if any(scenario.grid for scenario in scenarios):
        logger.info("Generating grid-availability profiles.")
        try:
            grid.get_lifetime_grid_status(
                disable_tqdm,
                os.path.join(auto_generated_files_directory, "grid"),
                grid_times,
                logger,
                location.max_years,
            )
        except InputFileError:
            print(
                "Generating necessary profiles .................................    "
                + f"{FAILED}"
            )
            raise
        except Exception as e:
            print(
                "Generating necessary profiles .................................    "
                + f"{FAILED}"
            )
            logger.error(
                "%sAn unexpected error occurred generating the grid profiles. See %s for "
                "details: %s%s",
                BColours.fail,
                f"{os.path.join(LOGGER_DIRECTORY, LOGGER_NAME)}.log",
                str(e),
                BColours.endc,
            )
            raise

        logger.info("Grid-availability profiles successfully generated.")

    else:
        logger.info("Grid disabled, no grid profiles to be generated.")

    # Wait for all threads to finish before proceeding.
    logger.info("Waiting for all setup threads to finish before proceeding.")
    solar_data_thread.join()
    if weather_data_thread is not None:
        weather_data_thread.join()
    if wind_data_thread is not None:
        wind_data_thread.join()
    logger.info("All setup threads finished.")

    logger.info("Generating and saving total solar output file.")
    total_solar_data = solar.total_solar_output(
        os.path.join(auto_generated_files_directory, "solar"),
        parsed_args.regenerate,
        generation_inputs["start_year"],
        location.max_years,
    )
    logger.info("Total solar output successfully computed and saved.")

    if any(scenario.desalination_scenario is not None for scenario in scenarios):
        logger.info("Generating and saving total weather output file.")
        total_weather_data = (  # pylint: disable=unused-variable
            weather.total_weather_output(
                os.path.join(auto_generated_files_directory, "weather"),
                parsed_args.regenerate,
                generation_inputs["start_year"],
                location.max_years,
            )
        )
        logger.info("Total weather output successfully computed and saved.")

    if any(scenario.pv_t for scenario in scenarios):
        logger.info("Generating and saving total wind data output file.")
        total_wind_data: Optional[pd.DataFrame] = wind.total_wind_output(
            os.path.join(auto_generated_files_directory, "wind"),
            parsed_args.regenerate,
            generation_inputs["start_year"],
            location.max_years,
        )
        logger.info("Total wind output successfully computed and saved.")
    else:
        total_wind_data = None

    logger.info(
        "Setup complete, continuing to CLOVER %s.",
        "main flow"
        if operating_mode == OperatingMode.PROFILE_GENERATION
        else operating_mode.value,
    )

    print(
        f"Generating necessary profiles .................................    {DONE}",
        end="\n",
    )

    # Load the relevant kerosene profile.
    try:
        with open(
            os.path.join(auto_generated_files_directory, KEROSENE_USAGE_FILE), "r"
        ) as f:
            kerosene_usage = pd.read_csv(f, header=None, index_col=False)
    except FileNotFoundError:
        logger.error(
            "%sKerosene usage file '%s' could not be found in '%s'. Check that this "
            "file has not been deleted.%s",
            BColours.fail,
            KEROSENE_USAGE_FILE,
            auto_generated_files_directory,
            BColours.endc,
        )
        raise

    # Remove the index from the file.
    kerosene_usage.reset_index(drop=True)

    # Determine whether any default sizes have been overrided.
    overrided_default_sizes: bool = (
        minigrid.pv_panel.pv_unit_overrided
        if minigrid.pv_panel is not None
        else False or minigrid.battery.storage_unit
        if minigrid.battery is not None
        else False
    )

    # Run a simulation or optimisation as appropriate.
    if operating_mode == OperatingMode.SIMULATION:
        print(
            f"Beginning CLOVER simulation runs {'.' * 30}    ",
            end="\n",
        )

        simulation_times: List[str] = []

        # Determine the scenario to use for the simulation.
        try:
            scenario = [
                scenario
                for scenario in scenarios
                if scenario.name == parsed_args.scenario
            ][0]
        except IndexError:
            logger.error(
                "%sUnable to locate scenario '%s' from scenarios.%s",
                BColours.fail,
                parsed_args.scenario,
                BColours.endc,
            )
            raise

        logger.info("Scenario '%s' successfully determined.", parsed_args.scenario)

        logger.info("Checking scenario parameters.")
        check_scenario(logger, minigrid, operating_mode, parsed_args, scenario)
        logger.info("Scenario parameters valid.")

        logger.info("Loading grid profile.")
        grid_profile = grid.load_grid_profile(
            auto_generated_files_directory, logger, scenario
        )
        logger.info("Grid '%s' profile successfully loaded.", scenario.grid_type)

        simulation_string: str = generate_simulation_string(
            minigrid, overrided_default_sizes, parsed_args, scenario
        )
        print(f"Running a simulation with:\n{simulation_string}")

        for simulation_number, simulation in enumerate(
            tqdm(
                simulations, desc="simulations", disable=disable_tqdm, unit="simulation"
            ),
            1,
        ):
            logger.info(
                "Carrying out simulation %s of %s.", simulation_number, len(simulations)
            )
            try:
                (
                    time_delta,
                    system_performance_outputs,
                    system_details,
                ) = energy_system.run_simulation(
                    parsed_args.clean_water_pvt_system_size
                    if parsed_args.clean_water_pvt_system_size is not None
                    else 0,
                    conventional_cw_source_profiles,
                    converters,
                    disable_tqdm,
                    parsed_args.storage_size,
                    grid_profile,
                    parsed_args.hot_water_pvt_system_size
                    if parsed_args.hot_water_pvt_system_size is not None
                    else 0,
                    total_solar_data[solar.SolarDataType.TOTAL_IRRADIANCE.value],
                    kerosene_usage,
                    location,
                    logger,
                    minigrid,
                    parsed_args.num_clean_water_tanks,
                    parsed_args.num_hot_water_tanks,
                    total_solar_data[solar.SolarDataType.ELECTRICITY.value]
                    * minigrid.pv_panel.pv_unit,
                    parsed_args.pv_system_size
                    if parsed_args.pv_system_size is not None
                    else 0,
                    scenario,
                    simulation,
                    total_solar_data[solar.SolarDataType.TEMPERATURE.value],
                    total_loads,
                    total_wind_data[wind.WindDataType.WIND_SPEED.value]
                    if total_wind_data is not None
                    else None,
                )
            except Exception as e:
                print(f"Beginning CLOVER simulation runs {'.' * 30}    {FAILED}")
                logger.error(
                    "%sAn unexpected error occurred running a CLOVER simulation. See "
                    "%s for "
                    "details: %s%s",
                    BColours.fail,
                    f"{os.path.join(LOGGER_DIRECTORY, LOGGER_NAME)}.log",
                    str(e),
                    BColours.endc,
                )
                raise

            # Add the time to the counter.
            simulation_times.append(
                "{0:.3f} s/year".format(  # pylint: disable=consider-using-f-string
                    (time_delta.seconds + time_delta.microseconds * 0.000001)
                    / (simulation.end_year - simulation.start_year)
                )
            )

            # Add the input file information to the system details file.
            system_details.file_information = input_file_info

            # Compute the key results.
            key_results = analysis.get_key_results(  # type: ignore
                grid_profile,
                simulation.end_year - simulation.start_year,
                system_performance_outputs,
                total_solar_data[solar.SolarDataType.ELECTRICITY.value]
                * minigrid.pv_panel.pv_unit
                * scenario.pv,
            )

            if parsed_args.analyse:
                if not parsed_args.skip_plots:
                    # Generate and save the various plots.
                    analysis.plot_outputs(  # type: ignore
                        grid_times[scenario.grid_type],
                        grid_profile,
                        initial_cw_hourly_loads,
                        initial_electric_hourly_loads,
                        initial_hw_hourly_loads,
                        simulation.end_year - simulation.start_year,
                        simulation_output_directory,
                        output,
                        simulation_number,
                        system_performance_outputs,
                        total_loads,
                        total_solar_data[solar.SolarDataType.ELECTRICITY.value]
                        * minigrid.pv_panel.pv_unit,
                    )

                # Carry out an appraisal of the system.
                if electric_yearly_load_statistics is None:
                    raise InternalError(
                        "No electric yearly load statistics were computed for the "
                        "system despite these being needed to appraise the system."
                    )
                system_appraisal = appraise_system(
                    electric_yearly_load_statistics,
                    simulation.end_year,
                    finance_inputs,
                    ghg_inputs,
                    location,
                    logger,
                    None,
                    scenario,
                    system_performance_outputs,
                    simulation.start_year,
                    system_details,
                )
            else:
                system_appraisal = None
                logger.info("No analysis to be carried out.")

            # Save the simulation output.
            save_simulation(
                disable_tqdm,
                key_results,
                logger,
                output,
                simulation_output_directory,
                system_performance_outputs,
                simulation_number,
                system_appraisal,
                system_details,
            )

        print(f"Beginning CLOVER simulation runs {'.' * 30}    {DONE}")

        print(
            f"Time taken for simulations: {', '.join(simulation_times)}",
            end="\n",
        )

    if operating_mode == OperatingMode.OPTIMISATION:
        print(f"Beginning CLOVER optimisation runs {'.' * 28}    ", end="\n")
        optimisation_times: List[str] = []

        # Enforce that the optimisation inputs are set correctly before attempting an
        # optimisation.

        if optimisation_inputs is None:
            raise InputFileError(
                "optimisation inputs",
                "Optimisation inputs were not specified despite an optimisation being "
                "called.",
            )
        if electric_yearly_load_statistics is None:
            raise InternalError(
                "Electric yearly load statistics were not correctly computed despite "
                "being needed for an optimisation."
            )

        if (
            optimisation_inputs.number_of_iterations
            * optimisation_inputs.iteration_length
            > location.max_years
        ):
            raise InputFileError(
                "optimisation inputs",
                "An optimisation was requested that runs over the maximum lifetime of "
                "the system.",
            )

        for optimisation_number, optimisation in enumerate(
            tqdm(
                optimisations,
                desc="optimisations",
                disable=disable_tqdm,
                unit="optimisation",
            ),
            1,
        ):
            # Determine the scenario to use for the simulation.
            logger.info("Checking scenario parameters.")
            check_scenario(
                logger, minigrid, operating_mode, parsed_args, optimisation.scenario
            )
            logger.info("Scenario parameters valid.")

            logger.info("Loading grid profile.")
            grid_profile = grid.load_grid_profile(
                auto_generated_files_directory, logger, optimisation.scenario
            )
            logger.info(
                "Grid '%s' profile successfully loaded.",
                optimisation.scenario.grid_type,
            )

            optimisation_string = generate_optimisation_string(
                minigrid, optimisation_inputs, optimisation.scenario
            )
            print(f"Running an optimisation with:\n{optimisation_string}")

            try:
                time_delta, optimisation_results = multiple_optimisation_step(
                    conventional_cw_source_profiles,
                    converters,
                    disable_tqdm,
                    finance_inputs,
                    ghg_inputs,
                    grid_profile,
                    total_solar_data[solar.SolarDataType.TOTAL_IRRADIANCE.value],
                    kerosene_usage,
                    location,
                    logger,
                    minigrid,
                    optimisation,
                    optimisation_inputs,
                    total_solar_data[solar.SolarDataType.TEMPERATURE.value],
                    total_loads,
                    total_solar_data[solar.SolarDataType.ELECTRICITY.value]
                    * minigrid.pv_panel.pv_unit,
                    total_wind_data[wind.WindDataType.WIND_SPEED.value]
                    if total_wind_data is not None
                    else None,
                    electric_yearly_load_statistics,
                )
            except Exception as e:
                print(f"Beginning CLOVER optimisation runs {'.' * 28}    {FAILED}")
                logger.error(
                    "%sAn unexpected error occurred running a CLOVER optimisation. See "
                    "%s for "
                    "details: %s%s",
                    BColours.fail,
                    f"{os.path.join(LOGGER_DIRECTORY, LOGGER_NAME)}.log",
                    str(e),
                    BColours.endc,
                )
                raise

            # Add the time to the counter.
            optimisation_times.append(
                "{0:.3f} s/year".format(  # pylint: disable=consider-using-f-string
                    (time_delta.seconds + time_delta.microseconds * 0.000001)
                    / (
                        optimisation_results[-1].system_details.end_year
                        - optimisation_results[0].system_details.start_year
                    )
                )
            )

            # Add the input file information to the system details file.
            for appraisal in optimisation_results:
                appraisal.system_details.file_information = input_file_info

            # Save the optimisation output.
            save_optimisation(
                disable_tqdm,
                logger,
                optimisation_inputs,
                optimisation_number,
                output,
                optimisation_output_directory,
                optimisation.scenario,
                optimisation_results,
            )

        print(f"Beginning CLOVER optimisation runs {'.' * 28}    {DONE}")

        print(
            f"Time taken for optimisations: {', '.join(optimisation_times)}",
            end="\n",
        )

    if operating_mode == OperatingMode.PROFILE_GENERATION:
        print("No simulations or optimisations to be carried out.")

    print(
        "Finished. See "
        + os.path.join(LOCATIONS_FOLDER_NAME, parsed_args.location, "outputs")
        + " for output files."
    )


if __name__ == "__main__":
    main(sys.argv[1:])<|MERGE_RESOLUTION|>--- conflicted
+++ resolved
@@ -17,11 +17,7 @@
 
 """
 
-<<<<<<< HEAD
 __version__ = "5.1.0b1"
-=======
-__version__ = "5.0.2"
->>>>>>> fc4e44bf
 
 import datetime
 import logging
