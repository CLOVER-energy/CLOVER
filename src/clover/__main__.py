--- conflicted
+++ resolved
@@ -67,11 +67,7 @@
     LOCATIONS_FOLDER_NAME,
     LOGGER_DIRECTORY,
     OperatingMode,
-<<<<<<< HEAD
     save_hourly_fuel_cost_information,
-=======
-    ProgrammerJudgementFault,
->>>>>>> 5a2df88a
     save_simulation,
 )
 from .simulation.__utils__ import check_scenario
