--- conflicted
+++ resolved
@@ -17,11 +17,7 @@
 
 """
 
-<<<<<<< HEAD
-__version__ = "5.0.0"
-=======
 __version__ = "5.0.1"
->>>>>>> df295164
 
 import datetime
 import logging
