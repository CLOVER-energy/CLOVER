#!/usr/bin/python3
########################################################################################
# __main__.py - Main module for CLOVER.                                                #
#                                                                                      #
# Author: Ben Winchester                                                               #
# Copyright: Ben Winchester, 2021                                                      #
# Date created: 13/07/2021                                                             #
# License: Open source                                                                 #
########################################################################################
"""
__main__.py - The main module for CLOVER.

CLOVER (Continuous Lifetime Optimisation of Variable Electricity Resources) can evaluate
and optimise minigrid systems, determining whether a demand is met whilst minimising
environmental and economic impacts. The main flow of CLOVER can be executed by running
the clover module from the command-line interface.

"""

<<<<<<< HEAD
__version__ = "5.2.0a1"
=======
__version__ = "5.2.0a6"
>>>>>>> a5b126e5

import collections
import datetime
import logging
import math
import os
import re
import sys

from argparse import Namespace
from typing import Any, DefaultDict, Dict, List, Match, Optional, Pattern, Set, Tuple

import pandas as pd  # pylint: disable=import-error

from tqdm import tqdm

from . import analysis, argparser
from .conversion.conversion import WaterSource
from .fileparser import (
    INPUTS_DIRECTORY,
    KEROSENE_TIMES_FILE,
    KEROSENE_USAGE_FILE,
    parse_input_files,
)
from .generation import solar, weather, wind
from .load import load
from .mains_supply import grid, water_source
from .scripts import new_location
from .simulation import energy_system

from .optimisation.__utils__ import save_optimisation
from .optimisation.appraisal import appraise_system
from .optimisation.optimisation import multiple_optimisation_step
from .printer import generate_optimisation_string, generate_simulation_string

from .__utils__ import (
    BColours,
    DONE,
    FAILED,
    get_locations_foldername,
    InternalError,
    Location,
    ResourceType,
    get_logger,
    InputFileError,
    LOGGER_DIRECTORY,
    OperatingMode,
    ProgrammerJudgementFault,
    save_simulation,
)
from .simulation.__utils__ import check_scenario

__all__ = ("main",)

# Auto-generated-files directory:
#   The name of the directory in which to save auto-generated files, relative to the
# root of the location.
AUTO_GENERATED_FILES_DIRECTORY = "auto_generated"

# Clover header string:
#   The ascii text to display when starting CLOVER.
CLOVER_HEADER_STRING = """
\033[38;5;40m
        (((((*    /(((
        ((((((( ((((((((
   (((((((((((( ((((((((((((
   ((((((((((((*(((((((((((((       _____ _      ______      ________ _____
     *((((((((( ((((((((((((       / ____| |    / __ \\ \\    / /  ____|  __ \\
   (((((((. /((((((((((/          | |    | |   | |  | \\ \\  / /| |__  | |__) |
 ((((((((((((((((((((((((((,      | |    | |   | |  | |\\ \\/ / |  __| |  _  /
 (((((((((((*  (((((((((((((      | |____| |___| |__| | \\  /  | |____| | \\ \\
   ,(((((((. (  (((((((((((/       \\_____|______\\____/   \\/   |______|_|  \\_\\
   .((((((   (   ((((((((
             /     (((((
             ,
              ,
               (
                 (
                   (
\033[0m


       Continuous Lifetime Optimisation of Variable Electricity Resources
                         Copyright Phil Sandwell, 2018
{version_line}

                         For more information, contact
                   Phil Sandwell (philip.sandwell@gmail.com),
                    Hamish Beath (hamishbeath@outlook.com),
               or Ben Winchester (benedict.winchester@gmail.com)

"""

# Debug string:
#   Text to display when debug mode is selected.
DEBUG_STRING: str = """{okblue}                        CLOVER is running in debug mode.
          For more information on debug mode, consult the user guide.
    If you did not intend to use debug mode, re-run without the debug flag.
{endc}"""

# Logger name:
#   The name to use for the main logger for CLOVER
LOGGER_NAME = "clover"

# Number of Workers:
#   The number of CPUs to use, which dictates the number of workers to use for parllel
#   jobs.
NUM_WORKERS = 8

# Outputs folder:
#   The folder into which outputs should be saved.
OUTPUTS_FOLDER = "outputs"

# Optimisation outputs folder:
#   The output folder into which to save the optimisation outputs.
OPTIMISATION_OUTPUTS_FOLDER = os.path.join(OUTPUTS_FOLDER, "optimisation_outputs")

# Simulation outputs folder:
#   The folder into which outputs should be saved.
SIMULATION_OUTPUTS_FOLDER = os.path.join(OUTPUTS_FOLDER, "simulation_outputs")

# Version regex:
#   Regex used to extract the main version number.
VERSION_REGEX: Pattern[str] = re.compile(r"(?P<number>\d\.\d\.\d)([\.](?P<post>.*))?")


def _get_operating_mode(parsed_args: Namespace) -> OperatingMode:
    """
    Determine the operating mode for CLOVER based on the command-line arguments.

    Inputs:
        - parsed_args:
            The parsed command-line arguments.

    Outputs:
        - The operating mode to use for the run.

    """

    # Try to determine the operating mode.
    if parsed_args.simulation:
        return OperatingMode.SIMULATION
    if parsed_args.optimisation:
        return OperatingMode.OPTIMISATION
    return OperatingMode.PROFILE_GENERATION


def _prepare_location(
    location: str, locations_foldername: str, logger: logging.Logger
) -> None:
    """
    Prepares the location and raises an error if the location cannot be found.

    Inputs:
        - location
            The name of the location to check.
        - locations_foldername:
            The path to the locations folder where the cloations are stored.
        - logger:
            The :class:`logging.Loggger` to use for the run.

    Raises:
        - FileNotFoundError:
            Raised if the location cannot be found.

    """

    if not os.path.isdir(os.path.join(locations_foldername, location)):
        logger.error(
            "%sThe specified location, '%s', does not exist. Try running the "
            "'new_location' script to ensure all necessary files and folders are "
            "present.%s",
            BColours.fail,
            location,
            BColours.endc,
        )
        raise FileNotFoundError(f"The location, {location}, could not be found.")

    if not os.path.isfile(
        os.path.join(
            locations_foldername, location, INPUTS_DIRECTORY, KEROSENE_TIMES_FILE
        )
    ):
        logger.info(
            "%sThe specified location, '%s', does not contain a kerosene times file. "
            "The auto-generation script will be run to replace the lost file.%s",
            BColours.warning,
            location,
            BColours.endc,
        )
        new_location.create_new_location(None, location, logger, True)
        logger.info("%s succesfully updated with missing files.", location)


def _prepare_water_system(
    available_conventional_sources: Set[str],
    auto_generated_files_directory: str,
    device_utilisations: Dict[load.Device, pd.DataFrame],
    disable_tqdm: bool,
    location: Location,
    logger: logging.Logger,
    parsed_args: Namespace,
    resource_type: ResourceType,
    water_source_times: Dict[WaterSource, pd.DataFrame],
) -> Tuple[
    Dict[WaterSource, pd.DataFrame], Dict[str, pd.DataFrame], pd.DataFrame, pd.DataFrame
]:
    """
    Prepares the conventional-water system.

    Inputs:
        - available_conventional_sources:
            The `list` of available conventional sources for the system.
        - auto_generated_files_directory:
            The directory into which auto-generated files should be saved.
        - device_utilisations:
            The utilisation profile for each :class:`load.Device` being modelled.
        - location:
            The :class:`Location` being considered.
        - logger:
            The :class:`logging.Logger` to use for the run.
        - parsed_args:
            The parsed command-line arguments.
        - resource_type:
            The :class:`ResourceType` being considered.
        - water_source_times:
            The availability profile of each :class:`WaterSource` being considered.

    Outputs:
        - conventional_water_source_profiles:
            The availability profiles of the conventional water sources being
            considered.
        - disable_tqdm:
            Whether to disable the tqdm progress bars (True) or display them (False).
        - initial_loads:
            The initial hourly loads placed on the conventional water system.
        - total_load:
            The total water load for each load type placed on the conventional water
            system.
        - yearly_load_statistics:
            The yearly load statistics for the conventional water system being
            considered.

    """

    # Raise an error if there are no water devices specified.
    if (
        resource_type == ResourceType.HOT_CLEAN_WATER
        and (
            len(
                {
                    device
                    for device in device_utilisations
                    if device.hot_water_usage is not None
                }
            )
            == 0
        )
        or resource_type == ResourceType.CLEAN_WATER
        and (
            len(
                {
                    device
                    for device in device_utilisations
                    if device.clean_water_usage is not None
                }
            )
            == 0
        )
    ):
        raise InputFileError(
            "devices input flie",
            f"No {resource_type.value} input devices were specified despite the "
            + "scenario containing a clean-water system.",
        )

    try:
        (
            initial_loads,
            total_load,
            yearly_load_statistics,
        ) = load.process_load_profiles(
            auto_generated_files_directory,
            device_utilisations,
            disable_tqdm,
            location,
            logger,
            parsed_args.regenerate,
            resource_type,
        )
    except InputFileError:
        print(
            "Generating necessary profiles .................................    "
            + f"{FAILED}"
        )
        raise
    except Exception as e:
        print(
            "Generating necessary profiles .................................    "
            + f"{FAILED}"
        )
        logger.error(
            "%sAn unexpected error occurred generating the %s load profiles. See %s "
            "for details: %s%s",
            BColours.fail,
            resource_type.value,
            f"{os.path.join(LOGGER_DIRECTORY, LOGGER_NAME)}.log",
            str(e),
            BColours.endc,
        )
        raise

    # Generate the conventional-clean-water source availability profiles.
    logger.info(
        "Generating conventional %s water-source availability profiles.",
        resource_type.value,
    )
    try:
        conventional_water_source_profiles = (
            water_source.get_lifetime_water_source_status(
                disable_tqdm,
                os.path.join(auto_generated_files_directory, resource_type.value),
                resource_type.value.split("_")[0],
                location,
                logger,
                parsed_args.regenerate,
                water_source_times,
            )
        )
    except InputFileError:
        print(
            "Generating necessary profiles .................................    "
            + f"{FAILED}"
        )
        raise
    except Exception as e:
        print(
            "Generating necessary profiles .................................    "
            + f"{FAILED}"
        )
        logger.error(
            "%sAn unexpected error occurred generating the conventional %s "
            "water-source profiles. See %s for details: %s%s",
            BColours.fail,
            resource_type.value,
            f"{os.path.join(LOGGER_DIRECTORY, LOGGER_NAME)}.log",
            str(e),
            BColours.endc,
        )
        raise

    logger.info(
        "Conventional %s water sources successfully parsed.", resource_type.value
    )
    logger.debug(
        "Conventional %s water sources: %s",
        resource_type.value,
        ", ".join([str(source) for source in conventional_water_source_profiles]),
    )

    conventional_water_source_profiles = {
        key: value
        for key, value in conventional_water_source_profiles.items()
        if key in available_conventional_sources
    }

    return (
        conventional_water_source_profiles,
        initial_loads,
        total_load,
        yearly_load_statistics,
    )


def main(  # pylint: disable=too-many-locals, too-many-statements
    args: List[Any], disable_tqdm: bool = False, run_number: Optional[int] = None
) -> None:
    """
    The main module for CLOVER executing all functionality as appropriate.

    Inputs:
        - args
            The command-line arguments, passed in as a list.
        - disable_tqdm:
            Whether to disable the tqdm progress bars (True) or display them (False).
        - run_number:
            Used to differentiate between runs if multiple runs are being carried out
            for the same location.

    """

    # Parse the command-line arguments and instantiate the logger.
    parsed_args = argparser.parse_args(args)
    run_number_string: str = f"_{run_number}" if run_number is not None else ""
    logger = get_logger(
        f"{parsed_args.location}_{LOGGER_NAME}{run_number_string}",
        parsed_args.verbose,
    )
    logger.info("CLOVER run initiated. Options specified: %s", " ".join(args))

    # Validate the command-line arguments.
    logger.info("Command-line arguments successfully parsed.")

    if not argparser.validate_args(logger, parsed_args):
        logger.error(
            "%sInvalid command-line arguments. Check that all required arguments have "
            "been specified correctly. See %s for details.%s",
            BColours.fail,
            f"{os.path.join(LOGGER_DIRECTORY, LOGGER_NAME)}.log",
            BColours.endc,
        )
        raise ValueError(
            "The command-line arguments were invalid. See "
            f"{os.path.join(LOGGER_DIRECTORY, LOGGER_NAME)}.log for details."
        )

    logger.info("Command-line arguments successfully validated.")

    version_match: Optional[Match[str]] = VERSION_REGEX.match(__version__)
    version_number: str = (
        version_match.group("number") if version_match is not None else __version__
    )
    version_string = f"Version {version_number}"
    print(
        CLOVER_HEADER_STRING.format(
            version_line=(
                " " * (40 - math.ceil(len(version_string) / 2))
                + version_string
                + " " * (40 - math.floor(len(version_string) / 2))
            )
        )
    )

    if parsed_args.debug:
        print(DEBUG_STRING.format(okblue=BColours.okblue, endc=BColours.endc))

    # Determine the CLOVER location folder.
    locations_foldername: str = get_locations_foldername()

    # Define common variables.
    auto_generated_files_directory = os.path.join(
        locations_foldername,
        parsed_args.location,
        AUTO_GENERATED_FILES_DIRECTORY,
    )

    # If the output filename is not provided, then generate it.
    simulation_output_directory = os.path.join(
        locations_foldername,
        parsed_args.location,
        SIMULATION_OUTPUTS_FOLDER,
    )
    optimisation_output_directory = os.path.join(
        locations_foldername, parsed_args.location, OPTIMISATION_OUTPUTS_FOLDER
    )

    # Determine the operating mode for the run.
    operating_mode = _get_operating_mode(parsed_args)
    if operating_mode == OperatingMode.SIMULATION:
        output_directory: Optional[str] = simulation_output_directory
        logger.info(
            "A single CLOVER simulation will be run for locatation '%s'",
            parsed_args.location,
        )
        print(
            f"A single CLOVER simulation will be run for {parsed_args.location}"
            + (
                f" {BColours.okblue}in debug mode{BColours.endc}"
                if parsed_args.debug
                else ""
            )
        )
    if operating_mode == OperatingMode.OPTIMISATION:
        output_directory = optimisation_output_directory
        logger.info(
            "A CLOVER optimisation will be run for location '%s'", parsed_args.location
        )
        print(
            f"A CLOVER optimisation will be run for {parsed_args.location}"
            + (
                f" {BColours.okblue}in debug mode{BColours.endc}"
                if parsed_args.debug
                else ""
            )
        )
    if operating_mode == OperatingMode.PROFILE_GENERATION:
        output_directory = None
        logger.info("No CLI mode was specified, CLOVER will only generate profiles.")
        print(
            "Neither `simulation` or `optimisation` specified, running profile "
            f"generation only for {parsed_args.location}"
            + (
                f" {BColours.okblue}in debug mode{BColours.endc}"
                if parsed_args.debug
                else ""
            )
        )

    # If the output folder already exists, then confirm from the user that they wish to
    # overwrite its contents.
    if parsed_args.output is not None:
        if output_directory is None:
            logger.error(
                "%sCannot specify an output directory if only profile generation is "
                "taking place.%s",
                BColours.fail,
                BColours.endc,
            )
            raise Exception(
                "The `output` flag can only be used if a simulation or optimisation "
                "output is expected."
            )
        if os.path.isdir(os.path.join(output_directory, parsed_args.output)):
            try:
                confirm_overwrite = {"y": True, "n": False, "Y": True, "N": False}[
                    input(
                        f"Output folder, {parsed_args.output}, already exists, Overwrite? [y/n] "
                    )
                ]
            except KeyError:
                logger.error(
                    "Either 'y' or 'n' must be specified to confirm overwrite. Quitting."
                )
                raise
            if confirm_overwrite:
                output: str = str(parsed_args.output)
            else:
                output = input("Specify new output folder name: ")
            print(f"\nOutput directory {output} will be used for simulation results.")
        else:
            output = str(parsed_args.output)
    else:
        output = datetime.datetime.now().strftime("%Y_%m_%d_%H_%M_%S")

    # Verify the location as containing all the required files.
    print("Verifying location information ................................    ", end="")
    logger.info("Checking location %s.", parsed_args.location)
    try:
        _prepare_location(parsed_args.location, locations_foldername, logger)
    except FileNotFoundError:
        print(FAILED)
        logger.error(
            "%sThe location, '%s', is missing files. Try running the `new_location` "
            "script to identify missing files. See %s for details.%s",
            BColours.fail,
            parsed_args.location,
            f"{os.path.join(LOGGER_DIRECTORY, LOGGER_NAME)}.log",
            BColours.endc,
        )
        raise

    # Parse the various input files.
    print(
        f"{DONE}\nParsing input files ...........................................    ",
        end="",
    )
    logger.info("Parsing input files.")

    try:
        (
            converters,
            device_utilisations,
            minigrid,
            finance_inputs,
            ghg_inputs,
            global_settings_inputs,
            grid_times,
            location,
            optimisation_inputs,
            optimisations,
            scenarios,
            simulations,
            electric_load_profile,
            water_source_times,
            input_file_info,
        ) = parse_input_files(
            parsed_args.debug,
            parsed_args.electric_load_profile,
            parsed_args.location,
            locations_foldername,
            logger,
            parsed_args.optimisation_inputs_file,
        )
    except FileNotFoundError as e:
        print(FAILED)
        logger.error(
            "%sNot all input files present. See %s for details: %s%s",
            BColours.fail,
            f"{os.path.join(LOGGER_DIRECTORY, LOGGER_NAME)}.log",
            str(e),
            BColours.endc,
        )
        raise
    except InputFileError as e:
        print(FAILED)
        logger.error("Input file error occured: %s", str(e))
        raise
    except Exception as e:
        print(FAILED)
        logger.error(
            "%sAn unexpected error occured parsing input files. See %s for details: "
            "%s%s",
            BColours.fail,
            f"{os.path.join(LOGGER_DIRECTORY, LOGGER_NAME)}.log",
            str(e),
            BColours.endc,
        )
        raise

    logger.info("All input files successfully parsed.")
    print(DONE)

    print("Generating necessary profiles", end="\n")

    # Determine the capacities of the various PV panels that are to be considered.
    pv_system_sizes: DefaultDict[str, float] = collections.defaultdict(float)
    if parsed_args.pv_system_size is not None:
        try:
            pv_system_sizes.update(
                {minigrid.pv_panel.name: float(parsed_args.pv_system_size)}
            )
        except ProgrammerJudgementFault:
            # Multiple panels are specified in the file, process as a mapping.
            try:
                pv_system_sizes.update(
                    {
                        panel_size_entry.split("=")[0]: float(
                            panel_size_entry.split("=")[1]
                        )
                        for panel_size_entry in parsed_args.pv_system_size.split(",")
                    }
                )
            except IndexError:
                logger.error(
                    "If using multiple panels, ensure that their capacities are entered "
                    "using a '<panel_name>=<capacity>,<panel_name>=<capacity>,...' format."
                )
                raise ValueError(
                    "The command-line arguments were invalid. See "
                    f"{os.path.join(LOGGER_DIRECTORY, LOGGER_NAME)}.log for details."
                ) from None
        except TypeError:
            logger.error(
                "Mismatch between command-line usage of `pv` argument. If considering only "
                "one panel, '%s', the capacity of the panel in pv units must be specified "
                "using `--pv-system-size <capacity>` or `-pv <capacity>`.",
                minigrid.pv_panel,
            )
            raise ValueError(
                "The command-line arguments were invalid. See "
                f"{os.path.join(LOGGER_DIRECTORY, LOGGER_NAME)}.log for details."
            ) from None

        # Ensure that the capacities match the panels entered in the energy-system inputs.
        if pv_system_sizes.keys() != {panel.name for panel in minigrid.pv_panels}:
            logger.error(
                "The panels provided in the minigrid inputs file do not match those "
                "entered on the command-line interface. If specifying multiple panel "
                "capacities to consider, the sizes of each of these panels must be "
                "inputted on the command-line. Ensure that the panels that are in the "
                "`energy_system_inputs.yaml` file match those provided on the command-line "
                "interface."
            )
            raise InputFileError(
                "energy system inputs",
                "The panels provided in the minigrid inputs file do not match those "
                "entered on the command-line interface.",
            )

    # Determine the number of background tasks to carry out.
    panels_to_fetch: Set[solar.PVPanel] = set(
        minigrid.pv_panels + minigrid.pvt_panels  # type: ignore [operator]
    )
    num_ninjas: int = (
        len(panels_to_fetch)
        + (1 if any(scenario.pv_t for scenario in scenarios) else 0)
        + (
            1
            if any(scenario.desalination_scenario for scenario in scenarios) is not None
            else 0
        )
    )

    # Ninja pause index:
    #   Variable used to ensure that no short-burst errors occur when launching multiple
    # renewables.ninja threads in quick succession.
    ninja_pause_index: int = 0

    # Generate and save the wind data for each year as a background task.
    if any(scenario.pv_t for scenario in scenarios):
        logger.info("Beginning wind-data fetching.")
        wind_data_thread: Optional[wind.WindDataThread] = wind.WindDataThread(
            os.path.join(auto_generated_files_directory, "wind"),
            global_settings_inputs,
            location,
            f"{parsed_args.location}_{wind.WIND_LOGGER_NAME}",
            ninja_pause_index,
            parsed_args.refetch,
            num_ninjas,
            parsed_args.verbose,
        )
        if wind_data_thread is None:
            raise InternalError("Wind data thread failed to successfully instantiate.")
        wind_data_thread.start()
        logger.info(
            "Wind-data thread successfully instantiated. See %s for details.",
            f"{os.path.join(LOGGER_DIRECTORY, wind.WIND_LOGGER_NAME)}.log",
        )
        ninja_pause_index += 1
    else:
        wind_data_thread = None

    # Generate and save the weather data for each year as a background task.
    if any(scenario.desalination_scenario is not None for scenario in scenarios):
        # Set up the system to call renewables.ninja at a slower rate.
        logger.info("Begining weather-data fetching.")
<<<<<<< HEAD
        weather_data_thread: Optional[weather.WeatherDataThread] = (
            weather.WeatherDataThread(
                os.path.join(auto_generated_files_directory, "weather"),
                generation_inputs,
                global_settings_inputs,
                location,
                f"{parsed_args.location}_{weather.WEATHER_LOGGER_NAME}",
                ninja_pause_index,
                parsed_args.refetch,
                num_ninjas,
                parsed_args.verbose,
            )
=======
        weather_data_thread: Optional[
            weather.WeatherDataThread
        ] = weather.WeatherDataThread(
            os.path.join(auto_generated_files_directory, "weather"),
            global_settings_inputs,
            location,
            f"{parsed_args.location}_{weather.WEATHER_LOGGER_NAME}",
            ninja_pause_index,
            parsed_args.refetch,
            num_ninjas,
            parsed_args.verbose,
>>>>>>> a5b126e5
        )
        if weather_data_thread is None:
            raise InternalError(
                "Weather data thread failed to successfully instantiate."
            )
        weather_data_thread.start()
        logger.info(
            "Weather-data thread successfully instantiated. See %s for details.",
            f"{os.path.join(LOGGER_DIRECTORY, weather.WEATHER_LOGGER_NAME)}.log",
        )
        ninja_pause_index += 1
    else:
        weather_data_thread = None

    # Generate and save the solar data for each year as a background task.
    logger.info("Beginning solar-data fetching.")
    solar_data_threads: Dict[solar.PVPanel, solar.SolarDataThread] = {}
    for pv_panel in panels_to_fetch:
        solar_data_threads[pv_panel] = solar.SolarDataThread(
            os.path.join(auto_generated_files_directory, "solar"),
            global_settings_inputs,
            location,
            f"{parsed_args.location}_{solar.SOLAR_LOGGER_NAME}_"
            f"{solar.get_profile_prefix(pv_panel)}_{run_number_string}",
            ninja_pause_index,
            parsed_args.refetch,
            pv_panel,
            num_ninjas,
            parsed_args.verbose,
        )
        solar_data_threads[pv_panel].start()
        ninja_pause_index += 1
    if len(panels_to_fetch) >= 1:
        logger.info(
            "Solar-data threads successfully instantiated. See %s for details.",
            f"{os.path.join(LOGGER_DIRECTORY, solar.SOLAR_LOGGER_NAME)}.log",
        )

    # Generate and save the device-ownership profiles.
    logger.info("Processing device informaiton.")
    # load_logger = get_logger(load.LOAD_LOGGER_NAME)

    initial_electric_hourly_loads: Optional[Dict[str, pd.DataFrame]] = None
    total_electric_load: Optional[pd.DataFrame] = None
    electric_yearly_load_statistics: Optional[pd.DataFrame] = None

    if any(ResourceType.ELECTRIC in scenario.resource_types for scenario in scenarios):
        try:
            (
                initial_electric_hourly_loads,
                total_electric_load,
                electric_yearly_load_statistics,
            ) = load.process_load_profiles(
                auto_generated_files_directory,
                device_utilisations,
                disable_tqdm,
                location,
                logger,
                parsed_args.regenerate,
                load.ResourceType.ELECTRIC,
                electric_load_profile,
            )
        except InputFileError:
            print(
                "Generating necessary profiles .................................    "
                + f"{FAILED}"
            )
            raise
        except Exception as e:
            print(
                "Generating necessary profiles .................................    "
                + f"{FAILED}"
            )
            logger.error(
                "%sAn unexpected error occurred generating the load profiles. See %s for "
                "details: %s%s",
                BColours.fail,
                f"{os.path.join(LOGGER_DIRECTORY, LOGGER_NAME)}.log",
                str(e),
                BColours.endc,
            )
            raise

    clean_water_yearly_load_statistics: pd.DataFrame  # pylint: disable=unused-variable
    conventional_cw_source_profiles: Optional[Dict[WaterSource, pd.DataFrame]] = None
    initial_cw_hourly_loads: Optional[Dict[str, pd.DataFrame]] = None
    total_cw_load: Optional[pd.DataFrame] = None

    if any(scenario.desalination_scenario is not None for scenario in scenarios):
        # Create a set of all the conventional clean-water sources available.
        conventional_sources: Set[str] = {
            source
            for scenario in scenarios
            if scenario.desalination_scenario is not None
            for source in scenario.desalination_scenario.clean_water_scenario.conventional_sources
        }

        # Generate the clean-water load profiles.
        (
            conventional_cw_source_profiles,
            initial_cw_hourly_loads,
            total_cw_load,
            clean_water_yearly_load_statistics,
        ) = _prepare_water_system(
            conventional_sources,
            auto_generated_files_directory,
            device_utilisations,
            disable_tqdm,
            location,
            logger,
            parsed_args,
            ResourceType.CLEAN_WATER,
            water_source_times,
        )

    conventional_hw_source_profiles: Dict[  # pylint: disable=unused-variable
        WaterSource, pd.DataFrame
    ]
    hot_water_yearly_load_statistics: pd.DataFrame  # pylint: disable=unused-variable
    initial_hw_hourly_loads: Optional[Dict[str, pd.DataFrame]] = None
    total_hw_load: Optional[pd.DataFrame] = None

    if any(scenario.hot_water_scenario is not None for scenario in scenarios):
        # Create a set of all the conventional hot-water sources available.
        conventional_sources = {
            source
            for scenario in scenarios
            if scenario.hot_water_scenario is not None
            for source in scenario.hot_water_scenario.conventional_sources
        }

        (
            conventional_hw_source_profiles,
            initial_hw_hourly_loads,
            total_hw_load,
            hot_water_yearly_load_statistics,
        ) = _prepare_water_system(
            conventional_sources,
            auto_generated_files_directory,
            device_utilisations,
            disable_tqdm,
            location,
            logger,
            parsed_args,
            ResourceType.HOT_CLEAN_WATER,
            water_source_times,
        )

    # Assemble a means of storing the relevant loads.
    total_loads: Dict[ResourceType, Optional[pd.DataFrame]] = {
        ResourceType.CLEAN_WATER: total_cw_load,
        ResourceType.ELECTRIC: 0.001 * total_electric_load,  # type: ignore
        ResourceType.HOT_CLEAN_WATER: total_hw_load,
    }

    # Generate the grid-availability profiles if relevant.
    if any(scenario.grid for scenario in scenarios):
        logger.info("Generating grid-availability profiles.")
        try:
            grid.get_lifetime_grid_status(
                disable_tqdm,
                os.path.join(auto_generated_files_directory, "grid"),
                grid_times,
                logger,
                location.max_years,
            )
        except InputFileError:
            print(
                "Generating necessary profiles .................................    "
                + f"{FAILED}"
            )
            raise
        except Exception as e:
            print(
                "Generating necessary profiles .................................    "
                + f"{FAILED}"
            )
            logger.error(
                "%sAn unexpected error occurred generating the grid profiles. See %s for "
                "details: %s%s",
                BColours.fail,
                f"{os.path.join(LOGGER_DIRECTORY, LOGGER_NAME)}.log",
                str(e),
                BColours.endc,
            )
            raise

        logger.info("Grid-availability profiles successfully generated.")

    else:
        logger.info("Grid disabled, no grid profiles to be generated.")

    # Wait for all threads to finish before proceeding.
    logger.info("Waiting for all setup threads to finish before proceeding.")
    for thread in solar_data_threads.values():
        thread.join()
    if weather_data_thread is not None:
        weather_data_thread.join()
    if wind_data_thread is not None:
        wind_data_thread.join()
    logger.info("All setup threads finished.")

    logger.info("Generating and saving total solar output file.")
    total_solar_data: Dict[str, pd.DataFrame] = {
        pv_panel.name: solar.total_solar_output(
            os.path.join(auto_generated_files_directory, "solar"),
            parsed_args.regenerate,
            global_settings_inputs["start_year"],
            location.max_years,
            pv_panel=pv_panel,
        )
        for pv_panel in (minigrid.pv_panels + minigrid.pvt_panels)  # type: ignore
    }
    logger.info("Total solar output successfully computed and saved.")

    if any(scenario.desalination_scenario is not None for scenario in scenarios):
        logger.info("Generating and saving total weather output file.")
        total_weather_data = (  # pylint: disable=unused-variable
            weather.total_weather_output(
                os.path.join(auto_generated_files_directory, "weather"),
                parsed_args.regenerate,
                global_settings_inputs["start_year"],
                location.max_years,
            )
        )
        logger.info("Total weather output successfully computed and saved.")

    if any(scenario.pv_t for scenario in scenarios):
        logger.info("Generating and saving total wind data output file.")
        total_wind_data: Optional[pd.DataFrame] = wind.total_wind_output(
            os.path.join(auto_generated_files_directory, "wind"),
            parsed_args.regenerate,
            global_settings_inputs["start_year"],
            location.max_years,
        )
        logger.info("Total wind output successfully computed and saved.")
    else:
        total_wind_data = None

    logger.info(
        "Setup complete, continuing to CLOVER %s.",
        (
            "main flow"
            if operating_mode == OperatingMode.PROFILE_GENERATION
            else operating_mode.value
        ),
    )

    print(
        f"Generating necessary profiles .................................    {DONE}",
        end="\n",
    )

    # Load the relevant kerosene profile.
    try:
        with open(
            os.path.join(auto_generated_files_directory, KEROSENE_USAGE_FILE), "r"
        ) as f:
            kerosene_usage = pd.read_csv(f, header=None, index_col=False)
    except FileNotFoundError:
        logger.error(
            "%sKerosene usage file '%s' could not be found in '%s'. Check that this "
            "file has not been deleted.%s",
            BColours.fail,
            KEROSENE_USAGE_FILE,
            auto_generated_files_directory,
            BColours.endc,
        )
        raise

    # Remove the index from the file.
    kerosene_usage.reset_index(drop=True)

    # Determine whether any default sizes have been overrided.
    overrided_default_sizes: bool = any(
        pv_panel.pv_unit_overrided for pv_panel in minigrid.pv_panels
    ) or (
        minigrid.battery.storage_unit_overrided
        if minigrid.battery is not None
        else False
    )

    # Run a simulation or optimisation as appropriate.
    if operating_mode == OperatingMode.SIMULATION:
        print(
            f"Beginning CLOVER simulation runs {'.' * 30}    ",
            end="\n",
        )

        simulation_times: List[str] = []

        # Determine the scenario to use for the simulation.
        try:
            scenario = [
                scenario
                for scenario in scenarios
                if scenario.name == parsed_args.scenario
            ][0]
        except IndexError:
            logger.error(
                "%sUnable to locate scenario '%s' from scenarios.%s",
                BColours.fail,
                parsed_args.scenario,
                BColours.endc,
            )
            raise

        logger.info("Scenario '%s' successfully determined.", parsed_args.scenario)

        logger.info("Checking scenario parameters.")
        check_scenario(logger, minigrid, operating_mode, parsed_args, scenario)
        logger.info("Scenario parameters valid.")

        logger.info("Loading grid profile.")
        grid_profile = grid.load_grid_profile(
            auto_generated_files_directory, logger, scenario
        )
        logger.info("Grid '%s' profile successfully loaded.", scenario.grid_type)

        simulation_string: str = generate_simulation_string(
            minigrid, overrided_default_sizes, parsed_args, pv_system_sizes, scenario
        )
        print(f"Running a simulation with:\n{simulation_string}")

        for simulation_number, simulation in enumerate(
            tqdm(
                simulations, desc="simulations", disable=disable_tqdm, unit="simulation"
            ),
            1,
        ):
            logger.info(
                "Carrying out simulation %s of %s.", simulation_number, len(simulations)
            )
            try:
                (
                    time_delta,
                    system_performance_outputs,
                    system_details,
                ) = energy_system.run_simulation(
                    (
                        parsed_args.clean_water_pvt_system_size
                        if parsed_args.clean_water_pvt_system_size is not None
                        else 0
                    ),
                    conventional_cw_source_profiles,
                    converters,
                    disable_tqdm,
                    parsed_args.storage_size,
                    grid_profile,
                    (
                        parsed_args.hot_water_pvt_system_size
                        if parsed_args.hot_water_pvt_system_size is not None
                        else 0
                    ),
                    {
                        key: value[solar.SolarDataType.TOTAL_IRRADIANCE.value]
                        for key, value in total_solar_data.items()
                    },
                    kerosene_usage,
                    location,
                    logger,
                    minigrid,
                    parsed_args.num_clean_water_tanks,
                    parsed_args.num_hot_water_tanks,
                    {
                        panel.name: total_solar_data[panel.name][
                            solar.SolarDataType.ELECTRICITY.value
                        ]
                        * panel.pv_unit
                        for panel in (minigrid.pv_panels + minigrid.pvt_panels)  # type: ignore
                    },
                    (
                        pv_system_sizes
                        if pv_system_sizes is not None
                        else collections.defaultdict(float)
                    ),
                    scenario,
                    simulation,
                    {
                        key: value[solar.SolarDataType.TEMPERATURE.value]
                        for key, value in total_solar_data.items()
                    },
                    total_loads,
                    (
                        total_wind_data[wind.WindDataType.WIND_SPEED.value]
                        if total_wind_data is not None
                        else None
                    ),
                )
            except Exception as e:
                print(f"Beginning CLOVER simulation runs {'.' * 30}    {FAILED}")
                logger.error(
                    "%sAn unexpected error occurred running a CLOVER simulation. See "
                    "%s for "
                    "details: %s%s",
                    BColours.fail,
                    f"{os.path.join(LOGGER_DIRECTORY, LOGGER_NAME)}.log",
                    str(e),
                    BColours.endc,
                )
                raise

            # Add the time to the counter.
            simulation_times.append(
                "{0:.3f} s/year".format(  # pylint: disable=consider-using-f-string
                    (time_delta.seconds + time_delta.microseconds * 0.000001)
                    / (simulation.end_year - simulation.start_year)
                )
            )

            # Add the input file information to the system details file.
            system_details.file_information = input_file_info

            # Compute the key results.
            key_results = analysis.get_key_results(  # type: ignore
                grid_profile,
                simulation.end_year - simulation.start_year,
                system_performance_outputs,
                {
                    pv_panel.name: total_solar_data[pv_panel.name][
                        solar.SolarDataType.ELECTRICITY.value
                    ]
                    * pv_panel.pv_unit
                    * scenario.pv
                    for pv_panel in (minigrid.pv_panels + minigrid.pvt_panels)  # type: ignore
                },
            )

            if parsed_args.analyse:
                if not parsed_args.skip_plots:
                    # Generate and save the various plots.
                    analysis.plot_outputs(  # type: ignore
                        grid_times[scenario.grid_type],
                        grid_profile,
                        initial_cw_hourly_loads,
                        initial_electric_hourly_loads,
                        initial_hw_hourly_loads,
                        simulation.end_year - simulation.start_year,
                        simulation_output_directory,
                        output,
                        simulation_number,
                        system_performance_outputs,
                        total_loads,
                        sum(
                            total_solar_data[pv_panel.name][
                                solar.SolarDataType.ELECTRICITY.value
                            ]
                            * pv_panel.pv_unit
                            for pv_panel in minigrid.pv_panels
                        ),
                    )

                # Carry out an appraisal of the system.
                if electric_yearly_load_statistics is None:
                    raise InternalError(
                        "No electric yearly load statistics were computed for the "
                        "system despite these being needed to appraise the system."
                    )
                system_appraisal = appraise_system(
                    electric_yearly_load_statistics,
                    simulation.end_year,
                    finance_inputs,
                    ghg_inputs,
                    minigrid.inverter,
                    location,
                    logger,
                    None,
                    scenario,
                    system_performance_outputs,
                    simulation.start_year,
                    system_details,
                )
            else:
                system_appraisal = None
                logger.info("No analysis to be carried out.")

            # Save the simulation output.
            save_simulation(
                disable_tqdm,
                key_results,
                logger,
                output,
                simulation_output_directory,
                system_performance_outputs,
                simulation_number,
                system_appraisal,
                system_details,
            )

        print(f"Beginning CLOVER simulation runs {'.' * 30}    {DONE}")

        print(
            f"Time taken for simulations: {', '.join(simulation_times)}",
            end="\n",
        )

    if operating_mode == OperatingMode.OPTIMISATION:
        print(f"Beginning CLOVER optimisation runs {'.' * 28}    ", end="\n")
        optimisation_times: List[str] = []

        # Enforce that the optimisation inputs are set correctly before attempting an
        # optimisation.
        if optimisation_inputs is None:
            raise InputFileError(
                "optimisation inputs",
                "Optimisation inputs were not specified despite an optimisation being "
                "called.",
            )
        if electric_yearly_load_statistics is None:
            raise InternalError(
                "Electric yearly load statistics were not correctly computed despite "
                "being needed for an optimisation."
            )

        if (
            optimisation_inputs.number_of_iterations
            * optimisation_inputs.iteration_length
            > location.max_years
        ):
            raise InputFileError(
                "optimisation inputs",
                "An optimisation was requested that runs over the maximum lifetime of "
                "the system.",
            )

        if len(minigrid.pv_panels) > 1:
            raise InputFileError(
                "energy-system inputs",
                "Optimisations can only be run with a single PV panel.",
            )
        if len(minigrid.pvt_panels) > 1:
            raise InputFileError(
                "energy-system inputs",
                "Optimisations can only be run with a single PV-T panel.",
            )

        for optimisation_number, optimisation in enumerate(
            tqdm(
                optimisations,
                desc="optimisations",
                disable=disable_tqdm,
                unit="optimisation",
            ),
            1,
        ):
            # Determine the scenario to use for the simulation.
            logger.info("Checking scenario parameters.")
            check_scenario(
                logger, minigrid, operating_mode, parsed_args, optimisation.scenario
            )
            logger.info("Scenario parameters valid.")

            logger.info("Loading grid profile.")
            grid_profile = grid.load_grid_profile(
                auto_generated_files_directory, logger, optimisation.scenario
            )
            logger.info(
                "Grid '%s' profile successfully loaded.",
                optimisation.scenario.grid_type,
            )

            optimisation_string = generate_optimisation_string(
                minigrid, optimisation_inputs, optimisation.scenario
            )
            print(f"Running an optimisation with:\n{optimisation_string}")

            try:
                time_delta, optimisation_results = multiple_optimisation_step(
                    conventional_cw_source_profiles,
                    converters,
                    disable_tqdm,
                    finance_inputs,
                    ghg_inputs,
                    grid_profile,
                    {
                        panel_name: solar_data[
                            solar.SolarDataType.TOTAL_IRRADIANCE.value
                        ]
                        for panel_name, solar_data in total_solar_data.items()
                    },
                    kerosene_usage,
                    location,
                    logger,
                    minigrid,
                    optimisation,
                    optimisation_inputs,
                    {
                        panel_name: solar_data[solar.SolarDataType.TEMPERATURE.value]
                        for panel_name, solar_data in total_solar_data.items()
                    },
                    total_loads,
                    {
                        pv_panel.name: total_solar_data[pv_panel.name][
                            solar.SolarDataType.ELECTRICITY.value
                        ]
                        * minigrid.pv_panel.pv_unit
                        for pv_panel in (minigrid.pv_panels + minigrid.pvt_panels)  # type: ignore
                    },
                    (
                        total_wind_data[wind.WindDataType.WIND_SPEED.value]
                        if total_wind_data is not None
                        else None
                    ),
                    electric_yearly_load_statistics,
                )
            except Exception as e:
                print(f"Beginning CLOVER optimisation runs {'.' * 28}    {FAILED}")
                logger.error(
                    "%sAn unexpected error occurred running a CLOVER optimisation. See "
                    "%s for "
                    "details: %s%s",
                    BColours.fail,
                    f"{os.path.join(LOGGER_DIRECTORY, LOGGER_NAME)}.log",
                    str(e),
                    BColours.endc,
                )
                raise

            # Add the time to the counter.
            optimisation_times.append(
                "{0:.3f} s/year".format(  # pylint: disable=consider-using-f-string
                    (time_delta.seconds + time_delta.microseconds * 0.000001)
                    / (
                        optimisation_results[-1].system_details.end_year
                        - optimisation_results[0].system_details.start_year
                    )
                )
            )

            # Add the input file information to the system details file.
            for appraisal in optimisation_results:
                appraisal.system_details.file_information = input_file_info

            # Save the optimisation output.
            save_optimisation(
                disable_tqdm,
                logger,
                optimisation,
                optimisation_inputs,
                optimisation_number,
                output,
                optimisation_output_directory,
                optimisation.scenario,
                optimisation_results,
            )

        print(f"Beginning CLOVER optimisation runs {'.' * 28}    {DONE}")

        print(
            f"Time taken for optimisations: {', '.join(optimisation_times)}",
            end="\n",
        )

    if operating_mode == OperatingMode.PROFILE_GENERATION:
        print("No simulations or optimisations to be carried out.")

    print(
        "Finished. See "
        + os.path.join(locations_foldername, parsed_args.location, "outputs")
        + " for output files."
    )


if __name__ == "__main__":
    main(sys.argv[1:])<|MERGE_RESOLUTION|>--- conflicted
+++ resolved
@@ -17,11 +17,7 @@
 
 """
 
-<<<<<<< HEAD
-__version__ = "5.2.0a1"
-=======
-__version__ = "5.2.0a6"
->>>>>>> a5b126e5
+__version__ = "5.2.0a7"
 
 import collections
 import datetime
@@ -738,20 +734,6 @@
     if any(scenario.desalination_scenario is not None for scenario in scenarios):
         # Set up the system to call renewables.ninja at a slower rate.
         logger.info("Begining weather-data fetching.")
-<<<<<<< HEAD
-        weather_data_thread: Optional[weather.WeatherDataThread] = (
-            weather.WeatherDataThread(
-                os.path.join(auto_generated_files_directory, "weather"),
-                generation_inputs,
-                global_settings_inputs,
-                location,
-                f"{parsed_args.location}_{weather.WEATHER_LOGGER_NAME}",
-                ninja_pause_index,
-                parsed_args.refetch,
-                num_ninjas,
-                parsed_args.verbose,
-            )
-=======
         weather_data_thread: Optional[
             weather.WeatherDataThread
         ] = weather.WeatherDataThread(
@@ -763,7 +745,6 @@
             parsed_args.refetch,
             num_ninjas,
             parsed_args.verbose,
->>>>>>> a5b126e5
         )
         if weather_data_thread is None:
             raise InternalError(
