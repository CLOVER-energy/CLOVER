--- conflicted
+++ resolved
@@ -17,11 +17,7 @@
 
 """
 
-<<<<<<< HEAD
-__version__ = "5.0.0rc2.post1"
-=======
-__version__ = "5.0.1b1"
->>>>>>> f66427c9
+__version__ = "5.0.1b2.dev1"
 
 import datetime
 import logging
